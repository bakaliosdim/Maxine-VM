#
# commands.py - the Maxine commands extensions to mx
#
# ----------------------------------------------------------------------------------------------------
#
# Copyright (c) 2007, 2011, Oracle and/or its affiliates. All rights reserved.
# DO NOT ALTER OR REMOVE COPYRIGHT NOTICES OR THIS FILE HEADER.
#
# This code is free software; you can redistribute it and/or modify it
# under the terms of the GNU General Public License version 2 only, as
# published by the Free Software Foundation.
#
# This code is distributed in the hope that it will be useful, but WITHOUT
# ANY WARRANTY; without even the implied warranty of MERCHANTABILITY or
# FITNESS FOR A PARTICULAR PURPOSE.  See the GNU General Public License
# version 2 for more details (a copy is included in the LICENSE file that
# accompanied this code).
#
# You should have received a copy of the GNU General Public License version
# 2 along with this work; if not, write to the Free Software Foundation,
# Inc., 51 Franklin St, Fifth Floor, Boston, MA 02110-1301 USA.
#
# Please contact Oracle, 500 Oracle Parkway, Redwood Shores, CA 94065 USA
# or visit www.oracle.com if you need additional information or have any
# questions.
#
# ----------------------------------------------------------------------------------------------------

import os, shutil, fnmatch, subprocess
from os.path import join, exists, dirname, isdir, pathsep, isfile
import mx
from argparse import ArgumentParser

_maxine_home = dirname(dirname(__file__))
_vmdir = None

def c1x(args):
    """alias for "mx olc -c=C1X ..." """
    olc(['-c=C1X'] + args)

def _configs():
    class Configs:
        def __init__(self):
            self.configs = dict()

        def eat(self, line):
            (k, v) = line.split('#')
            self.configs[k] = v.rstrip()
    c = Configs()
    mx.run([mx.java().java, '-client', '-Xmx40m', '-Xms40m', '-XX:NewSize=30m', '-cp', mx.classpath(resolve=False), 'test.com.sun.max.vm.MaxineTesterConfiguration'], out=c.eat)
    return c.configs

def configs(arg):
    """prints the predefined image configurations"""
    c = _configs()
    mx.log('The available preconfigured option sets are:')
    mx.log()
    mx.log('    Configuration    Expansion')
    for k, v in sorted(c.iteritems()):
        mx.log('    @{0:<16} {1}'.format(k, v.replace('@', ' ')))

def copycheck(args):
    """run copyright check on the Maxine sources (defined as being under hg control)"""
    mx.build(['--projects', 'com.oracle.max.base'])
    mx.run_java(['-cp', mx.classpath('com.oracle.max.base', resolve=False), 'com.sun.max.tools.CheckCopyright'] + args)

def eclipse(args):
    """launch Eclipse with the Maxine VM

    Run Eclipse with the Maxine VM, by-passing the native Eclipse launcher.
    The ECLIPSE_HOME environment variable must be set and point to
    the parent of the 'plugins' directory in an Eclipse installation."""

    # see http://wiki.eclipse.org/FAQ_How_do_I_run_Eclipse%3F
    # and http://wiki.eclipse.org/Starting_Eclipse_Commandline_With_Equinox_Launcher

    eclipse = os.environ.get('ECLIPSE_HOME')
    if eclipse is None:
        mx.abort('The ECLIPSE_HOME environment variable must be set')
    plugins = join(eclipse, 'plugins')
    if not exists(plugins):
        mx.abort('The ECLIPSE_HOME variable must denote the parent of the "plugins" directory in an Eclipse installation')

    launchers = fnmatch.filter(os.listdir(plugins), 'org.eclipse.equinox.launcher_*.jar')
    if len(launchers) == 0:
        mx.abort('Could not find org.eclipse.equinox.launcher_*.jar in ' + plugins)

    launcher = join(plugins, sorted(launchers)[0])
    return mx.run([join(_vmdir, 'maxvm'), '-Xms1g', '-Xmx3g', '-XX:+ShowConfiguration'] + args + ['-jar', launcher])

def gate(args):
    """run the tests used to validate a push to the stable Maxine repository

    If this commands exits with a 0 exit code, then the source code is in
    a state that would be accepted for integration into the main repository."""
    
    check = True
    testArgs = []
   
    i = 0
    while i < len(args):
        arg = args[i]
        if arg == '-nocheck':
            check = False
        else:
            testArgs += [arg]
        i += 1

    if check:
        mx._opts.specific_suite = "maxine"
        if mx.checkstyle([]):
            mx.abort('Checkstyle warnings were found')

        if exists(join(_maxine_home, '.hg')):
            # Copyright check depends on the sources being in a Mercurial repo
            mx.log('Running copycheck')
            hgNode = os.getenv('hg_node')
            if hgNode is None:
                copycheck(['-modified', '-reporterrors=true', '-continueonerror'])
            else:
                revTip = int(subprocess.check_output(['hg', 'tip', '--template', "'{rev}'"]).strip("'"))
                revLast = int(subprocess.check_output(['hg', 'log', '-r', hgNode, '--template', "'{rev}'"]).strip("'"))
                changesetCount = revTip - revLast + 1
                copycheck(['-last=' + str(changesetCount), '-reporterrors=true', '-continueonerror'])

    mx.log('Ensuring JavaTester harness is up to date')
    try:
        jttgen([])
    except SystemExit:
        mx.log('Updated JavaTesterRunScheme.java or JavaTesterTests.java in com.sun.max.vm.jtrun.all.')
        mx.log('To push your changes to the repository, these files need to be generated locally and checked in.')
        mx.log('The files can be generated by running: mx jttgen')
        mx.abort(1)

    mx.log('Ensuring mx/projects files are canonicalized')
    try:
        mx.canonicalizeprojects([])
    except SystemExit:
        mx.log('Rerun "mx canonicalizeprojects" and check-in the modified mx/projects files.')
        mx.abort(1)

    mx.log('Running MaxineTester...')

    test(['-image-configs=java', '-fail-fast'] + testArgs)
    test(['-image-configs=ss', '-tests=output:Hello+Catch+GC+WeakRef+Final', '-fail-fast'] + testArgs)

def hcfdis(args):
    """disassembles HexCodeFiles embedded in text files

    Run a tool over the input files to convert all embedded HexCodeFiles
    to a disassembled format."""
    mx.run_java(['-cp', mx.classpath('com.oracle.max.hcfdis'), 'com.oracle.max.hcfdis.HexCodeFileDis'] + args)

def helloworld(args):
    """run the 'hello world' program on the Maxine VM"""
    mx.run([join(_vmdir, 'maxvm'), '-cp', mx.classpath('com.oracle.max.tests')] + args + ['test.output.HelloWorld'])

def inspecthelloworld(args):
    """run the 'hello world' program in the Inspector"""
    inspect(['-cp', mx.classpath('com.oracle.max.tests')] + args + ['test.output.HelloWorld'])

def image(args):
    """build a boot image

    Run the BootImageGenerator to build a Maxine boot image. The classes
    and packages specified on the command line will be included in the
    boot image in addition to those found by the Package.java mechanism.
    Package names are differentiated from class names by being prefixed
    with '^'.

    The platform configuration for the generated image is auto-detected
    by native methods. However, the following system properties can be
    used to override the defaults:

    Name            | Description                   | Example values
    ================+===============================+================
    max.platform    | name of a preset platform     | solaris-amd64 linux-amd64 darwin-amd64
    max.cpu         | processor model               | AMD64 IA32 SPARCV9 ARMV7
    max.isa         | instruction set architecture  | AMD64 ARM PPC SPARC
    max.os          | operating system              | Darwin Linux Solaris
    max.endianness  | endianness                    | BIG LITTLE
    max.bits        | machine word size             | 64 32
    max.page        | page size                     | 4096 8192
    max.nsig        | number of signals             | 32

    These system properties can be specified as options to the image
    command (e.g. '-os Darwin -bits 32').

    An option starting with '@' denotes one of the preconfigured set of
    options described by running "mx options".

    An option starting with '--' is interpreted as a VM option of the same name
    after the leading '-' is removed. For example, to use the '-verbose:class'
    VM option to trace class loading while image building, specify '--verbose:class'.
    Note that not all VM options have an effect during image building.

    Use "mx image -help" to see what other options this command accepts."""

    systemProps = ['-esa']
    imageArgs = []
    i = 0
    while i < len(args):
        arg = args[i]
        if arg[0] == '@':
            name = arg.lstrip('@')
            configs = _configs()
            if not name in configs:
                mx.log()
                mx.abort('Invalid image configuration: ' + name)
            values = configs[name].split('@')
            del args[i]
            args[i:i] = values
            continue
        elif arg in ['-platform', '-cpu', '-isa', '-os', '-endianness', '-bits', '-page', '-nsig']:
            name = arg.lstrip('-')
            i += 1
            if i == len(args):
                mx.abort('Missing value for ' + arg)
            value = args[i]
            systemProps += ['-Dmax.' + name + '=' + value]
        elif arg.startswith('--XX:LogFile='):
            os.environ['MAXINE_LOG_FILE'] = arg.split('=', 1)[1]
<<<<<<< HEAD
=======
        elif arg.startswith('--XX:+DebugMethods'):
        	os.environ['DEBUG_METHODS']='1'
	elif arg.startswith('--XX:+FloatIDIV'):
		os.environ['FLOAT_IDIV']='1'
>>>>>>> 6b856c79
        elif arg.startswith('--XX:+PrintCFGToFile'):
        	os.environ['PRINT_CFG']='1'
        elif arg.startswith('--XX:+PrintHIR'):
        	os.environ['PRINT_HIR']='1'		
        elif arg.startswith('--XX:PrintFilter='):
            os.environ['PRINT_FILTER'] = arg.split('=', 1)[1]
        elif arg.startswith('--XX:+DebugMovs'):
        	os.environ['DEBUG_MOVS']='1'
        elif arg == '-vma':
            systemProps += ['-Dmax.permsize=2']
        else:
            imageArgs += [arg]
        i += 1

    mx.run_java(['-Xbootclasspath/a:' + mx.distribution('GRAAL').path] + systemProps + ['-cp', sanitized_classpath(), 'com.sun.max.vm.hosted.BootImageGenerator', '-trace=1', '-run=java'] + imageArgs)

def check_cwd_change(args):
    """Return the current working directory having checked if it is overriden in args"""
    cwd = os.getcwd()
    vmArgs = []
    
    i = 0
    while i < len(args):
        arg = args[i]
        if arg == '-cwd':
            cwd = args[i + 1]
            i += 1
        else:
            vmArgs += [arg]
        i += 1
    return [cwd, vmArgs]


# Graal classes are loaded from graal.jar by the extension class loader  
def sanitized_classpath():
    """Remove Graal projects from the classpath"""
    cp = mx.classpath()
    cp_list = cp.split(os.pathsep)
    sanitized_list = []
    for entry in cp_list:
        include = True
        if entry.find("com.oracle.graal") >= 0 or entry.find("com.oracle.truffle") >= 0:
            include = False
        if include:
            sanitized_list.append(entry)
    result = os.pathsep.join(sanitized_list)
    return result

def inspect(args):
    """launch a given program under the Inspector

    Run Maxine under the Inspector. The arguments accepted by this command
    are those accepted by the 'mx vm' command plus the Inspector specific
    options. To debug a program in the Inspector, simply replace 'vm' on the
    command line that launches the program with 'inspect'.

    Use "mx inspect --help" to see what the Inspector options are. These options
    must be specified with a '--' prefix so that they can be distinguished from
    the VM options.

    The inspect command also accepts the same system property related options
    as the 'image' command except that a '--' prefix must be used (e.g.
    '--os Darwin --bits 32'). Use "mx help image" for more detail.

    Use "mx vm -help" to see what the VM options are."""

    saveClassDir = join(_vmdir, 'inspected_classes')
    maxvmOptions = os.getenv('MAXVM_OPTIONS', '').split()
    vmArgs = ['-XX:SaveClassDir=' + saveClassDir, '-XX:+TrapOnError'] + maxvmOptions
    insArgs = ['-vmdir=' + _vmdir]
    if not isdir(saveClassDir):
        os.makedirs(saveClassDir)
    sysProps = []
    sysProps += ['-Xbootclasspath/a:' + mx.distribution('GRAAL').path]
    insCP = []

    cwdArgs = check_cwd_change(args)
    cwd = cwdArgs[0]
    args = cwdArgs[1]

    i = 0
    remote = False
    while i < len(args):
        arg = args[i]
        if arg.startswith('-XX:LogFile='):
            logFile = arg.split('=', 1)[1]
            vmArgs += [arg]
            os.environ['TELE_LOG_FILE'] = 'tele-' + logFile
        elif arg in ['-cp', '-classpath']:
            vmArgs += [arg, args[i + 1]]
            insCP += [mx.expand_project_in_class_path_arg(args[i + 1])]
            i += 1
        elif arg == '-jar':
            vmArgs += ['-jar', args[i + 1]]
            insCP += [args[i + 1]]
            i += 1
        elif arg == '--remote':
            remote = True
        elif arg in ['--platform', '--cpu', '--isa', '--os', '--endianness', '--bits', '--page', '--nsig']:
            name = arg.lstrip('-')
            i += 1
            value = args[i]
            sysProps += ['-Dmax.' + name + '=' + value]
        elif arg.startswith('--cp='):
            insCP += [arg[len('--cp='):]]
        elif arg.startswith('--'):
            # chomp leading '-'
            insArgs += [arg[1:]]
        elif arg.startswith('-XX:SaveClassDir='):
            vmArgs += [arg]
            saveClassDir = arg.split('=', 1)[1]
            if not isdir(saveClassDir):
                os.makedirs(saveClassDir)
        elif arg.startswith('-'):
            vmArgs += [arg]
        else:
            # This is the main class argument; copy it and any following
            # arguments to the VM verbatim
            vmArgs += args[i:]
            break
        i += 1

    insCP += [saveClassDir]
    insCP = pathsep.join(insCP)
    insArgs += ['-cp=' + insCP]

    mx.expand_project_in_args(vmArgs)

    cmd = mx.java().format_cmd(sysProps + ['-cp', sanitized_classpath() + pathsep + insCP, 'com.sun.max.ins.MaxineInspector'] +
                              insArgs + ['-a=' + ' '.join(vmArgs)])

    if mx.get_os() == 'darwin' and not remote:
        # The -E option propagates the environment variables into the sudo process
        mx.run(['sudo', '-E', '-p', 'Debugging is a privileged operation on Mac OS X.\nPlease enter your "sudo" password:'] + cmd, cwd=cwd)
    else:
        mx.run(cmd, cwd=cwd)

def inspectoragent(args):
    """launch the Inspector agent

    Launch the Inspector agent.

    The agent listens on a given port for an incoming connection from
    a remote Inspector process."""

    cmd = mx.java().format_cmd(['-cp', mx.classpath(), 'com.sun.max.tele.channel.agent.InspectorAgent'] + args)
    if mx.get_os() == 'darwin':
        # The -E option propagates the environment variables into the sudo process
        mx.run(['sudo', '-E', '-p', 'Debugging is a privileged operation on Mac OS X.\nPlease enter your "sudo" password:'] + cmd)
    else:
        mx.run(cmd)

def jnigen(args):
    """(re)generate Java source for native function interfaces (i.e. JNI, JMM, VM)

    Run JniFunctionsGenerator.java to update the methods in [Jni|JMM|VM]Functions.java
    by adding a prologue and epilogue to the @VM_ENTRY_POINT annotated methods in
    [Jni|JMM|VM]FunctionsSource.java.

    The exit code is non-zero if a Java source file was modified."""

    return mx.run_java(['-cp', mx.classpath('com.oracle.max.vm'), 'com.sun.max.vm.jni.JniFunctionsGenerator'])

def jvmtigen(args):
    """(re)generate Java source for JVMTI native function interfaces

    Run JniFunctionsGenerator.java to update the methods in JVMTIFunctions.java
    by adding a prologue and epilogue to the @VM_ENTRY_POINT annotated methods in
    JVMTIFunctionsSource.java.

    The exit code is non-zero if a Java source file was modified."""

    return mx.run_java(['-cp', mx.classpath('com.oracle.max.vm.ext.jvmti'), 'com.sun.max.vm.ext.jvmti.JVMTIFunctionsGenerator'])

def jttgen(args):
    """(re)generate harness and run scheme for the JavaTester tests

    Run the JavaTester to update the JavaTesterRunScheme.java and JavaTesterTests.java
    files in the com.sun.max.vm.jtrun.all package."""


    testDirs = [join(mx.project('com.oracle.max.vm.tests').dir, 'src'), join(mx.project('com.oracle.max.tests').dir, 'src')]
    tests = []
    for testDir in testDirs:
        for name in os.listdir(join(testDir, 'jtt')):
            if name != 'hotspot' and name != 'fail':
                tests.append(join(testDir, 'jtt', name))
    return mx.run_java(['-cp', mx.classpath('com.oracle.max.vm.tests'), 'test.com.sun.max.vm.compiler.JavaTester',
                         '-scenario=target', '-run-scheme-package=all', '-native-tests'] + tests)

def loggen(args):
    """(re)generate Java source for VMLogger interfaces

    Run VMLoggerGenerator.java to update the Auto implementations of @VMLoggerInterface interfaces.

    The exit code is non-zero if a Java source file was modified."""

    return mx.run_java(['-cp', mx.classpath('com.oracle.max.vm'), 'com.sun.max.vm.log.hosted.VMLoggerGenerator'])

def makejdk(args):
    """create a JDK directory based on the Maxine VM

    Create a JDK directory by replicating the file structure of $JAVA_HOME
    and replacing the 'java' executable with the Maxine VM
    executable. This produces a Maxine VM based JDK for applications
    (such as NetBeans) which expect a certain directory structure
    and executable names in a JDK installation."""

    if mx.os == 'darwin':
        mx.log('mx makejdk is not supported on Darwin')
        mx.abort(1)

    if len(args) == 0:
        maxjdk = join(_maxine_home, 'maxjdk')
    else:
        maxjdk = args[0]
        if maxjdk[0] != '/':
            maxjdk = join(os.getcwd(), maxjdk)

    if exists(maxjdk):
        mx.log('The destination directory already exists -- it will be deleted')
        shutil.rmtree(maxjdk)

    jdk = mx.java().jdk
    if not isdir(jdk):
        mx.log(jdk + " does not exist or is not a directory")
        mx.abort(1)

    mx.log('Replicating ' + jdk + ' in ' + maxjdk + '...')
    shutil.copytree(jdk, maxjdk, symlinks=True)

    jreExists = exists(join(maxjdk, 'jre'))

    for f in os.listdir(_vmdir):
        fpath = join(_vmdir, f)
        if isfile(fpath):
            shutil.copy(fpath, join(maxjdk, 'bin'))
            if jreExists:
                shutil.copy(fpath, join(maxjdk, 'jre', 'bin'))

    os.unlink(join(maxjdk, 'bin', 'java'))
    if jreExists:
        os.unlink(join(maxjdk, 'jre', 'bin', 'java'))
    if (mx.os == 'windows'):
        shutil.copy(join(maxjdk, 'bin', 'maxvm'), join(maxjdk, 'bin', 'java'))
        shutil.copy(join(maxjdk, 'jre', 'bin', 'maxvm'), join(maxjdk, 'jre', 'bin', 'java'))
    else:
        os.symlink(join(maxjdk, 'bin', 'maxvm'), join(maxjdk, 'bin', 'java'))
        if jreExists:
            os.symlink(join(maxjdk, 'jre', 'bin', 'maxvm'), join(maxjdk, 'jre', 'bin', 'java'))

    mx.log('Created Maxine based JDK in ' + maxjdk)

def methodtree(args):
    """print the causality spanning-tree of the method graph in the boot image

    The causality spanning-tree allows one to audit the boot image with respect
    to why any given method is (or isn't) in the image. This is useful when
    trying to reduce the size of the image.

    This tool requires an input *.tree file which is produced by specifying the
    -tree option when building the boot image.

    Use "mx methodtree -help" to see what other options this command accepts."""

    mx.run_java(['-cp', mx.classpath(), 'com.sun.max.vm.hosted.BootImageMethodTree', '-in=' + join(_vmdir, 'maxine.method.tree')] + args)

def nm(args):
    """print the contents of a boot image

    Print the contents of a boot image in a textual form.
    If not specified, the following path will be used for the boot image file:

        {0}

    Use "mx nm -help" to see what other options this command accepts."""

    mx.run_java(['-cp', mx.classpath(), 'com.sun.max.vm.hosted.BootImagePrinter'] + args + [join(_vmdir, 'maxine.vm')])

def objecttree(args):
    """print the causality spanning-tree of the object graph in the boot image

    The causality spanning-tree allows one to audit the boot image with respect
    to why any given object is in the image. This is useful when trying to reduce
    the size of the image.

    This tool requires an input *.tree file which is produced by specifying the
    -tree option when building the boot image.

    Use "mx objecttree -help" to see what other options this command accepts."""

    mx.run_java(['-cp', mx.classpath(), 'com.sun.max.vm.hosted.BootImageObjectTree', '-in=' + join(_vmdir, 'maxine.object.tree')] + args)


def olc(args):
    """offline compile a list of methods

    See Patterns below for a description of the format expected for "patterns..."

    The output traced by this command is not guaranteed to be the same as the output
    for a compilation performed at runtime. The code produced by a compiler is sensitive
    to the compilation context such as what classes have been resolved etc.

    Use "mx olc -help" to see what other options this command accepts.

    --- Patterns ---
    {0}"""

    mx.run_java(['-cp', mx.classpath(), 'com.oracle.max.vm.ext.maxri.Compile'] + args)

def site(args):
    """creates a website containing javadoc and the project dependency graph"""

    return mx.site(['--name', 'Maxine',
                    '--exclude-packages', 'com.sun.max.asm.amd64.complete,com.sun.max.asm.ia32.complete',
                    '--overview', join(_maxine_home, 'overview.html'),
                    '--title', 'Maxine Project Documentation',
                    '--dot-output-base', 'modules'] + args)

def t1x(args):
    """alias for "mx olc -c=T1X ..." """
    olc(['-c=T1X'] + args)

def t1xgen(args):
    """(re)generate content in T1XTemplateSource.java

    Run T1XTemplateGenerator.java to generate the auto-generated templates in T1XTemplateSource.java.

    The exit code is non-zero if the auto-generated part of T1XTemplateSource.java was modified."""

    return mx.run_java(['-cp', mx.classpath('com.oracle.max.vm.ext.t1x'), 'com.oracle.max.vm.ext.t1x.T1XTemplateGenerator'])

def test(args):
    """run some or all of the Maxine tests
    
        
    The Maxine sources include a variety of tests that can be run by a
    special launcher. These include JUnit tests, VM micro tests, certain
    benchmark suites and output comparison tests, amongst others.

    Use "mx test -help" to see what other options this command accepts."""
    maxineTesterDir = join(_maxine_home, 'maxine-tester')
    if isdir(maxineTesterDir):
        for root, _, files in os.walk(maxineTesterDir):
            for name in files:
                if name.rsplit(', ', 1) in ['stdout', 'stderr', 'passed', 'failed', 'command']:
                    os.remove(join(root, name))
    else:
        os.mkdir(maxineTesterDir)

    class Tee:
        def __init__(self, f):
            self.f = f
        def eat(self, line):
            mx.log(line.rstrip())
            self.f.write(line)

    console = join(maxineTesterDir, 'console')
    with open(console, 'w', 0) as f:
        tee = Tee(f)
        java = mx.java()
        mx.run_java(['-cp', sanitized_classpath(), 'test.com.sun.max.vm.MaxineTester', '-output-dir=maxine-tester',
                      '-graal-jar=' + mx.distribution('GRAAL').path,
                      '-refvm=' + java.java, '-refvm-args=' + ' '.join(java.java_args)] + args, out=tee.eat, err=subprocess.STDOUT)

def verify(args):
    """verifies a set of methods using the Maxine bytecode verifier

    Run the Maxine verifier over a set of specified methods available
    on the class path. To extend the class path, use one of the global
    "--cp-pfx" or "--cp-sfx" options.

    See Patterns below for a description of the format expected for "patterns..."

    Use "mx verify -help" to see what other options this command accepts.

    --- Patterns ---
    {0}"""

    mx.run_java(['-cp', mx.classpath(), 'test.com.sun.max.vm.verifier.CommandLineVerifier'] + args)

def view(args):
    """browse the boot image under the Inspector

    Browse a Maxine boot image under the Inspector.

    Use "mx view -help" to see what the Inspector options are."""

    mx.run_java(['-cp', mx.classpath(), 'com.sun.max.ins.MaxineInspector', '-vmdir=' + _vmdir, '-mode=image'] + args)

def vm(args):
    """launch the Maxine VM

    Run the Maxine VM with the given options and arguments.
    A class path component with a '@' prefix is expanded to be the
    class path of the project named after the '@'.
    The expansion of the MAXVM_OPTIONS environment variable is inserted
    before any other VM options specified on the command line.

    Use "mx vm -help" to see what other options this command accepts."""

    cwdArgs = check_cwd_change(args)
    cwd = cwdArgs[0]
    vmArgs = cwdArgs[1]
    
    mx.expand_project_in_args(vmArgs)
    maxvmOptions = os.getenv('MAXVM_OPTIONS', '').split()

    debug_port = mx.java().debug_port
    if debug_port is not None:
        maxvmOptions += ['-Xrunjdwp:transport=dt_socket,server=y,suspend=y,address=' + str(debug_port)]

    mx.run([join(_vmdir, 'maxvm')] + maxvmOptions + vmArgs, cwd=cwd)

_patternHelp="""
    A pattern is a class name pattern followed by an optional method name
    pattern separated by a ':' further followed by an optional signature:

      <class name>[:<method name>[:<signature>]]

    For example, the list of patterns:

         "Object:wait", "String", "Util:add:(int,float)"

    will match all methods in a class whose name contains "Object" where the
    method name contains "wait", all methods in a class whose name
    contains "String" and all methods in any class whose name
    contains "Util", the method name contains "add" and the
    signature is (int, float).

    The type of matching performed for a given class/method name is determined
    by the position of '^' in the pattern name as follows:

    Position of '^'   | Match algorithm
     ------------------+------------------
     start AND end     | Equality
     start             | Prefix
     end               | Suffix
     absent            | Substring

    For example, "^java.util:^toString^" matches all methods named "toString" in
    any class whose name starts with "java.util".

    The matching performed on a signature is always a substring test. Signatures can
    specified either in Java source syntax (e.g. "int,String") or JVM internal syntax
    (e.g. "IFLjava/lang/String;"). The latter must always use fully qualified type
    names where as the former must not.

    Any pattern starting with "!" is an exclusion specification. Any class or method
    whose name contains an exclusion string (the exclusion specification minus the
    leading "!") is excluded."""

def _vm_image():
    return join(_vmdir, 'maxine.vm')

def wikidoc(args):
    """generate Confluence Wiki format for package-info.java files"""

    # Ensure the wiki doclet is up to date
    mx.build(['--projects', 'com.oracle.max.tools'])

    # the WikiDoclet cannot see the -classpath argument passed to javadoc so we pass the
    # full list of projects as an explicit argument, thereby enabling it to map classes
    # to projects, which is needed to generate Wiki links to the source code.
    # There is no virtue in running the doclet on dependent projects as there are
    # no generated links between Wiki pages
    toolsDir = mx.project('com.oracle.max.tools').output_dir()
    baseDir = mx.project('com.oracle.max.base').output_dir()
    dp = os.pathsep.join([toolsDir, baseDir])
    project_list = ','.join(p.name for p in mx.sorted_deps())
    for a in ['-docletpath', dp, '-doclet', 'com.oracle.max.tools.javadoc.wiki.WikiDoclet', '-projects', project_list]:
        args.append('--arg')
        args.append('@' + a)

    mx.javadoc(args, parser=ArgumentParser('mx wikidoc'), docDir='wikidoc', includeDeps=False, stdDoclet=False)

def mx_init(suite):
    mx.add_argument('--vmdir', dest='vmdir', help='directory for VM executable, shared libraries boot image and related files', metavar='<path>')

    commands = {
        'c1x': [c1x, '[options] patterns...'],
        'configs': [configs, ''],
        'copycheck': [copycheck, ''],
        'eclipse': [eclipse, '[VM options]'],
        'gate': [gate, '[options]'],
        'hcfdis': [hcfdis, '[options] files...'],
        'helloworld': [helloworld, '[VM options]'],
        'inspecthelloworld': [inspecthelloworld, '[VM options]'],
        'image': [image, '[options] classes|packages...'],
        'inspect': [inspect, '[options] [class | -jar jarfile]  [args...]'],
        'inspectoragent': [inspectoragent, '[-impl target] [-port port]'],
        'jnigen': [jnigen, ''],
        'jvmtigen': [jvmtigen, ''],
        'jttgen': [jttgen, ''],
        'loggen': [loggen, ''],
        'makejdk': [makejdk, '[<destination directory>]'],
        'methodtree': [methodtree, '[options]'],
        'nm': [nm, '[options] [boot image file]', _vm_image],
        'objecttree': [objecttree, '[options]'],
        'olc': [olc, '[options] patterns...', _patternHelp],
        'site' : [site, '[options]'],
        't1x': [t1x, '[options] patterns...'],
        't1xgen': [t1xgen, ''],
        'test': [test, '[options]'],
        'verify': [verify, '[options] patterns...', _patternHelp],
        'view': [view, '[options]'],
        'vm': [vm, '[options] [class | -jar jarfile]  [args...]'],
        'wikidoc': [wikidoc, '[options]'],
	'armasmtest': [armasmtests, '']
    }
    mx.update_commands(suite, commands)

def mx_post_parse_cmd_line(opts):
    global _vmdir
    if opts.vmdir is None:
        _vmdir = join(_maxine_home, 'com.oracle.max.vm.native', 'generated',  mx.get_os())
    else:
        _vmdir = opts.vmdir

def armasmtests(opts):
	print "Done!"<|MERGE_RESOLUTION|>--- conflicted
+++ resolved
@@ -220,13 +220,8 @@
             systemProps += ['-Dmax.' + name + '=' + value]
         elif arg.startswith('--XX:LogFile='):
             os.environ['MAXINE_LOG_FILE'] = arg.split('=', 1)[1]
-<<<<<<< HEAD
-=======
-        elif arg.startswith('--XX:+DebugMethods'):
-        	os.environ['DEBUG_METHODS']='1'
-	elif arg.startswith('--XX:+FloatIDIV'):
-		os.environ['FLOAT_IDIV']='1'
->>>>>>> 6b856c79
+	    elif arg.startswith('--XX:+FloatIDIV'):
+            os.environ['FLOAT_IDIV']='1'
         elif arg.startswith('--XX:+PrintCFGToFile'):
         	os.environ['PRINT_CFG']='1'
         elif arg.startswith('--XX:+PrintHIR'):
