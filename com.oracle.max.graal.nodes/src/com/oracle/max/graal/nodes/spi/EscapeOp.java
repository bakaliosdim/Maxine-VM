--- conflicted
+++ resolved
@@ -1,4 +1,3 @@
-<<<<<<< HEAD
 /*
  * Copyright (c) 2011, Oracle and/or its affiliates. All rights reserved.
  * DO NOT ALTER OR REMOVE COPYRIGHT NOTICES OR THIS FILE HEADER.
@@ -116,129 +115,4 @@
 
     public abstract int updateState(Node node, Node current, Map<Object, Integer> fieldIndex, ValueNode[] fieldState);
 
-}
-=======
-/*
- * Copyright (c) 2011, Oracle and/or its affiliates. All rights reserved.
- * DO NOT ALTER OR REMOVE COPYRIGHT NOTICES OR THIS FILE HEADER.
- *
- * This code is free software; you can redistribute it and/or modify it
- * under the terms of the GNU General Public License version 2 only, as
- * published by the Free Software Foundation.
- *
- * This code is distributed in the hope that it will be useful, but WITHOUT
- * ANY WARRANTY; without even the implied warranty of MERCHANTABILITY or
- * FITNESS FOR A PARTICULAR PURPOSE.  See the GNU General Public License
- * version 2 for more details (a copy is included in the LICENSE file that
- * accompanied this code).
- *
- * You should have received a copy of the GNU General Public License version
- * 2 along with this work; if not, write to the Free Software Foundation,
- * Inc., 51 Franklin St, Fifth Floor, Boston, MA 02110-1301 USA.
- *
- * Please contact Oracle, 500 Oracle Parkway, Redwood Shores, CA 94065 USA
- * or visit www.oracle.com if you need additional information or have any
- * questions.
- */
-package com.oracle.max.graal.nodes.spi;
-
-import java.util.*;
-
-import com.oracle.max.graal.graph.*;
-import com.oracle.max.graal.nodes.*;
-import com.oracle.max.graal.nodes.calc.*;
-import com.oracle.max.graal.nodes.java.*;
-import com.oracle.max.graal.nodes.virtual.*;
-import com.sun.cri.ci.*;
-
-
-public abstract class EscapeOp implements Op {
-
-    public abstract boolean canAnalyze(Node node);
-
-    public boolean escape(Node node, Node usage) {
-        // unresolved fields cause problems later on, don't escape analyze anything used by with fields
-        if (usage instanceof AccessFieldNode && !((AccessFieldNode) usage).field().isResolved()) {
-            return true;
-        }
-
-        if (usage instanceof IsNonNullNode) {
-            assert ((IsNonNullNode) usage).object() == node;
-            return false;
-        } else if (usage instanceof IsTypeNode) {
-            assert ((IsTypeNode) usage).object() == node;
-            return false;
-        } else if (usage instanceof FrameState) {
-            assert ((FrameState) usage).inputs().contains(node);
-            return true;
-        } else if (usage instanceof AccessMonitorNode) {
-            assert ((AccessMonitorNode) usage).object() == node;
-            return false;
-        } else if (usage instanceof LoadFieldNode) {
-            assert ((LoadFieldNode) usage).object() == node;
-            return false;
-        } else if (usage instanceof StoreFieldNode) {
-            StoreFieldNode x = (StoreFieldNode) usage;
-            // self-references do not escape
-            return x.value() == node && x.object() != node;
-        } else if (usage instanceof LoadIndexedNode) {
-            LoadIndexedNode x = (LoadIndexedNode) usage;
-            if (x.index() == node) {
-                return true;
-            } else {
-                assert x.array() == node;
-                return !isValidConstantIndex(x);
-            }
-        } else if (usage instanceof StoreIndexedNode) {
-            StoreIndexedNode x = (StoreIndexedNode) usage;
-            if (x.index() == node) {
-                return true;
-            } else {
-                assert x.array() == node || x.value() == node;
-                // in order to not escape the access needs to have a valid constant index and either a store into node or self-referencing
-                return !isValidConstantIndex(x) || x.value() == node && x.array() != node;
-            }
-        } else if (usage instanceof VirtualObjectFieldNode) {
-            return false;
-        } else if (usage instanceof RegisterFinalizerNode) {
-            assert ((RegisterFinalizerNode) usage).object() == node;
-            return false;
-        } else if (usage instanceof ArrayLengthNode) {
-            assert ((ArrayLengthNode) usage).array() == node;
-            return false;
-        } else {
-            return true;
-        }
-    }
-
-    public static boolean isValidConstantIndex(AccessIndexedNode x) {
-        CiConstant index = x.index().asConstant();
-        if (x.array() instanceof NewArrayNode) {
-            CiConstant length = ((NewArrayNode) x.array()).dimension(0).asConstant();
-            return index != null && length != null && index.asInt() >= 0 && index.asInt() < length.asInt();
-        } else {
-            return false;
-        }
-    }
-
-    public abstract EscapeField[] fields(Node node);
-
-    public void beforeUpdate(Node node, Node usage) {
-        // IsNonNullNode and IsTypeNode should have been eliminated by the CanonicalizerPhase, but we can't rely on this
-        if (usage instanceof IsNonNullNode) {
-            IsNonNullNode x = (IsNonNullNode) usage;
-            x.replaceAndDelete(ConstantNode.forBoolean(true, node.graph()));
-        } else if (usage instanceof IsTypeNode) {
-            IsTypeNode x = (IsTypeNode) usage;
-            assert x.type() == ((ValueNode) node).exactType();
-            x.replaceAndDelete(ConstantNode.forBoolean(true, node.graph()));
-        } else if (usage instanceof AccessMonitorNode) {
-            AccessMonitorNode x = (AccessMonitorNode) usage;
-            x.replaceAndDelete(x.next());
-        }
-    }
-
-    public abstract int updateState(Node node, Node current, Map<Object, Integer> fieldIndex, ValueNode[] fieldState);
-
-}
->>>>>>> 9407fed5
+}