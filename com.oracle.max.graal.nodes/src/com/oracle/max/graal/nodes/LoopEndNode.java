/*
 * Copyright (c) 2011, Oracle and/or its affiliates. All rights reserved.
 * DO NOT ALTER OR REMOVE COPYRIGHT NOTICES OR THIS FILE HEADER.
 *
 * This code is free software; you can redistribute it and/or modify it
 * under the terms of the GNU General Public License version 2 only, as
 * published by the Free Software Foundation.
 *
 * This code is distributed in the hope that it will be useful, but WITHOUT
 * ANY WARRANTY; without even the implied warranty of MERCHANTABILITY or
 * FITNESS FOR A PARTICULAR PURPOSE.  See the GNU General Public License
 * version 2 for more details (a copy is included in the LICENSE file that
 * accompanied this code).
 *
 * You should have received a copy of the GNU General Public License version
 * 2 along with this work; if not, write to the Free Software Foundation,
 * Inc., 51 Franklin St, Fifth Floor, Boston, MA 02110-1301 USA.
 *
 * Please contact Oracle, 500 Oracle Parkway, Redwood Shores, CA 94065 USA
 * or visit www.oracle.com if you need additional information or have any
 * questions.
 */
package com.oracle.max.graal.nodes;

import com.oracle.max.graal.graph.*;
import com.oracle.max.graal.nodes.spi.*;
import com.oracle.max.graal.nodes.type.*;


public class LoopEndNode extends FixedNode implements Node.IterableNodeType, LIRLowerable {

    @Input(notDataflow = true) private LoopBeginNode loopBegin;
    @Data private boolean safepointPolling;

    public LoopEndNode() {
<<<<<<< HEAD
        super(StampFactory.illegal());
        this.safePointPolling = true;
=======
        super(CiKind.Illegal);
        this.safepointPolling = true;
>>>>>>> 33976706
    }

    public LoopBeginNode loopBegin() {
        return loopBegin;
    }

    public void setLoopBegin(LoopBeginNode x) {
        updateUsages(this.loopBegin, x);
        this.loopBegin = x;
    }


    public void setSafepointPolling(boolean safePointPolling) {
        this.safepointPolling = safePointPolling;
    }

    public boolean hasSafepointPolling() {
        return safepointPolling;
    }

    @Override
    public void generate(LIRGeneratorTool gen) {
        gen.visitLoopEnd(this);
    }
}<|MERGE_RESOLUTION|>--- conflicted
+++ resolved
@@ -33,13 +33,8 @@
     @Data private boolean safepointPolling;
 
     public LoopEndNode() {
-<<<<<<< HEAD
         super(StampFactory.illegal());
-        this.safePointPolling = true;
-=======
-        super(CiKind.Illegal);
         this.safepointPolling = true;
->>>>>>> 33976706
     }
 
     public LoopBeginNode loopBegin() {
