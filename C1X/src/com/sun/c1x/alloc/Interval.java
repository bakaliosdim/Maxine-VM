/*
 * Copyright (c) 2009 Sun Microsystems, Inc.  All rights reserved.
 *
 * Sun Microsystems, Inc. has intellectual property rights relating to technology embodied in the product
 * that is described in this document. In particular, and without limitation, these intellectual property
 * rights may include one or more of the U.S. patents listed at http://www.sun.com/patents and one or
 * more additional patents or pending patent applications in the U.S. and in other countries.
 *
 * U.S. Government Rights - Commercial software. Government users are subject to the Sun
 * Microsystems, Inc. standard license agreement and applicable provisions of the FAR and its
 * supplements.
 *
 * Use is subject to license terms. Sun, Sun Microsystems, the Sun logo, Java and Solaris are trademarks or
 * registered trademarks of Sun Microsystems, Inc. in the U.S. and other countries. All SPARC trademarks
 * are used under license and are trademarks or registered trademarks of SPARC International, Inc. in the
 * U.S. and other countries.
 *
 * UNIX is a registered trademark in the U.S. and other countries, exclusively licensed through X/Open
 * Company, Ltd.
 */
package com.sun.c1x.alloc;

import java.util.*;

import com.sun.c1x.*;
import com.sun.c1x.ci.*;
import com.sun.c1x.debug.*;
import com.sun.c1x.lir.*;
import com.sun.c1x.util.*;

/**
 * Represents an interval in the linear scan register allocator.
 * @author Thomas Wuerthinger
 */
public final class Interval {

    enum IntervalUseKind {
        // priority of use kinds must be ascending
        noUse("N"), loopEndMarker("L"), shouldHaveRegister("S"), mustHaveRegister("M");
        private String name;

        private IntervalUseKind(String name) {
            this.name = name;
        }

        @Override
        public String toString() {
            return name;
        }
    }

    enum IntervalKind {
        fixedKind, // interval pre-colored by LIR_Generator
        anyKind // no register/memory allocated by LIR_Generator
    }

    // during linear scan an interval is in one of four states in
    enum IntervalState {
        unhandledState("unhandled"), // unhandled state (not processed yet)
        activeState("active"), // life and is in a physical register
        inactiveState("inactive"), // in a life time hole and is in a physical register
        handledState("handled"), // spilled or not life again
        invalidState("invalid");

        private String name;

        private IntervalState(String name) {
            this.name = name;
        }

        @Override
        public String toString() {
            return name;
        }
    }

    enum IntervalSpillState {
        noDefinitionFound("no definition"), // starting state of calculation: no definition found yet
        oneDefinitionFound("no spill store"), // one definition has already been found.
        // Note: two consecutive definitions are treated as one (e.g. consecutive move and add because of two-operand
        // LIR form)
        // the position of this definition is stored in definitionPos
        oneMoveInserted ("one spill store"), // one spill move has already been inserted.
        storeAtDefinition ("store at definition"), // the interval should be stored immediately after its definition because otherwise
        // there would be multiple redundant stores
        startInMemory("start in memory"), // the interval starts in memory (e.g. method parameter), so a store is never necessary
        noOptimization("no optimization");
        // the interval has more then one definition (e.g. resulting from phi moves), so stores to memory are not
        // optimized


        private String name;

        private IntervalSpillState(String name) {
            this.name = name;
        }

        @Override
        public String toString() {
            return name;
        }
    }

    private int registerNumber;
    private CiKind type; // valid only for virtual registers
    private Range first; // sorted list of Ranges
    private List<Integer> usePosAndKinds; // sorted list of use-positions and their according use-kinds

    private Range current; // interval iteration: the current Range
    Interval next; // interval iteration: sorted list of Intervals (ends with sentinel)
    IntervalState state; // interval iteration: to which set belongs this interval

    private int assignedRegister;
    private int assignedHighRegister;

    private int cachedTo; // cached value: to of last range (-1: not cached)
    private LIROperand cachedOpr;
    private CiLocation cachedVmReg;

    private Interval splitParent; // the original interval where this interval is derived from
    private List<Interval> splitChildren; // list of all intervals that are split off from this interval (only available for split parents)
    private Interval currentSplitChild; // the current split child that has been active or inactive last (always stored in split parents)

    private int canonicalSpillSlot; // the stack slot where all split parts of this interval are spilled to (always stored in split parents)
    private boolean insertMoveWhenActivated; // true if move is inserted between currentSplitChild and this interval when interval gets active the first time
    private IntervalSpillState spillState; // for spill move optimization
    private int spillDefinitionPos; // position where the interval is defined (if defined only once)
    private Interval registerHint; // this interval should be in the same register as the hint interval

    // accessors
    int registerNumber() {
        return registerNumber;
    }

    void setRegisterNumber(int r) {
        assert registerNumber == -1 : "cannot change regNum";
        registerNumber = r;
    }

    CiKind type() {
        assert registerNumber == -1 || registerNumber >= CiRegister.FirstVirtualRegisterNumber : "cannot access type for fixed interval";
        return type;
    }

    void setType(CiKind type) {
        assert registerNumber < CiRegister.FirstVirtualRegisterNumber || this.type == CiKind.Illegal || this.type == type : "overwriting existing type";
        assert type != CiKind.Boolean && type != CiKind.Byte && type != CiKind.Char : "these basic types should have int type registers";
        this.type = type;
    }

    Range first() {
        return first;
    }

    int from() {
        return first.from;
    }

    int to() {
        if (cachedTo == -1) {
            cachedTo = calcTo();
        }
        assert cachedTo == calcTo() : "invalid cached value";
        return cachedTo;
    }

    int numUsePositions() {
        return usePosAndKinds.size() / 2;
    }

    int assignedReg() {
        return assignedRegister;
    }

    int assignedRegHi() {
        return assignedHighRegister;
    }

    void assignReg(int reg) {
        assert reg != 5;
        assignedRegister = reg;
        assignedHighRegister = LinearScan.getAnyreg();
    }

    void assignReg(int reg, int regHi) {
        assert reg != 5;
        assignedRegister = reg;
        assignedHighRegister = regHi;
    }

    void setRegisterHint(Interval i) {
        registerHint = i;
    }

    // access to split parent and split children
    boolean isSplitParent() {
        return splitParent == this;
    }

    boolean isSplitChild() {
        return splitParent != this;
    }

    Interval splitParent() {
        assert splitParent.isSplitParent() : "must be";
        return splitParent;
    }

    // information stored in split parent, but available for all children
    int canonicalSpillSlot() {
        return splitParent().canonicalSpillSlot;
    }

    void setCanonicalSpillSlot(int slot) {
        assert splitParent().canonicalSpillSlot == -1 : "overwriting existing value";
        splitParent().canonicalSpillSlot = slot;
    }

    Interval currentSplitChild() {
        return splitParent().currentSplitChild;
    }

    void makeCurrentSplitChild() {
        splitParent().currentSplitChild = this;
    }

    boolean insertMoveWhenActivated() {
        return insertMoveWhenActivated;
    }

    void setInsertMoveWhenActivated(boolean b) {
        insertMoveWhenActivated = b;
    }

    // for spill optimization
    IntervalSpillState spillState() {
        return splitParent().spillState;
    }

    int spillDefinitionPos() {
        return splitParent().spillDefinitionPos;
    }

    void setSpillState(IntervalSpillState state) {
        assert state.ordinal() >= spillState().ordinal() : "state cannot decrease";
        splitParent().spillState = state;
    }

    void setSpillDefinitionPos(int pos) {
        assert spillDefinitionPos() == -1 : "cannot set the position twice";
        splitParent().spillDefinitionPos = pos;
    }

    // returns true if this interval has a shadow copy on the stack that is always correct
    boolean alwaysInMemory() {
        return splitParent().spillState == IntervalSpillState.storeAtDefinition || splitParent().spillState == IntervalSpillState.startInMemory;
    }

    // caching of values that take time to compute and are used multiple times
    LIROperand cachedOpr() {
        return cachedOpr;
    }

    CiLocation cachedVmReg() {
        return cachedVmReg;
    }

    void setCachedOpr(LIROperand opr) {
        cachedOpr = opr;
    }

    void setCachedVmReg(CiLocation reg) {
        cachedVmReg = reg;
    }

    void removeFirstUsePos() {
        Util.truncate(usePosAndKinds, usePosAndKinds.size() - 2);
    }

    // test intersection
    boolean intersects(Interval i) {
        return first.intersects(i.first);
    }

    int intersectsAt(Interval i) {
        return first.intersectsAt(i.first);
    }

    // range iteration
    void rewindRange() {
        current = first;
    }

    void nextRange() {
        assert this != EndMarker : "not allowed on sentinel";
        current = current.next;
    }

    int currentFrom() {
        return current.from;
    }

    int currentTo() {
        return current.to;
    }

    boolean currentAtEnd() {
        return current == Range.EndMarker;
    }

    boolean currentIntersects(Interval it) {
        return current.intersects(it.current);
    }

    int currentIntersectsAt(Interval it) {
        return current.intersectsAt(it.current);
    }

    // initialize sentinel
    static final Interval EndMarker = new Interval(-1);

    Interval(int regNum) {

<<<<<<< HEAD
        if (C1XOptions.PrintMetrics) {
            C1XMetrics.LSRA_IntervalsCreated++;
        }

=======
        C1XMetrics.LSRA_IntervalsCreated++;
>>>>>>> c9a9f9bb
        this.registerNumber = regNum;
        this.type = CiKind.Illegal;
        this.first = Range.EndMarker;
        this.usePosAndKinds = new ArrayList<Integer>(12);
        this.current = Range.EndMarker;
        this.next = EndMarker;
        this.state = IntervalState.invalidState;
        this.assignedRegister = LinearScan.getAnyreg();
        this.assignedHighRegister = LinearScan.getAnyreg();
        this.cachedTo = -1;
        this.cachedOpr = LIROperandFactory.IllegalLocation;
        this.cachedVmReg = null;
        this.canonicalSpillSlot = -1;
        this.insertMoveWhenActivated = false;
        this.registerHint = null;
        this.spillState = IntervalSpillState.noDefinitionFound;
        this.spillDefinitionPos = -1;
        splitParent = this;
        currentSplitChild = this;
        splitChildren = new ArrayList<Interval>(4);
    }

    int calcTo() {
        assert first != Range.EndMarker : "interval has no range";

        Range r = first;
        while (r.next != Range.EndMarker) {
            r = r.next;
        }
        return r.to;
    }

    // consistency check of split-children
    boolean checkSplitChildren() {
        if (splitChildren.size() > 0) {
            assert isSplitParent() : "only split parents can have children";

            for (int i = 0; i < splitChildren.size(); i++) {
                Interval i1 = splitChildren.get(i);

                assert i1.splitParent() == this : "not a split child of this interval";
                assert i1.type() == type() : "must be equal for all split children";
                assert i1.canonicalSpillSlot() == canonicalSpillSlot() : "must be equal for all split children";

                for (int j = i + 1; j < splitChildren.size(); j++) {
                    Interval i2 = splitChildren.get(j);

                    assert i1.registerNumber() != i2.registerNumber() : "same register number";

                    if (i1.from() < i2.from()) {
                        assert i1.to() <= i2.from() && i1.to() < i2.to() : "intervals overlapping";
                    } else {
                        assert i2.from() < i1.from() : "intervals start at same opId";
                        assert i2.to() <= i1.from() && i2.to() < i1.to() : "intervals overlapping";
                    }
                }
            }
        }

        return true;
    }

    Interval registerHint(boolean searchSplitChild, LinearScan allocator) {
        if (!searchSplitChild) {
            return registerHint;
        }

        if (registerHint != null) {
            assert registerHint.isSplitParent() : "ony split parents are valid hint registers";

            if (registerHint.assignedReg() >= 0 && registerHint.assignedReg() < allocator.allocatableRegisters.nofRegs) {
                return registerHint;
            } else if (registerHint.splitChildren.size() > 0) {
                // search the first split child that has a register assigned
                int len = registerHint.splitChildren.size();
                for (int i = 0; i < len; i++) {
                    Interval cur = registerHint.splitChildren.get(i);

                    if (cur.assignedReg() >= 0 && cur.assignedReg() < allocator.allocatableRegisters.nofRegs) {
                        return cur;
                    }
                }
            }
        }

        // no hint interval found that has a register assigned
        return null;
    }

    Interval getSplitChildAtOpId(int opId, LIRInstruction.OperandMode mode, LinearScan allocator) {
        assert isSplitParent() : "can only be called for split parents";
        assert opId >= 0 : "invalid opId (method cannot be called for spill moves)";

        if (splitChildren.size() == 0) {
            assert this.covers(opId, mode) : this + " does not cover " + opId;
            return this;
        } else {
            Interval result = null;
            int len = splitChildren.size();

            // in outputMode, the end of the interval (opId == cur.to()) is not valid
            int toOffset = (mode == LIRInstruction.OperandMode.OutputMode ? 0 : 1);

            int i;
            for (i = 0; i < len; i++) {
                Interval cur = splitChildren.get(i);
                if (cur.from() <= opId && opId < cur.to() + toOffset) {
                    if (i > 0) {
                        // exchange current split child to start of list (faster access for next call)
                        Util.atPutGrow(splitChildren, i, splitChildren.get(0), null);
                        Util.atPutGrow(splitChildren, 0, cur, null);
                    }

                    // interval found
                    result = cur;
                    break;
                }
            }

            assert checkSplitChild(result, opId, allocator, toOffset, mode);
            return result;
        }
    }

    private boolean checkSplitChild(Interval result, int opId, LinearScan allocator, int toOffset, LIRInstruction.OperandMode mode) {
        if (result == null) {
            // this is an error
            StringBuilder msg = new StringBuilder(this.toString()).append(" has no child at ").append(opId);
            if (splitChildren.size() > 0) {
                Interval first = splitChildren.get(0);
                Interval last = splitChildren.get(splitChildren.size() - 1);
                msg.append(" (first = ").append(first).append(", last = ").append(last).append(")");
            }
            throw new CiBailout("Linear Scan Error: " + msg);
        }

        int len = splitChildren.size();
        for (int i = 0; i < len; i++) {
            Interval tmp = splitChildren.get(i);
            if (tmp != result && tmp.from() <= opId && opId < tmp.to() + toOffset) {
                TTY.println(String.format("two valid result intervals found for opId %d: %d and %d", opId, result.registerNumber(), tmp.registerNumber()));
                result.print(TTY.out, allocator);
                tmp.print(TTY.out, allocator);
                throw new CiBailout("two valid result intervals found");
            }
        }
        assert result.covers(opId, mode) : "opId not covered by interval";
        return true;
    }

    // returns the last split child that ends before the given opId
    Interval getSplitChildBeforeOpId(int opId) {
        assert opId >= 0 : "invalid opId";

        Interval parent = splitParent();
        Interval result = null;

        int len = parent.splitChildren.size();
        assert len > 0 : "no split children available";

        for (int i = len - 1; i >= 0; i--) {
            Interval cur = parent.splitChildren.get(i);
            if (cur.to() <= opId && (result == null || result.to() < cur.to())) {
                result = cur;
            }
        }

        assert result != null : "no split child found";
        return result;
    }

    // checks if opId is covered by any split child
    boolean splitChildCovers(int opId, LIRInstruction.OperandMode mode) {
        assert isSplitParent() : "can only be called for split parents";
        assert opId >= 0 : "invalid opId (method can not be called for spill moves)";

        if (splitChildren.size() == 0) {
            // simple case if interval was not split
            return covers(opId, mode);

        } else {
            // extended case: check all split children
            int len = splitChildren.size();
            for (int i = 0; i < len; i++) {
                Interval cur = splitChildren.get(i);
                if (cur.covers(opId, mode)) {
                    return true;
                }
            }
            return false;
        }
    }

    // Note: use positions are sorted descending . first use has highest index
    int firstUsage(IntervalUseKind minUseKind) {
        assert isVirtualInterval() : "cannot access use positions for fixed intervals";

        for (int i = usePosAndKinds.size() - 2; i >= 0; i -= 2) {
            if (usePosAndKinds.get(i + 1) >= minUseKind.ordinal()) {
                return usePosAndKinds.get(i);
            }
        }
        return Integer.MAX_VALUE;
    }

    int nextUsage(IntervalUseKind minUseKind, int from) {
        assert isVirtualInterval() : "cannot access use positions for fixed intervals";

        for (int i = usePosAndKinds.size() - 2; i >= 0; i -= 2) {
            if (usePosAndKinds.get(i) >= from && usePosAndKinds.get(i + 1) >= minUseKind.ordinal()) {
                return usePosAndKinds.get(i);
            }
        }
        return Integer.MAX_VALUE;
    }

    int nextUsageExact(IntervalUseKind exactUseKind, int from) {
        assert isVirtualInterval() : "cannot access use positions for fixed intervals";

        for (int i = usePosAndKinds.size() - 2; i >= 0; i -= 2) {
            if (usePosAndKinds.get(i) >= from && usePosAndKinds.get(i + 1) == exactUseKind.ordinal()) {
                return usePosAndKinds.get(i);
            }
        }
        return Integer.MAX_VALUE;
    }

    int previousUsage(IntervalUseKind minUseKind, int from) {
        assert isVirtualInterval() : "cannot access use positions for fixed intervals";

        int prev = 0;
        for (int i = usePosAndKinds.size() - 2; i >= 0; i -= 2) {
            if (usePosAndKinds.get(i) > from) {
                return prev;
            }
            if (usePosAndKinds.get(i + 1) >= minUseKind.ordinal()) {
                prev = usePosAndKinds.get(i);
            }
        }
        return prev;
    }

    void addUsePos(int pos, IntervalUseKind useKind) {
        assert covers(pos, LIRInstruction.OperandMode.InputMode) : "use position not covered by live range";

        // do not add use positions for precolored intervals because
        // they are never used
        if (useKind != IntervalUseKind.noUse && registerNumber() >= CiRegister.FirstVirtualRegisterNumber) {
            assert usePosAndKinds.size() % 2 == 0 : "must be";
            for (int i = 0; i < usePosAndKinds.size(); i += 2) {
                assert pos <= usePosAndKinds.get(i) : "already added a use-position with lower position";
                assert usePosAndKinds.get(i + 1) >= 0 && usePosAndKinds.get(i + 1) < IntervalUseKind.values().length : "invalid use kind";
                if (i > 0) {
                    assert usePosAndKinds.get(i) < usePosAndKinds.get(i - 2) : "not sorted descending";
                }
            }

            // Note: addUse is called in descending order, so list gets sorted
            // automatically by just appending new use positions
            int len = usePosAndKinds.size();
            if (len == 0 || usePosAndKinds.get(len - 2) > pos) {
                usePosAndKinds.add(pos);
                usePosAndKinds.add(useKind.ordinal());
            } else if (usePosAndKinds.get(len - 1) < useKind.ordinal()) {
                assert usePosAndKinds.get(len - 2) == pos : "list not sorted correctly";
                usePosAndKinds.set(len - 1, useKind.ordinal());
            }
        }
    }

    void addRange(int from, int to) {
        assert from < to : "invalid range";
        assert first() == Range.EndMarker || to < first().next.from : "not inserting at begin of interval";
        assert from <= first().to : "not inserting at begin of interval";

        if (first().from <= to) {
            // join intersecting ranges
            first().from = Math.min(from, first().from);
            first().to = Math.max(to, first().to);
        } else {
            // insert new range
            first = new Range(from, to, first());
        }
    }

    Interval newSplitChild() {
        // allocate new interval
        Interval result = new Interval(-1);
        result.setType(type());

        Interval parent = splitParent();
        result.splitParent = parent;
        result.setRegisterHint(parent);

        // insert new interval in children-list of parent
        if (parent.splitChildren.size() == 0) {
            assert isSplitParent() : "list must be initialized at first split";

            parent.splitChildren = new ArrayList<Interval>(4);
            parent.splitChildren.add(this);
        }
        parent.splitChildren.add(result);

        return result;
    }

    // split this interval at the specified position and return
    // the remainder as a new interval.
    //
    // when an interval is split, a bi-directional link is established between the original interval
    // (the split parent) and the intervals that are split off this interval (the split children)
    // When a split child is split again, the new created interval is also a direct child
    // of the original parent (there is no tree of split children stored, but a flat list)
    // All split children are spilled to the same stack slot (stored in canonicalSpillSlot)
    //
    // Note: The new interval has no valid regNum
    Interval split(int splitPos) {
        assert isVirtualInterval() : "cannot split fixed intervals";

        // allocate new interval
        Interval result = newSplitChild();

        // split the ranges
        Range prev = null;
        Range cur = first;
        while (cur != Range.EndMarker && cur.to <= splitPos) {
            prev = cur;
            cur = cur.next;
        }
        assert cur != Range.EndMarker : "split interval after end of last range";

        if (cur.from < splitPos) {
            result.first = new Range(splitPos, cur.to, cur.next);
            cur.to = splitPos;
            cur.next = Range.EndMarker;

        } else {
            assert prev != null : "split before start of first range";
            result.first = cur;
            prev.next = Range.EndMarker;
        }
        result.current = result.first;
        cachedTo = -1; // clear cached value

        // split list of use positions
        int totalLen = usePosAndKinds.size();
        int startIdx = totalLen - 2;
        while (startIdx >= 0 && usePosAndKinds.get(startIdx) < splitPos) {
            startIdx -= 2;
        }

        List<Integer> newUsePosAndKinds = new ArrayList<Integer>(totalLen - startIdx);
        int i;
        for (i = startIdx + 2; i < totalLen; i++) {
            newUsePosAndKinds.add(usePosAndKinds.get(i));
        }

        Util.truncate(usePosAndKinds, startIdx + 2);
        result.usePosAndKinds = usePosAndKinds;
        usePosAndKinds = newUsePosAndKinds;

        assert usePosAndKinds.size() % 2 == 0 : "must have use kind for each use pos";
        assert result.usePosAndKinds.size() % 2 == 0 : "must have use kind for each use pos";
        assert usePosAndKinds.size() + result.usePosAndKinds.size() == totalLen : "missed some entries";

        for (i = 0; i < usePosAndKinds.size(); i += 2) {
            assert usePosAndKinds.get(i) < splitPos : "must be";
            assert usePosAndKinds.get(i + 1) >= 0 && usePosAndKinds.get(i + 1) < IntervalUseKind.values().length : "invalid use kind";
        }
        for (i = 0; i < result.usePosAndKinds.size(); i += 2) {
            assert result.usePosAndKinds.get(i) >= splitPos : "must be";
            assert result.usePosAndKinds.get(i + 1) >= 0 && result.usePosAndKinds.get(i + 1) < IntervalUseKind.values().length : "invalid use kind";
        }

        return result;
    }


    boolean isVirtualInterval() {
        return registerNumber() >= CiRegister.FirstVirtualRegisterNumber;
    }

    // split this interval at the specified position and return
    // the head as a new interval (the original interval is the tail)
    //
    // Currently, only the first range can be split, and the new interval
    // must not have split positions
    Interval splitFromStart(int splitPos) {
        assert isVirtualInterval() : "cannot split fixed intervals";
        assert splitPos > from() && splitPos < to() : "can only split inside interval";
        assert splitPos > first.from && splitPos <= first.to : "can only split inside first range";
        assert firstUsage(IntervalUseKind.noUse) > splitPos : "can not split when use positions are present";

        // allocate new interval
        Interval result = newSplitChild();

        // the new created interval has only one range (checked by assert on above,
        // so the splitting of the ranges is very simple
        result.addRange(first.from, splitPos);

        if (splitPos == first.to) {
            assert first.next != Range.EndMarker : "must not be at end";
            first = first.next;
        } else {
            first.from = splitPos;
        }

        return result;
    }

    // returns true if the opId is inside the interval
    boolean covers(int opId, LIRInstruction.OperandMode mode) {
        Range cur = first;

        while (cur != Range.EndMarker && cur.to < opId) {
            cur = cur.next;
        }
        if (cur != Range.EndMarker) {
            assert cur.to != cur.next.from : "ranges not separated";

            if (mode == LIRInstruction.OperandMode.OutputMode) {
                return cur.from <= opId && opId < cur.to;
            } else {
                return cur.from <= opId && opId <= cur.to;
            }
        }
        return false;
    }

    // returns true if the interval has any hole between holeFrom and holeTo
    // (even if the hole has only the length 1)
    boolean hasHoleBetween(int holeFrom, int holeTo) {
        assert holeFrom < holeTo : "check";
        assert from() <= holeFrom && holeTo <= to() : "index out of interval";

        Range cur = first;
        while (cur != Range.EndMarker) {
            assert cur.to < cur.next.from : "no space between ranges";

            // hole-range starts before this range . hole
            if (holeFrom < cur.from) {
                return true;

                // hole-range completely inside this range . no hole
            } else {
                if (holeTo <= cur.to) {
                    return false;

                    // overlapping of hole-range with this range . hole
                } else {
                    if (holeFrom <= cur.to) {
                        return true;
                    }
                }
            }

            cur = cur.next;
        }

        return false;
    }

    @Override
    public String toString() {
        return "#" + registerNumber() + ":" + typeName() + "[" + from() + "," + to() + "]";
    }

    private String typeName() {
        String typeName;
        if (registerNumber() < CiRegister.FirstVirtualRegisterNumber) {
            typeName = "fixed";
        } else {
            typeName = type().name();
        }
        return typeName;
    }

    public void print(LogStream out, LinearScan allocator) {

        LIROperand opr = LIROperandFactory.illegal();
        if (registerNumber() < CiRegister.FirstVirtualRegisterNumber) {
            // need a temporary operand for fixed intervals because type() cannot be called
            if (allocator.isCpu(assignedReg())) {
                opr = LIROperandFactory.singleLocation(CiKind.Int, allocator.toRegister(assignedReg()));
            } else if (allocator.isXmm(assignedReg())) {
                opr = LIROperandFactory.singleLocation(CiKind.Float, allocator.toRegister(assignedReg()));
            } else {
                Util.shouldNotReachHere();
            }
        } else {
            if (assignedReg() != -1) {
                opr = allocator.calcOperandForInterval(this);
            }
        }

        out.printf("%d %s ", registerNumber(), typeName());
        if (!opr.isIllegal()) {
            out.printf("\"%s\"", opr);
        }
        out.printf("%d %d ", splitParent().registerNumber(), registerHint(false, allocator) != null ? registerHint(false, allocator).registerNumber() : -1);

        // print ranges
        Range cur = first;
        while (cur != Range.EndMarker) {
            cur.print(out);
            cur = cur.next;
            assert cur != null : "range list not closed with range sentinel";
        }

        // print use positions
        int prev = 0;
        assert usePosAndKinds.size() % 2 == 0 : "must be";
        for (int i = usePosAndKinds.size() - 2; i >= 0; i -= 2) {
            assert prev < usePosAndKinds.get(i) : "use positions not sorted";

            out.printf("%d %s ", usePosAndKinds.get(i), IntervalUseKind.values()[usePosAndKinds.get(i + 1)].toString());
            prev = usePosAndKinds.get(i);
        }

        out.printf(" \"%s\"", spillState().toString());
        out.println();
    }
}<|MERGE_RESOLUTION|>--- conflicted
+++ resolved
@@ -321,14 +321,7 @@
 
     Interval(int regNum) {
 
-<<<<<<< HEAD
-        if (C1XOptions.PrintMetrics) {
-            C1XMetrics.LSRA_IntervalsCreated++;
-        }
-
-=======
         C1XMetrics.LSRA_IntervalsCreated++;
->>>>>>> c9a9f9bb
         this.registerNumber = regNum;
         this.type = CiKind.Illegal;
         this.first = Range.EndMarker;
