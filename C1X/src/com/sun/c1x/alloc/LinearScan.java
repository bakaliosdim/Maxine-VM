--- conflicted
+++ resolved
@@ -2704,11 +2704,7 @@
             C1XTimers.DEBUG_INFO.start();
         }
 
-<<<<<<< HEAD
-        C1XMetrics.LSRA_NumberOfSpills += maxSpills;
-=======
         C1XMetrics.LSRANumberOfSpills += maxSpills;
->>>>>>> 6fe6a7e3
 
         // fill in number of spill slots into frameMap
         frameMap.finalizeFrame(maxSpills);
