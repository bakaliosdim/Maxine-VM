--- conflicted
+++ resolved
@@ -70,20 +70,8 @@
     }
 
     @Override
-<<<<<<< HEAD
-    public CiResult compileMethod(RiMethod method, int osrBCI, XirRuntime xirRuntime) {
-        C1XCompilation compilation = new C1XCompilation(this, target, runtime, xirRuntime, method, osrBCI);
-=======
     public CiResult compileMethod(RiMethod method, int osrBCI, XirGenerator xirGenerator) {
-
-
-        if (!initialized) {
-            initialized = true;
-            init();
-        }
-
         C1XCompilation compilation = new C1XCompilation(this, target, runtime, xirGenerator, method, osrBCI);
->>>>>>> 2c57d537
         return compilation.compile();
     }
 
