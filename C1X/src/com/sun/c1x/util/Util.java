--- conflicted
+++ resolved
@@ -627,22 +627,21 @@
         return val;
     }
 
-<<<<<<< HEAD
     public static boolean isShiftCount(int x) {
         return 0 <= x && x < 32;
     }
 
-    public static boolean isByte(int x) {
-        return 0 <= x && x < 0x100;
-    }
-
-    public static boolean is8bit(int x) {
-        return -0x80 <= x && x < 0x80;
-=======
     public static void nonFatalUnimplemented() {
         if (C1XOptions.FatalUnimplemented) {
             throw new Error("unimplemented");
         }
->>>>>>> 5877aa9d
+    }
+
+    public static boolean isByte(int x) {
+        return 0 <= x && x < 0x100;
+    }
+
+    public static boolean is8bit(int x) {
+        return -0x80 <= x && x < 0x80;
     }
 }