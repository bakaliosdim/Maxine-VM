/*
 * Copyright (c) 2009 Sun Microsystems, Inc.  All rights reserved.
 *
 * Sun Microsystems, Inc. has intellectual property rights relating to technology embodied in the product
 * that is described in this document. In particular, and without limitation, these intellectual property
 * rights may include one or more of the U.S. patents listed at http://www.sun.com/patents and one or
 * more additional patents or pending patent applications in the U.S. and in other countries.
 *
 * U.S. Government Rights - Commercial software. Government users are subject to the Sun
 * Microsystems, Inc. standard license agreement and applicable provisions of the FAR and its
 * supplements.
 *
 * Use is subject to license terms. Sun, Sun Microsystems, the Sun logo, Java and Solaris are trademarks or
 * registered trademarks of Sun Microsystems, Inc. in the U.S. and other countries. All SPARC trademarks
 * are used under license and are trademarks or registered trademarks of SPARC International, Inc. in the
 * U.S. and other countries.
 *
 * UNIX is a registered trademark in the U.S. and other countries, exclusively licensed through X/Open
 * Company, Ltd.
 */
package com.sun.c1x.util;

import java.util.*;

import com.sun.c1x.*;
import com.sun.c1x.ci.*;
import com.sun.c1x.value.*;

/**
 * The <code>Util</code> class contains a motley collection of utility methods used throughout the compiler.
 *
 * @author Ben L. Titzer
 * @author Doug Simon
 */
public class Util {

    public static final int K = 1024;

    public static RuntimeException unimplemented() {
        throw new Error("unimplemented");
    }

    public static RuntimeException shouldNotReachHere() {
        throw new Error("should not reach here");
    }

    public static <T> boolean replaceInList(T a, T b, List<T> list) {
        final int max = list.size();
        for (int i = 0; i < max; i++) {
            if (list.get(i) == a) {
                list.set(i, b);
                return true;
            }
        }
        return false;
    }

    /**
     * Checks whether the specified integer is a power of two.
     *
     * @param val the value to check
     * @return {@code true} if the value is a power of two; {@code false} otherwise
     */
    public static boolean isPowerOf2(int val) {
        return val != 0 && (val & val - 1) == 0;
    }

    /**
     * Checks whether the specified long is a power of two.
     *
     * @param val the value to check
     * @return {@code true} if the value is a power of two; {@code false} otherwise
     */
    public static boolean isPowerOf2(long val) {
        return val != 0 && (val & val - 1) == 0;
    }

    /**
     * Computes the log (base 2) of the specified integer, rounding down.
     * (E.g {@code log2(8) = 3}, {@code log2(21) = 4})
     *
     * @param val the value
     * @return the log base 2 of the value
     */
    public static int log2(int val) {
        assert val > 0 && isPowerOf2(val);
        return 31 - Integer.numberOfLeadingZeros(val);
    }

    /**
     * Computes the log (base 2) of the specified long, rounding down.
     * (E.g {@code log2(8) = 3}, {@code log2(21) = 4})
     *
     * @param val the value
     * @return the log base 2 of the value
     */
    public static int log2(long val) {
        assert val > 0 && isPowerOf2(val);
        return 63 - Long.numberOfLeadingZeros(val);
    }

    public static int align(int size, int align) {
        assert isPowerOf2(align);
        return (size + align - 1) & ~(align - 1);
    }

    /**
     * Statically cast an object to an arbitrary Object type. Dynamically checked.
     */
    @SuppressWarnings("unchecked")
    public static <T> T uncheckedCast(Class<T> type, Object object) {
        return (T) object;
    }

    /**
     * Statically cast an object to an arbitrary Object type. Dynamically checked.
     */
    @SuppressWarnings("unchecked")
    public static <T> T uncheckedCast(Object object) {
        return (T) object;
    }

    private static String internalNameToJava(String name) {
        switch (name.charAt(0)) {
            case 'L':
                return name.substring(1, name.length() - 1).replace('/', '.');
            case '[':
                return internalNameToJava(name.substring(1)) + "[]";
            default:
                if (name.length() != 1) {
                    throw new IllegalArgumentException("Illegal internal name: " + name);
                }
                return BasicType.fromPrimitiveOrVoidTypeChar(name.charAt(0)).javaName;
        }
    }

    /**
     * Converts a given type to its Java programming language name. The following are examples of strings returned by
     * this method:
     *
     * <pre>
     *     qualified == true:
     *         java.lang.Object
     *         int
     *         boolean[][]
     *     qualified == false:
     *         Object
     *         int
     *         boolean[][]
     * </pre>
     *
     * @param ciType the type to be converted to a Java name
     * @param qualified specifies if the package prefix of the type should be included in the returned name
     * @return the Java name corresponding to {@code ciType}
     */
    public static String toJavaName(CiType ciType, boolean qualified) {
        BasicType basicType = ciType.basicType();
        if (basicType.isPrimitiveType() || basicType == BasicType.Void) {
            return basicType.javaName;
        }
        String string = internalNameToJava(ciType.name());
        if (qualified) {
            return string;
        }
        final int lastDot = string.lastIndexOf('.');
        if (lastDot != -1) {
            string = string.substring(lastDot + 1);
        }
        return string;
    }

    /**
     * Converts a given type to its Java programming language name. The following are examples of strings returned by
     * this method:
     *
     * <pre>
     *      java.lang.Object
     *      int
     *      boolean[][]
     * </pre>
     *
     * @param ciType the type to be converted to a Java name
     * @return the Java name corresponding to {@code ciType}
     */
    public static String toJavaName(CiType ciType) {
        return internalNameToJava(ciType.name());
    }

    /**
     * Gets a string for a given method formatted according to a given format specification. A format specification is
     * composed of characters that are to be copied verbatim to the result and specifiers that denote an attribute of
     * the method that is to be copied to the result. A specifier is a single character preceded by a '%' character. The
     * accepted specifiers and the method attribute they denote are described below:
     *
     * <pre>
     *     Specifier | Description                                          | Example(s)
     *     ----------+------------------------------------------------------------------------------------------
     *     'R'       | Qualified return type                                | "int" "java.lang.String"
     *     'r'       | Unqualified return type                              | "int" "String"
     *     'H'       | Qualified holder                                     | "java.util.Map.Entry"
     *     'h'       | Unqualified holder                                   | "Entry"
     *     'n'       | Method name                                          | "add"
     *     'P'       | Qualified parameter types, separated by ', '         | "int, java.lang.String"
     *     'p'       | Unqualified parameter types, separated by ', '       | "int, String"
     *     'f'       | Indicator if method is unresolved, static or virtual | "unresolved" "static" "virtual"
     *     '%'       | A '%' character                                      | "%"
     * </pre>
     *
     * @param format a format specification
     * @param method the method to be formatted
     * @param basicTypes if {@code true} then the types in {@code method}'s signature are printed in the
     *            {@linkplain BasicType#jniName JNI} form of their {@linkplain BasicType basic type}
     * @return the result of formatting this method according to {@code format}
     * @throws IllegalFormatException if an illegal specifier is encountered in {@code format}
     */
    public static String format(String format, CiMethod method, boolean basicTypes) throws IllegalFormatException {
        final StringBuilder sb = new StringBuilder();
        int index = 0;
        CiSignature sig = method.signatureType();
        while (index < format.length()) {
            final char ch = format.charAt(index++);
            if (ch == '%') {
                if (index >= format.length()) {
                    throw new UnknownFormatConversionException("An unquoted '%' character cannot terminate a method format specification");
                }
                final char specifier = format.charAt(index++);
                boolean qualified = false;
                switch (specifier) {
                    case 'R':
                        qualified = true;
                        // fall through
                    case 'r': {
                        sb.append(basicTypes ? sig.returnBasicType().jniName : toJavaName(sig.returnType(), qualified));
                        break;
                    }
                    case 'H':
                        qualified = true;
                        // fall through
                    case 'h': {
                        sb.append(toJavaName(method.holder(), qualified));
                        break;
                    }
                    case 'n': {
                        sb.append(method.name());
                        break;
                    }
                    case 'P':
                        qualified = true;
                        // fall through
                    case 'p': {
                        for (int i = 0; i < sig.arguments(); i++) {
                            if (i != 0) {
                                sb.append(", ");
                            }
                            sb.append(basicTypes ? sig.argumentBasicTypeAt(i).jniName : toJavaName(sig.argumentTypeAt(i), qualified));
                        }
                        break;
                    }
                    case 'f': {
                        sb.append(!method.isLoaded() ? "unresolved" : method.isStatic() ? "static" : "virtual");
                        break;
                    }
                    case '%': {
                        sb.append('%');
                        break;
                    }
                    default: {
                        throw new UnknownFormatConversionException(String.valueOf(specifier));
                    }
                }
            } else {
                sb.append(ch);
            }
        }
        return sb.toString();
    }

    /**
     * Gets a string for a given field formatted according to a given format specification. A format specification is
     * composed of characters that are to be copied verbatim to the result and specifiers that denote an attribute of
     * the field that is to be copied to the result. A specifier is a single character preceded by a '%' character. The
     * accepted specifiers and the field attribute they denote are described below:
     *
     * <pre>
     *     Specifier | Description                                          | Example(s)
     *     ----------+------------------------------------------------------------------------------------------
     *     'T'       | Qualified field type                                 | "int" "java.lang.String"
     *     't'       | Unqualified field type                               | "int" "String"
     *     'H'       | Qualified holder                                     | "java.util.Map.Entry"
     *     'h'       | Unqualified holder                                   | "Entry"
     *     'n'       | Field name                                           | "amount"
     *     'f'       | Indicator if field is unresolved, static or instance | "unresolved" "static" "instance"
     *     '%'       | A '%' character                                      | "%"
     * </pre>
     *
     * @param format a format specification
     * @param field the field to be formatted
     * @param basicTypes if {@code true} then the field's type is printed in the {@linkplain BasicType#jniName JNI} form
     *            of its {@linkplain BasicType basic type}
     * @return the result of formatting this field according to {@code format}
     * @throws IllegalFormatException if an illegal specifier is encountered in {@code format}
     */
    public static String format(String format, CiField field, boolean basicTypes) throws IllegalFormatException {
        final StringBuilder sb = new StringBuilder();
        int index = 0;
        while (index < format.length()) {
            final char ch = format.charAt(index++);
            if (ch == '%') {
                if (index >= format.length()) {
                    throw new UnknownFormatConversionException("An unquoted '%' character cannot terminate a field format specification");
                }
                final char specifier = format.charAt(index++);
                boolean qualified = false;
                switch (specifier) {
                    case 'T':
                        qualified = true;
                        // fall through
                    case 't': {
                        sb.append(basicTypes ? field.basicType().jniName : toJavaName(field.type(), qualified));
                        break;
                    }
                    case 'H':
                        qualified = true;
                        // fall through
                    case 'h': {
                        sb.append(toJavaName(field.holder(), qualified));
                        break;
                    }
                    case 'n': {
                        sb.append(field.name());
                        break;
                    }
                    case 'f': {
                        sb.append(!field.isLoaded() ? "unresolved" : field.isStatic() ? "static" : "instance");
                        break;
                    }
                    case '%': {
                        sb.append('%');
                        break;
                    }
                    default: {
                        throw new UnknownFormatConversionException(String.valueOf(specifier));
                    }
                }
            } else {
                sb.append(ch);
            }
        }
        return sb.toString();
    }

    /**
     * Converts a Java source-language class name into the internal form.
     *
     * @param className the class name
     * @return the internal name form of the class name
     */
    public static String toInternalName(String className) {
        return "L" + className.replace('.', '/') + ";";
    }

    /**
     * Utility method to combine a base hash with the identity hash of one or more objects.
     *
     * @param hash the base hash
     * @param x the object to add to the hash
     * @return the combined hash
     */
    public static int hash1(int hash, Object x) {
        // always set at least one bit in case the hash wraps to zero
        return 0x10000000 | (hash + 7 * System.identityHashCode(x));
    }

    /**
     * Utility method to combine a base hash with the identity hash of one or more objects.
     *
     * @param hash the base hash
     * @param x the first object to add to the hash
     * @param y the second object to add to the hash
     * @return the combined hash
     */
    public static int hash2(int hash, Object x, Object y) {
        // always set at least one bit in case the hash wraps to zero
        return 0x20000000 | (hash + 7 * System.identityHashCode(x) + 11 * System.identityHashCode(y));
    }

    /**
     * Utility method to combine a base hash with the identity hash of one or more objects.
     *
     * @param hash the base hash
     * @param x the first object to add to the hash
     * @param y the second object to add to the hash
     * @param z the third object to add to the hash
     * @return the combined hash
     */
    public static int hash3(int hash, Object x, Object y, Object z) {
        // always set at least one bit in case the hash wraps to zero
        return 0x30000000 | (hash + 7 * System.identityHashCode(x) + 11 * System.identityHashCode(y) + 13 * System.identityHashCode(z));
    }

    /**
     * Utility method to combine a base hash with the identity hash of one or more objects.
     *
     * @param hash the base hash
     * @param x the first object to add to the hash
     * @param y the second object to add to the hash
     * @param z the third object to add to the hash
     * @param w the fourth object to add to the hash
     * @return the combined hash
     */
    public static int hash4(int hash, Object x, Object y, Object z, Object w) {
        // always set at least one bit in case the hash wraps to zero
        return 0x40000000 | (hash + 7 * System.identityHashCode(x) + 11 * System.identityHashCode(y) + 13 * System.identityHashCode(z) + 17 * System.identityHashCode(w));
    }

    static {
        assert log2(2) == 1;
        assert log2(4) == 2;
        assert log2(8) == 3;
        assert log2(16) == 4;
        assert log2(32) == 5;
        assert log2(0x40000000) == 30;

        assert log2(2L) == 1;
        assert log2(4L) == 2;
        assert log2(8L) == 3;
        assert log2(16L) == 4;
        assert log2(32L) == 5;
        assert log2(0x4000000000000000L) == 62;

        assert !isPowerOf2(3);
        assert !isPowerOf2(5);
        assert !isPowerOf2(7);
        assert !isPowerOf2(-1);

        assert isPowerOf2(2);
        assert isPowerOf2(4);
        assert isPowerOf2(8);
        assert isPowerOf2(16);
        assert isPowerOf2(32);
        assert isPowerOf2(64);
    }

    /**
     * Sets the element at a given position of a list and ensures that this position exists. If the list is current
     * shorter than the position, intermediate positions are filled with a given value.
     *
     * @param list the list to put the element into
     * @param pos the position at which to insert the element
     * @param x the element that should be inserted
     * @param filler the filler element that is used for the intermediate positions in case the list is shorter than pos
     */
    public static <T> void atPutGrow(List<T> list, int pos, T x, T filler) {
        if (list.size() < pos + 1) {
            while (list.size() < pos + 1) {
                list.add(filler);
            }
            assert list.size() == pos + 1;
        }

        assert list.size() >= pos + 1;
        list.set(pos, x);
    }

<<<<<<< HEAD
    public static void guarantee(boolean b, String string) {
        if (!b) {
            throw new Bailout(string);
        }
    }

    public static int sizeofInt() {
        return 4;
    }

    public static int convertToPointer32(Object obj) {
        // TODO Auto-generated method stub
        return 0;
    }
    public static int convertToPointer64(Object obj) {
        // TODO Auto-generated method stub
        return 0;
    }

    public static boolean is8bit(long l) {
        // TODO Auto-generated method stub
        return false;
    }

    public static void warning(String string) {
        // TODO Auto-generated method stub

    }

    public static int safeToInt(long l) {
        assert (int) l == l;
        return (int) l;
    }

    public static int sizeofBoolean() {
        return 1;
    }

    public static int toInt(boolean boolConst) {
        if (boolConst) {
            return 1;
        } else {
            return 0;
        }
    }

    public static int sizeofOopDesc() {
        // TODO Auto-generated method stub
        return 0;
    }

    public static long stringToAddress(String b) {
        // TODO Auto-generated method stub
        return 0;
    }

    public static void needsCleanUp() {
        // TODO Auto-generated method stub

    }

    public static int sizeofJdouble() {
        // TODO Auto-generated method stub
        return 8;
    }

    public static int heapWordsPerLong() {
        // TODO Auto-generated method stub
        return 0;
    }

    public static int bytesPerLong() {
        // TODO Auto-generated method stub
        return 0;
=======
    public static void breakpoint() {
        // do nothing.
>>>>>>> ea4c0867
    }
}<|MERGE_RESOLUTION|>--- conflicted
+++ resolved
@@ -462,7 +462,9 @@
         list.set(pos, x);
     }
 
-<<<<<<< HEAD
+    public static void breakpoint() {
+        // do nothing.
+    }
     public static void guarantee(boolean b, String string) {
         if (!b) {
             throw new Bailout(string);
@@ -537,9 +539,5 @@
     public static int bytesPerLong() {
         // TODO Auto-generated method stub
         return 0;
-=======
-    public static void breakpoint() {
-        // do nothing.
->>>>>>> ea4c0867
     }
 }