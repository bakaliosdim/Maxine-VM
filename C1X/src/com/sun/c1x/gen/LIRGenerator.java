--- conflicted
+++ resolved
@@ -728,17 +728,10 @@
 
         XirGenerator xirGenerator = compilation.xirGenerator;
 
-<<<<<<< HEAD
-       // final XirSnippet snippet = xirRuntime.doPutField(toXirArgument(x.object()), toXirArgument(x.value()), x.field(), x.cpi, x.constantPool);
-       // if (snippet != null) {
-       //     emitXir(snippet);
-       // } else {
-=======
-        final XirSnippet snippet = xirGenerator.genPutField(toXirArgument(x.object()), toXirArgument(x.value()), x.field(), x.cpi, x.constantPool);
-        if (snippet != null) {
-            emitXir(snippet);
-        } else {
->>>>>>> 2c57d537
+        //final XirSnippet snippet = xirGenerator.genPutField(toXirArgument(x.object()), toXirArgument(x.value()), x.field(), x.cpi, x.constantPool);
+        //if (snippet != null) {
+        //    emitXir(snippet);
+        //} else {
 
             boolean needsPatching = x.needsPatching();
             boolean isVolatile = x.isLoaded() && x.isVolatile();
