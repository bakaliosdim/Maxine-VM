/*
 * Copyright (c) 2009 Sun Microsystems, Inc.  All rights reserved.
 *
 * Sun Microsystems, Inc. has intellectual property rights relating to technology embodied in the product
 * that is described in this document. In particular, and without limitation, these intellectual property
 * rights may include one or more of the U.S. patents listed at http://www.sun.com/patents and one or
 * more additional patents or pending patent applications in the U.S. and in other countries.
 *
 * U.S. Government Rights - Commercial software. Government users are subject to the Sun
 * Microsystems, Inc. standard license agreement and applicable provisions of the FAR and its
 * supplements.
 *
 * Use is subject to license terms. Sun, Sun Microsystems, the Sun logo, Java and Solaris are trademarks or
 * registered trademarks of Sun Microsystems, Inc. in the U.S. and other countries. All SPARC trademarks
 * are used under license and are trademarks or registered trademarks of SPARC International, Inc. in the
 * U.S. and other countries.
 *
 * UNIX is a registered trademark in the U.S. and other countries, exclusively licensed through X/Open
 * Company, Ltd.
 */
package com.sun.c1x.gen;

import java.util.*;

import com.sun.c1x.*;
import com.sun.c1x.globalstub.GlobalStub;
import com.sun.c1x.asm.*;
import com.sun.c1x.bytecode.*;
import com.sun.c1x.ci.*;
import com.sun.c1x.debug.*;
import com.sun.c1x.graph.*;
import com.sun.c1x.ir.*;
import com.sun.c1x.lir.*;
import com.sun.c1x.opt.*;
import com.sun.c1x.ri.*;
import com.sun.c1x.stub.*;
import com.sun.c1x.util.*;
import com.sun.c1x.value.*;
import com.sun.c1x.xir.*;
import com.sun.c1x.xir.CiXirAssembler.*;

/**
 * This class traverses the HIR instructions and generates LIR instructions from them.
 *
 * @author Thomas Wuerthinger
 * @author Ben L. Titzer
 * @author Marcelo Cintra
 */
public abstract class LIRGenerator extends ValueVisitor {

    // the range of values in a lookupswitch or tableswitch statement
    private static final class SwitchRange {
        final int lowKey;
        int highKey;
        final BlockBegin sux;

        SwitchRange(int lowKey, BlockBegin sux) {
            this.lowKey = lowKey;
            this.highKey = lowKey;
            this.sux = sux;
        }
    }

    // Flags that can be set on vregs
    public enum VregFlag {
        MustStartInMemory, // needs to be assigned a memory location at beginning, but may then be loaded in a register
        ByteReg, // must be in a byte register
        NumVregFlags
    }

    protected final C1XCompilation compilation;
    protected final IR ir;
    protected final XirSupport xir;
    protected final boolean is32;
    protected final boolean is64;

    private BlockBegin currentBlock;
    private int virtualRegisterNumber;
    private Value currentInstruction;
    private Value lastInstructionPrinted; // Debugging only

    ArrayMap<Value> instructionForOperand;
    // XXX: refactor this to use 3 one dimensional bitmaps
    private BitMap2D vregFlags; // flags which can be set on a per-vreg basis

    private List<LIRConstant> constants;
    private List<LIROperand> regForConstants;
    protected LIRList lir;

    public LIRGenerator(C1XCompilation compilation) {
        this.compilation = compilation;
        this.virtualRegisterNumber = CiRegister.FirstVirtualRegisterNumber;
        this.vregFlags = new BitMap2D(0, VregFlag.NumVregFlags.ordinal());
        this.ir = compilation.hir();
        this.xir = C1XOptions.UseXIR ? new XirSupport(compilation.compiler.xir) : null;
        this.is32 = compilation.target.arch.is32bit();
        this.is64 = compilation.target.arch.is64bit();

        instructionForOperand = new ArrayMap<Value>();
        constants = new ArrayList<LIRConstant>();
        regForConstants = new ArrayList<LIROperand>();
        init();
    }

    public void doBlock(BlockBegin block) {
        blockDoProlog(block);
        this.currentBlock = block;

        for (Instruction instr = block; instr != null; instr = instr.next()) {
            if (instr.isLive()) {
                walkState(instr, instr.stateBefore());
                doRoot(instr);
            }
        }

        this.currentBlock = null;
        blockDoEpilog(block);
    }

    public Value instructionForVreg(int regNum) {
        return instructionForOperand.get(regNum);
    }

    public boolean isVregFlagSet(int vregNum, VregFlag f) {
        return vregFlags.isValidIndex(vregNum, f.ordinal()) && vregFlags.at(vregNum, f.ordinal());
    }

    public boolean isVregFlagSet(LIROperand opr, VregFlag f) {
        return isVregFlagSet(opr.vregNumber(), f);
    }

    public void setVregFlag(int vregNum, VregFlag f) {
        if (vregFlags.sizeInBits() == 0) {
            BitMap2D temp = new BitMap2D(100, VregFlag.NumVregFlags.ordinal());
            temp.clear();
            vregFlags = temp;
        }
        vregFlags.atPutGrow(vregNum, f.ordinal(), true);
    }

    public void setVregFlag(LIROperand opr, VregFlag f) {
        setVregFlag(opr.vregNumber(), f);
    }

    @Override
    public void visitArrayLength(ArrayLength x) {
        if (xir != null) {
            // XIR support for ARRAYLENGTH
            XirArgument array = toXirArgument(x.array());
            XirSnippet snippet = xir.xir.genArrayLength(xir.site(x), array);
            if (snippet != null) {
                emitXir(snippet, x, x.needsNullCheck() ? stateFor(x) : null, null, true);
                return;
            }
        }

        LIRItem array = new LIRItem(x.array(), this);
        array.loadItem();
        LIROperand reg = rlockResult(x);

        LIRDebugInfo info = null;
        if (x.needsNullCheck()) {
            NullCheck nc = x.explicitNullCheck();
            if (nc == null) {
                info = stateFor(x);
            } else {
                info = stateFor(nc);
            }
        }
        lir.load(new LIRAddress((LIRLocation) array.result(), compilation.runtime.arrayLengthOffsetInBytes(), CiKind.Int), reg, info);

    }

    @Override
    public void visitBase(Base x) {
        // Emit moves from physical registers / stack slots to virtual registers

        // increment invocation counters if needed

        // emit phi-instruction move after safepoint since this simplifies
        // describing the state at the safepoint.
        moveToPhi(x.stateAfter());

        // all blocks with a successor must end with an unconditional jump
        // to the successor even if they are consecutive
        lir.jump(x.defaultSuccessor());
    }

    private void setOperandsForLocals(ValueStack state) {
        CallingConvention args = compilation.frameMap().incomingArguments();
        int javaIndex = 0;
        for (int i = 0; i < args.operands.length; i++) {
            LIROperand src = args.operands[i];
            assert !src.isIllegal() : "check";

            LIROperand dest = rlock(src.kind.stackType());
            lir.move(src, dest, src.kind);

            // Assign new location to Local instruction for this local
            Value instr = state.localAt(javaIndex);
            Local local = ((Local) instr);
            CiKind type = src.kind.stackType();
            assert type == local.kind.stackType() : "local type check failed";
            if (local.isLive()) {
                local.setOperand(dest);
                instructionForOperand.put(dest.vregNumber(), local);
            }
            javaIndex += type.size;
        }
    }

    @Override
    public void visitResolveClass(ResolveClass i) {
        LIRDebugInfo info = stateFor(i);
        if (xir != null && i.portion == RiType.Representation.JavaClass) {
            // Xir support for LDC of a class constant
            XirSnippet snippet = xir.xir.genResolveClassObject(xir.site(i), i.type);
            if (snippet != null) {
                emitXir(snippet, i, info, null, true);
                return;
            }
        }

        LIRConstant cpi = LIROperandFactory.intConst(i.cpi);
        LIROperand cp = LIROperandFactory.oopConst(i.constantPool.encoding().asObject());
        if (i.portion == RiType.Representation.ObjectHub) {
            setResult(i, callRuntimeWithResult(CiRuntimeCall.ResolveClass, info, cpi, cp));
        } else if (i.portion == RiType.Representation.StaticFields) {
            setResult(i, callRuntimeWithResult(CiRuntimeCall.ResolveStaticFields, info, cpi, cp));
        } else if (i.portion == RiType.Representation.JavaClass) {
            setResult(i, callRuntimeWithResult(CiRuntimeCall.ResolveJavaClass, info, cpi, cp));
        } else {
            Util.shouldNotReachHere();
        }
    }

    @Override
    public void visitCheckCast(CheckCast x) {
        if (xir != null) {
            // XIR support for CHECKCAST
            XirArgument obj = toXirArgument(x.object());
            XirSnippet snippet = xir.xir.genCheckCast(xir.site(x), obj, toXirArgument(x.targetClassInstruction), x.targetClass());
            if (snippet != null) {
                emitXir(snippet, x, stateFor(x), null, true);
                return;
            }
        }
        genCheckCast(x);
    }

    @Override
    public void visitInstanceOf(InstanceOf x) {
        if (xir != null) {
            // XIR support for INSTANCEOF
            XirArgument obj = toXirArgument(x.object());
            XirSnippet snippet = xir.xir.genInstanceOf(xir.site(x), obj, toXirArgument(x.targetClassInstruction), x.targetClass());
            if (snippet != null) {
                emitXir(snippet, x, maybeStateFor(x), null, true);
                return;
            }
        }
        genInstanceOf(x);
    }

    @Override
    public void visitMonitorEnter(MonitorEnter x) {
        if (xir != null) {
            // XIR support for MONITORENTER
            XirArgument obj = toXirArgument(x.object());
            XirSnippet snippet = xir.xir.genMonitorEnter(xir.site(x), obj);
            if (snippet != null) {
                emitXir(snippet, x, maybeStateFor(x), null, true);
                return;
            }
        }
        // all monitor access is done with a runtime call for now
        callRuntime(CiRuntimeCall.Monitorenter, stateFor(x, x.stateBefore()), x.object().operand());
    }

    @Override
    public void visitMonitorExit(MonitorExit x) {
        if (xir != null) {
            // XIR support for MONITOREXIT
            XirArgument obj = toXirArgument(x.object());
            XirSnippet snippet = xir.xir.genMonitorExit(xir.site(x), obj);
            if (snippet != null) {
                emitXir(snippet, x, maybeStateFor(x), null, true);
                return;
            }
        }
        // all monitor access is done with a runtime call for now
        callRuntime(CiRuntimeCall.Monitorexit, stateFor(x, x.stateBefore()), x.object().operand());
    }

    @Override
    public void visitStoreIndexed(StoreIndexed x) {
        if (xir != null) {
            // XIR support for xASTORE
            XirArgument array = toXirArgument(x.array());
            XirArgument length = x.length() == null ? null : toXirArgument(x.length());
            XirArgument index = toXirArgument(x.index());
            XirArgument value = toXirArgument(x.value());
            XirSnippet snippet = xir.xir.genArrayStore(xir.site(x), array, index, length, value, x.elementKind(), null);
            if (snippet != null) {
                emitXir(snippet, x, maybeStateFor(x), null, true);
                return;
            }
        }
        genStoreIndexed(x);
    }

    @Override
    public void visitNewInstance(NewInstance x) {
        if (xir != null) {
            // XIR support for NEW
            XirSnippet snippet = xir.xir.genNewInstance(xir.site(x), x.instanceClass());
            if (snippet != null) {
                emitXir(snippet, x, stateFor(x), null, true);
                return;
            }
        }
        genNewInstance(x);
    }

    @Override
    public void visitNewTypeArray(NewTypeArray x) {
        if (xir != null) {
            // XIR support for NEWARRAY
            XirArgument length = toXirArgument(x.length());
            XirSnippet snippet = xir.xir.genNewArray(xir.site(x), length, x.elementKind(), null, null);
            if (snippet != null) {
                emitXir(snippet, x, stateFor(x), null, true);
                return;
            }
        }
        genNewTypeArray(x);
    }

    @Override
    public void visitNewObjectArray(NewObjectArray x) {
        if (xir != null) {
            // XIR support for ANEWARRAY
            XirArgument length = toXirArgument(x.length());
            XirSnippet snippet = xir.xir.genNewArray(xir.site(x), length, CiKind.Object, x.elementClass(), x.exactType());
            if (snippet != null) {
                emitXir(snippet, x, stateFor(x), null, true);
                return;
            }
        }
        genNewObjectArray(x);
    }

    @Override
    public void visitNewMultiArray(NewMultiArray x) {
        if (xir != null) {
            // XIR support for NEWMULTIARRAY
            XirArgument[] dims = new XirArgument[x.dimensions().length];

            for (int i = 0; i < dims.length; i++) {
                dims[i] = toXirArgument(x.dimensions()[i]);
            }

            XirSnippet snippet = xir.xir.genNewMultiArray(xir.site(x), dims, x.elementKind);
            if (snippet != null) {
                emitXir(snippet, x, stateFor(x), null, true);
                return;
            }
        }
        genNewMultiArray(x);
    }

    @Override
    public void visitConstant(Constant x) {
        if (canInlineAsConstant(x)) {
            setResult(x, loadConstant(x));
        } else {
            LIROperand res = x.operand();
            if (!(!res.isIllegal())) {
                res = LIROperandFactory.constant(x);
            }
            if (res.isConstant()) {
                LIROperand reg = rlockResult(x);
                lir.move(res, reg);
            } else {
                setResult(x, res);
            }
        }
    }

    @Override
    public void visitExceptionObject(ExceptionObject x) {
        assert currentBlock.isExceptionEntry() : "ExceptionObject only allowed in exception handler block";
        assert currentBlock.next() == x : "ExceptionObject must be first instruction of block";

        // no moves are created for phi functions at the begin of exception
        // handlers, so assign operands manually here
        for (Phi phi : currentBlock.allLivePhis()) {
            operandForPhi(phi);
        }

        LIROperand result = newRegister(CiKind.Object);
        LIRLocation threadReg = LIROperandFactory.singleLocation(CiKind.Object, compilation.target.config.getThreadRegister());
        lir.move(new LIRAddress(threadReg, compilation.runtime.threadExceptionOffset(), CiKind.Object), result);
        setResult(x, result);
    }

    @Override
    public void visitGoto(Goto x) {
        setNoResult(x);

        if (currentBlock.next() instanceof OsrEntry) {
            // need to free up storage used for OSR entry point
            LIROperand osrBuffer = currentBlock.next().operand();
            callRuntime(CiRuntimeCall.OSRMigrationEnd, null, osrBuffer);

            ValueStack state = (x.stateAfter() != null) ? x.stateAfter() : x.stateAfter();

            // increment backedge counter if needed
            incrementBackedgeCounter(stateFor(x, state));

            LIRDebugInfo safepointInfo = stateFor(x, state);
            lir.safepoint(safepointPollRegister(), safepointInfo);
        }

        // emit phi-instruction move after safepoint since this simplifies
        // describing the state at the safepoint.
        moveToPhi(x.stateAfter());

        lir.jump(x.defaultSuccessor());
    }

    @Override
    public void visitIfInstanceOf(IfInstanceOf i) {
        // This is unimplemented in C1
        Util.shouldNotReachHere();
    }

    @Override
    public void visitIfOp(IfOp x) {

        CiKind xtype = x.x().kind;
        CiKind ttype = x.trueValue().kind;
        assert xtype.isInt() || xtype.isObject() : "cannot handle others";
        assert ttype.isInt() || ttype.isObject() || ttype.isLong() : "cannot handle others";
        assert ttype.equals(x.falseValue().kind) : "cannot handle others";

        LIRItem left = new LIRItem(x.x(), this);
        LIRItem right = new LIRItem(x.y(), this);
        left.loadItem();
        if (!canInlineAsConstant(right.value)) {
            right.loadItem();
        }

        LIRItem tVal = new LIRItem(x.trueValue(), this);
        LIRItem fVal = new LIRItem(x.falseValue(), this);
        LIROperand reg = rlockResult(x);

        lir.cmp(lirCond(x.condition()), left.result(), right.result());
        lir.cmove(lirCond(x.condition()), tVal.result(), fVal.result(), reg);
    }

    @Override
    public void visitIntrinsic(Intrinsic x) {
        if (xir != null) {
            // Xir support for intrinsic methods
            Value[] vals = x.arguments();
            XirArgument[] args = new XirArgument[vals.length];
            for (int i = 0; i < vals.length; i++) {
                args[i] = toXirArgument(vals[i]);
            }
            XirSnippet snippet = xir.xir.genIntrinsic(xir.site(x), args, null);
            if (snippet != null) {
                emitXir(snippet, x, x.stateBefore() == null ? null : stateFor(x), null, true);
                return;
            }
        }

        switch (x.intrinsic()) {
            case java_lang_Float$intBitsToFloat:
            case java_lang_Double$doubleToRawLongBits:
            case java_lang_Double$longBitsToDouble:
            case java_lang_Float$floatToRawIntBits: {
                visitFPIntrinsics(x);
                break;
            }

            case java_lang_System$currentTimeMillis: {
                assert x.numberOfArguments() == 0 : "wrong type";
<<<<<<< HEAD
                LIROperand reg = callRuntime(CiRuntimeCall.JavaTimeMillis, null, (LIROperand[]) null);
=======
                LIROperand reg = callRuntimeWithResult(CiRuntimeCall.JavaTimeMillis, null, null);
>>>>>>> 9ee6502e
                LIROperand result = rlockResult(x);
                lir.move(reg, result);
                break;
            }

            case java_lang_System$nanoTime: {
                assert x.numberOfArguments() == 0 : "wrong type";
<<<<<<< HEAD
                LIROperand reg = callRuntime(CiRuntimeCall.JavaTimeNanos, null, (LIROperand[]) null);
=======
                LIROperand reg = callRuntimeWithResult(CiRuntimeCall.JavaTimeNanos, null, null);
>>>>>>> 9ee6502e
                LIROperand result = rlockResult(x);
                lir.move(reg, result);
                break;
            }

            case java_lang_Object$init:
                visitRegisterFinalizer(x);
                break;

            case java_lang_Object$getClass:
                throw Util.unimplemented();

            case java_lang_Thread$currentThread:
                throw Util.unimplemented();

            case java_lang_Math$log:   // fall through
            case java_lang_Math$log10: // fall through
            case java_lang_Math$abs:   // fall through
            case java_lang_Math$sqrt:  // fall through
            case java_lang_Math$tan:   // fall through
            case java_lang_Math$sin:   // fall through
            case java_lang_Math$cos:
                genMathIntrinsic(x);
                break;
            case java_lang_System$arraycopy:
                throw Util.unimplemented();

            case java_nio_Buffer$checkIndex:
                throw Util.unimplemented();

            case sun_misc_Unsafe$compareAndSwapObject:
                genCompareAndSwap(x, CiKind.Object);
                break;
            case sun_misc_Unsafe$compareAndSwapInt:
                genCompareAndSwap(x, CiKind.Int);
                break;
            case sun_misc_Unsafe$compareAndSwapLong:
                genCompareAndSwap(x, CiKind.Long);
                break;

            // sun.misc.AtomicLongCSImpl.attemptUpdate
            case sun_misc_AtomicLongCSImpl$attemptUpdate:
                genAttemptUpdate(x);
                break;

            default:
                Util.shouldNotReachHere();
                break;
        }
    }

    @Override
    public void visitInvoke(Invoke x) {
        RiMethod target = x.target();

        LIRDebugInfo info = stateFor(x, x.stateBefore());

        XirSnippet snippet = null;
        LIROperand destinationAddress = null;
        if (xir != null) {
            // XIR support for INVOKE bytecodes
            XirArgument receiver;
            switch (x.opcode()) {
                case Bytecodes.INVOKESTATIC:
                    snippet = xir.xir.genInvokeStatic(xir.site(x), target);
                    break;
                case Bytecodes.INVOKESPECIAL:
                    receiver = toXirArgument(x.receiver());
                    snippet = xir.xir.genInvokeSpecial(xir.site(x), receiver, target);
                    break;
                case Bytecodes.INVOKEVIRTUAL:
                    receiver = toXirArgument(x.receiver());
                    snippet = xir.xir.genInvokeVirtual(xir.site(x), receiver, target);
                    break;
                case Bytecodes.INVOKEINTERFACE:
                    receiver = toXirArgument(x.receiver());
                    snippet = xir.xir.genInvokeInterface(xir.site(x), receiver, target);
                    break;
            }

            if (snippet != null) {
                destinationAddress = emitXir(snippet, x, info.copy(), x.target(), false);
            }
        }

        CallingConvention cc = compilation.frameMap().javaCallingConvention(x.signature(), true, true);

        List<LIROperand> argList = visitInvokeArguments(x, cc);
        LIROperand receiver = LIROperandFactory.IllegalLocation;

        // setup result register
        LIROperand resultRegister = resultRegisterFor(x.kind);

        if (snippet != null && destinationAddress != null) {
            if (destinationAddress instanceof LIRConstant) {
                // Direct call
                assert ((LIRConstant) destinationAddress).value.asLong() == 0;
                lir.callXirDirect(target, resultRegister, argList, info);
            } else {
                // Indirect call
                List<LIROperand> newList = new ArrayList<LIROperand>(argList.size() + 1);
                newList.addAll(argList);
                newList.add(destinationAddress);
                lir.callXirIndirect(target, resultRegister, newList, info);
            }

        } else {
            // emit invoke code
            boolean optimized = target.isLoaded() && target.isFinalMethod();

            switch (x.opcode()) {
                case Bytecodes.INVOKESTATIC:
                    lir.callStatic(target, resultRegister, CiRuntimeCall.ResolveStaticCall, argList, info, x.cpi, x.constantPool);
                    break;
                case Bytecodes.INVOKESPECIAL:
                case Bytecodes.INVOKEVIRTUAL:
                case Bytecodes.INVOKEINTERFACE:
                    assert x.hasReceiver();
                    if (x.opcode() == Bytecodes.INVOKESPECIAL || optimized) {
                        if (x.needsNullCheck()) {
                            lir.nullCheck(argList.get(0), info.copy());
                        }
                        lir.callSpecial(target, resultRegister, CiRuntimeCall.ResolveSpecialCall, argList, info, x.cpi, x.constantPool);
                    } else {
                        if (x.opcode() == Bytecodes.INVOKEINTERFACE) {
                            lir.callInterface(target, resultRegister, argList, info, x.cpi, x.constantPool);
                        } else {
                            lir.callVirtual(target, resultRegister, argList, info, x.cpi, x.constantPool);
                        }
                    }
                    break;
                default:
                    Util.shouldNotReachHere();
                    break;
            }
        }

        if (!resultRegister.isIllegal()) {
            LIROperand result = rlockResult(x);
            lir.move(resultRegister, result);
        }
    }

    @Override
    public void visitLoadRegister(LoadRegister x) {
        LIROperand reg = rlockResult(x);
        lir.move(LIROperandFactory.singleLocation(x.kind, x.register()), reg);
    }

    @Override
    public void visitLoadPointer(LoadPointer x) {
        CiKind kind = x.kind;
        LIRDebugInfo info = maybeStateFor(x);
        LIRItem pointer = new LIRItem(x.pointer(), this);
        // TODO: recognize more complex addressing modes
        pointer.loadItem();
        LIROperand reg = rlockResult(x);
        lir.load(new LIRAddress((LIRLocation) pointer.result(), 0, kind), reg, info);
    }

    @Override
    public void visitLoadField(LoadField x) {
        RiField field = x.field();
        boolean needsPatching = x.needsPatching();
        boolean isVolatile = x.isVolatile();
        CiKind fieldType = field.kind();

        LIRDebugInfo info = null;
        if (needsPatching || x.needsNullCheck()) {
            info = stateFor(x, x.stateBefore());
        }

        if (xir != null) {
            // XIR support for GETSTATIC and GETFIELD
            XirArgument receiver = toXirArgument(x.object());
            XirSnippet snippet = x.isStatic() ? xir.xir.genGetStatic(xir.site(x), receiver, field) : xir.xir.genGetField(xir.site(x), receiver, field);
            if (snippet != null) {
                emitXir(snippet, x, info, null, true);
                return;
            }
        }

        LIRItem object = new LIRItem(x.object(), this);

        object.loadItem();

        if (info != null && x.needsNullCheck() && (needsPatching || compilation.runtime.needsExplicitNullCheck(x.offset()))) {
            // emit an explicit null check because the offset is too large
            lir.nullCheck(object.result(), info.copy());
        }

        LIROperand reg = rlockResult(x, fieldType);
        LIRAddress address;
        if (info != null && needsPatching) {
            LIRConstant cpi = LIROperandFactory.intConst(x.cpi);
            LIROperand cp = LIROperandFactory.constant(x.constantPool.encoding());
            LIRLocation tempResult = callRuntime(CiRuntimeCall.ResolveFieldOffset, info.copy(), cpi, cp);
            address = new LIRAddress((LIRLocation) object.result(), tempResult, fieldType);

            // we need to patch the offset in the instruction so don't allow
            // generateAddress to try to be smart about emitting the -1.
            // Otherwise the patching code won't know how to find the
            // instruction to patch.
            //address = new LIRAddress(object.result(), Integer.MAX_VALUE, fieldType);
        } else {
            address = genAddress((LIRLocation) object.result(), LIROperandFactory.IllegalLocation, 0, x.offset(), fieldType);
        }

        if (isVolatile) {
            genVolatileFieldLoad(address, reg, info);
        } else {
            lir.load(address, reg, info);
        }

        if (isVolatile && compilation.runtime.isMP()) {
            lir.membarAcquire();
        }
    }

    @Override
    public void visitLoadIndexed(LoadIndexed x) {
        if (xir != null) {
            // XIR support for xALOAD
            XirArgument array = toXirArgument(x.array());
            XirArgument index = toXirArgument(x.index());
            XirArgument length = toXirArgument(x.length());
            XirSnippet snippet = xir.xir.genArrayLoad(xir.site(x), array, index, length, x.elementKind(), null);
            if (snippet != null) {
                emitXir(snippet, x, stateFor(x), null, true);
                return;
            }
        }

        boolean useLength = x.length() != null;
        LIRItem array = new LIRItem(x.array(), this);
        LIRItem index = new LIRItem(x.index(), this);
        LIRItem length = new LIRItem(this);
        boolean needsRangeCheck = true;

        if (useLength) {
            needsRangeCheck = x.needsRangeCheck();
            if (needsRangeCheck) {
                length.setInstruction(x.length());
                length.loadItem();
            }
        }

        array.loadItem();
        if (!(index.isConstant() && canInlineAsConstant(x.index()))) {
            index.loadItem();
        }

        LIRDebugInfo rangeCheckInfo = stateFor(x);
        LIRDebugInfo nullCheckInfo = x.needsNullCheck() ? rangeCheckInfo.copy() : null;

        // emit array address setup early so it schedules better
        LIRAddress arrayAddr = genArrayAddress((LIRLocation) array.result(), index.result(), x.elementKind(), false);

        if (C1XOptions.GenBoundsChecks && needsRangeCheck) {
            ThrowStub stub = new ThrowStub(stubFor(CiRuntimeCall.ThrowArrayIndexOutOfBoundsException), rangeCheckInfo, index.result());
            if (useLength) {
                lir.cmp(LIRCondition.BelowEqual, length.result(), index.result());
                lir.branch(LIRCondition.BelowEqual, CiKind.Int, stub);
            } else {
                // The range check performs the null check, so clear it out for the load
                arrayRangeCheck(array.result(), index.result(), nullCheckInfo, rangeCheckInfo, stub);
            }
        }

        lir.move(arrayAddr, rlockResult(x, x.elementKind()), (LIRDebugInfo) null);
    }

    protected GlobalStub stubFor(CiRuntimeCall runtimeCall) {
        GlobalStub stub = compilation.compiler.lookupGlobalStub(runtimeCall);
        compilation.frameMap().usingGlobalStub(stub);
        return stub;
    }

    protected GlobalStub stubFor(GlobalStub.Id globalStub) {
        GlobalStub stub = compilation.compiler.lookupGlobalStub(globalStub);
        compilation.frameMap().usingGlobalStub(stub);
        return stub;
    }

    protected GlobalStub stubFor(XirTemplate template) {
        GlobalStub stub = compilation.compiler.lookupGlobalStub(template);
        compilation.frameMap().usingGlobalStub(stub);
        return stub;
    }

    @Override
    public void visitLocal(Local x) {
        if (x.operand().isIllegal()) {
            // allocate a virtual register for this local
            x.setOperand(rlock(x.kind));
            instructionForOperand.put(x.operand().vregNumber(), x);
        }
    }

    @Override
    public void visitLookupSwitch(LookupSwitch x) {
        LIRItem tag = new LIRItem(x.value(), this);
        tag.loadItem();
        setNoResult(x);

        if (x.isSafepoint()) {
            lir.safepoint(safepointPollRegister(), stateFor(x, x.stateAfter()));
        }

        // move values into phi locations
        moveToPhi(x.stateAfter());

        LIROperand value = tag.result();
        if (C1XOptions.GenTableRanges) {
            visitSwitchRanges(createLookupRanges(x), value, x.defaultSuccessor());
        } else {
            int len = x.numberOfCases();
            for (int i = 0; i < len; i++) {
                lir.cmp(LIRCondition.Equal, value, x.keyAt(i));
                lir.branch(LIRCondition.Equal, CiKind.Int, x.suxAt(i));
            }
            lir.jump(x.defaultSuccessor());
        }
    }

    @Override
    public void visitNullCheck(NullCheck x) {
        LIRItem value = new LIRItem(x.object(), this);
        // TODO: this is suboptimal because it may result in an unnecessary move
        value.loadItem();
        if (x.canTrap()) {
            LIRDebugInfo info = stateFor(x);
            lir.nullCheck(value.result(), info);
        }
        x.setOperand(value.result());
    }

    @Override
    public void visitOsrEntry(OsrEntry x) {
        // construct our frame and model the production of incoming pointer
        // to the OSR buffer.
        lir.osrEntry(osrBufferPointer());
        LIROperand result = rlockResult(x);
        lir.move(osrBufferPointer(), result);
    }

    @Override
    public void visitPhi(Phi i) {
        Util.shouldNotReachHere();
    }

    @Override
    public void visitReturn(Return x) {
        if (x.kind.isVoid()) {
            lir.returnOp(LIROperandFactory.IllegalLocation);
        } else {
            LIROperand reg = resultRegisterFor(x.kind);
            LIRItem result = new LIRItem(x.result(), this);

            result.loadItemForce(reg);
            lir.returnOp(result.result());
        }
        setNoResult(x);
    }

    @Override
    public void visitRoundFP(RoundFP x) {
        // No longer necessary with SSE
        throw Util.shouldNotReachHere();
    }

    XirArgument toXirArgument(Value i) {
        if (i == null) {
            return null;
        }

        return XirArgument.forInternalObject(new LIRItem(i, this));
    }

    private LIROperand allocateOperand(XirTemp temp) {
        if (temp instanceof XirFixed) {
            XirFixed fixed = (XirFixed) temp;
            return CallingConvention.locationToOperand(fixed.location);
        }

        return newRegister(temp.kind);
    }

    private LIROperand allocateOperand(XirArgument arg, XirOperand var) {
        if (arg.constant != null) {
            return new LIRConstant(arg.constant);
        } else {
            assert arg.object != null && arg.object instanceof LIRItem;
            LIRItem item = (LIRItem) arg.object;
            item.loadItem(var.kind);
            return item.result();
        }
    }

    LIROperand emitXir(XirSnippet snippet, Instruction x, LIRDebugInfo info, RiMethod method, boolean setInstructionResult) {

        final LIROperand[] operands = new LIROperand[snippet.template.variableCount];

        XirOperand resultOperand = snippet.template.resultOperand;

        if (snippet.template.allocateResultOperand) {
            LIROperand outputOperand = LIROperandFactory.IllegalLocation;
            // This snippet has a result that must be separately allocated
            // Otherwise it is assumed that the result is part of the inputs
            if (resultOperand.kind != CiKind.Void && resultOperand.kind != CiKind.Illegal) {
                outputOperand = rlockResult(x, resultOperand.kind);
                assert operands[resultOperand.index] == null;
            }
            operands[resultOperand.index] = outputOperand;
        }

        final List<LIROperand> inputOperands = new ArrayList<LIROperand>();
        final List<Integer> inputOperandsIndices = new ArrayList<Integer>();
        final List<LIROperand> inputTempOperands = new ArrayList<LIROperand>();
        final List<Integer> inputTempOperandsIndices = new ArrayList<Integer>();

        for (XirParameter param : snippet.template.parameters) {
            int paramIndex = param.parameterIndex;
            XirArgument arg = snippet.arguments[paramIndex];
            LIROperand op = allocateOperand(arg, param);
            assert operands[param.index] == null;
            operands[param.index] = op;

            if (op.isRegister()) {
                if (snippet.template.isParameterDestroyed(paramIndex)) {
                    LIROperand newOp = newRegister(op.kind);
                    lir.move(op, newOp);
                    inputTempOperands.add(newOp);
                    inputTempOperandsIndices.add(param.index);
                    operands[param.index] = newOp;
                } else {
                    inputOperands.add(op);
                    inputOperandsIndices.add(param.index);
                    inputTempOperands.add(op);
                    inputTempOperandsIndices.add(param.index);
                }
            }

        }

        for (XirConstant c : snippet.template.constants) {
            assert operands[c.index] == null;
            operands[c.index] = LIROperandFactory.constant(c.value);
        }

        final List<LIROperand> tempOperands = new ArrayList<LIROperand>();
        final List<Integer> tempOperandsIndices = new ArrayList<Integer>();
        for (XirTemp t : snippet.template.temps) {
            LIROperand op = allocateOperand(t);
            assert operands[t.index] == null;
            operands[t.index] = op;
            tempOperands.add(op);
            tempOperandsIndices.add(t.index);
        }

        LIROperand[] operandArray = new LIROperand[inputOperands.size() + inputTempOperands.size() + tempOperands.size()];
        int[] operandIndicesArray = new int[inputOperands.size() + inputTempOperands.size() + tempOperands.size()];
        for (int i = 0; i < inputOperands.size(); i++) {
            operandArray[i] = inputOperands.get(i);
            operandIndicesArray[i] = inputOperandsIndices.get(i);
        }

        for (int i = 0; i < inputTempOperands.size(); i++) {
            operandArray[i + inputOperands.size()] = inputTempOperands.get(i);
            operandIndicesArray[i + inputOperands.size()] = inputTempOperandsIndices.get(i);
        }

        for (int i = 0; i < tempOperands.size(); i++) {
            operandArray[i + inputOperands.size() + inputTempOperands.size()] = tempOperands.get(i);
            operandIndicesArray[i + inputOperands.size() + inputTempOperands.size()] = tempOperandsIndices.get(i);
        }

        for (LIROperand operand : operands) {
            assert operand != null;
        }

        LIROperand allocatedResultOperand = operands[resultOperand.index];
        if (!allocatedResultOperand.isRegister()) {
            allocatedResultOperand = LIROperandFactory.IllegalLocation;
        }

        if (setInstructionResult && !allocatedResultOperand.isIllegal()) {
            x.setOperand(allocatedResultOperand);
        }

        if (!operands[resultOperand.index].isConstant()) {
            // XIR instruction is only needed when the operand is not a constant!
            lir.xir(snippet, operands, allocatedResultOperand, inputTempOperands.size(), tempOperands.size(),
                    operandArray, operandIndicesArray,
                    (operands[resultOperand.index] == LIROperandFactory.IllegalLocation) ? -1 : resultOperand.index,
                    info, method);
        }

        return operands[resultOperand.index];
    }

    @Override
    public void visitStoreRegister(StoreRegister x) {
        LIROperand reg = LIROperandFactory.singleLocation(x.kind, x.register());
        LIRItem src = new LIRItem(x.value(), this);
        lir.move(src.result(), reg);
    }

    @Override
    public void visitStorePointer(StorePointer x) {
        LIRDebugInfo info = maybeStateFor(x);
        LIRItem pointer = new LIRItem(x.pointer(), this);
        LIRItem value = new LIRItem(x.value(), this);
        // TODO: recognize more complex addressing modes
        value.loadItem();
        pointer.loadItem();
        lir.store(value.result(), new LIRAddress((LIRLocation) pointer.result(), 0, x.kind), info);
    }

    @Override
    public void visitStoreField(StoreField x) {
        RiField field = x.field();
        boolean needsPatching = x.needsPatching();
        boolean isVolatile = x.isVolatile();
        CiKind fieldType = field.kind();

        LIRDebugInfo info = null;
        if (needsPatching || x.needsNullCheck()) {
            info = stateFor(x, x.stateBefore());
        }

        if (xir != null) {
            // XIR support for PUTSTATIC and PUTFIELD
            XirArgument receiver = toXirArgument(x.object());
            XirArgument value = toXirArgument(x.value());
            XirSnippet snippet = x.isStatic() ? xir.xir.genPutStatic(xir.site(x), receiver, field, value) : xir.xir.genPutField(xir.site(x), receiver, field, value);
            if (snippet != null) {
                emitXir(snippet, x, info, null, true);
                return;
            }
        }

        boolean isOop = (fieldType == CiKind.Object);

        LIRItem object = new LIRItem(x.object(), this);
        LIRItem value = new LIRItem(x.value(), this);

        object.loadItem();

        if (isVolatile || needsPatching) {
            // load item if field is volatile (fewer special cases for volatiles)
            // load item if field not initialized
            // load item if field not constant
            // because of code patching we cannot inline constants
            if (fieldType == CiKind.Byte || fieldType == CiKind.Boolean) {
                value.loadByteItem();
            } else {
                value.loadItem();
            }
        } else {
            value.loadForStore(fieldType);
        }

        setNoResult(x);

        if (info != null && x.needsNullCheck() && (needsPatching || compilation.runtime.needsExplicitNullCheck(x.offset()))) {
            // emit an explicit null check because the offset is too large
            lir.nullCheck(object.result(), info.copy());
        }

        LIRAddress address;
        if (info != null && needsPatching) {
            LIRConstant cpi = LIROperandFactory.intConst(x.cpi);
            LIROperand cp = LIROperandFactory.constant(x.constantPool.encoding());
            LIRLocation tempResult = callRuntime(CiRuntimeCall.ResolveFieldOffset, info.copy(), cpi, cp);
            address = new LIRAddress((LIRLocation) object.result(), tempResult, fieldType);
        } else {
            address = genAddress((LIRLocation) object.result(), LIROperandFactory.IllegalLocation, 0, x.offset(), fieldType);
        }

        if (isVolatile && compilation.runtime.isMP()) {
            lir.membarRelease();
        }

        if (isOop) {
            // Do the pre-write barrier, if any.
            preBarrier(address, needsPatching, (info != null ? info.copy() : null));
        }

        if (isVolatile) {
            genVolatileFieldStore(value.result(), address, info);
        } else {
            lir.store(value.result(), address, info);
        }

        if (isOop) {
            postBarrier(object.result(), value.result());
        }

        if (isVolatile && compilation.runtime.isMP()) {
            lir.membar();
        }
    }

    @Override
    public void visitTableSwitch(TableSwitch x) {
        LIRItem tag = new LIRItem(x.value(), this);
        tag.loadItem();
        setNoResult(x);

        if (x.isSafepoint()) {
            lir.safepoint(safepointPollRegister(), stateFor(x, x.stateAfter()));
        }

        // move values into phi locations
        moveToPhi(x.stateAfter());

        int loKey = x.lowKey();
        int len = x.numberOfCases();
        LIROperand value = tag.result();
        if (C1XOptions.GenTableRanges) {
            visitSwitchRanges(createLookupRanges(x), value, x.defaultSuccessor());
        } else {
            for (int i = 0; i < len; i++) {
                lir.cmp(LIRCondition.Equal, value, i + loKey);
                lir.branch(LIRCondition.Equal, CiKind.Int, x.suxAt(i));
            }
            lir.jump(x.defaultSuccessor());
        }
    }

    @Override
    public void visitThrow(Throw x) {
        LIRItem exception = new LIRItem(x.exception(), this);
        exception.loadItem();
        setNoResult(x);
        LIROperand exceptionOpr = exception.result();
        LIRDebugInfo info = stateFor(x, x.stateAfter());

        // check if the instruction has an xhandler in any of the nested scopes
        boolean unwind = false;
        if (info.exceptionHandlers.size() == 0) {
            // this throw is not inside an xhandler
            unwind = true;
        } else {
            // get some idea of the throw type
            boolean typeIsExact = true;
            RiType throwType = x.exception().exactType();
            if (throwType == null) {
                typeIsExact = false;
                throwType = x.exception().declaredType();
            }
            if (throwType != null && throwType.isLoaded() && throwType.isInstanceClass()) {
                unwind = !ExceptionHandler.couldCatch(x.exceptionHandlers(), throwType, typeIsExact);
            }
        }

        if (compilation.runtime.jvmtiCanPostExceptions() && !currentBlock.checkBlockFlag(BlockBegin.BlockFlag.DefaultExceptionHandler)) {
            // we need to go through the exception lookup path to get JVMTI
            // notification done
            unwind = false;
        }

        assert !currentBlock.checkBlockFlag(BlockBegin.BlockFlag.DefaultExceptionHandler) || unwind : "should be no more handlers to dispatch to";

        // move exception oop into fixed register
        CallingConvention callingConvention = compilation.frameMap().runtimeCallingConvention(new CiKind[]{CiKind.Object});
        LIROperand argumentOperand = callingConvention.operands[0];
        lir.move(exceptionOpr, argumentOperand);

        if (unwind) {
            lir.unwindException(exceptionPcOpr(), exceptionOpr, info);
        } else {
            lir.throwException(exceptionPcOpr(), argumentOperand, info);
        }
    }

    @Override
    public void visitUnsafeGetObject(UnsafeGetObject x) {
        CiKind type = x.unsafeOpKind;
        LIRItem src = new LIRItem(x.object(), this);
        LIRItem off = new LIRItem(x.offset(), this);

        off.loadItem();
        src.loadItem();

        LIRLocation reg = rlockResult(x, x.unsafeOpKind);

        if (x.isVolatile() && compilation.runtime.isMP()) {
            lir.membarAcquire();
        }
        genGetObjectUnsafe(reg, (LIRLocation) src.result(), (LIRLocation) off.result(), type, x.isVolatile());
        if (x.isVolatile() && compilation.runtime.isMP()) {
            lir.membar();
        }
    }

    @Override
    public void visitUnsafeGetRaw(UnsafeGetRaw x) {
        LIRItem base = new LIRItem(x.base(), this);
        LIRItem idx = new LIRItem(this);

        base.loadItem();
        if (x.hasIndex()) {
            idx.setInstruction(x.index());
            idx.loadNonconstant();
        }

        LIROperand reg = rlockResult(x, x.unsafeOpKind);

        int log2scale = 0;
        if (x.hasIndex()) {
            assert x.index().kind.isInt() : "should not find non-int index";
            log2scale = x.log2Scale();
        }

        assert !x.hasIndex() || idx.value == x.index() : "should match";

        LIRLocation baseOp = (LIRLocation) base.result();

        if (is32) {
            // XXX: what about floats and doubles and objects? (used in OSR)
            if (x.base().kind.isLong()) {
                baseOp = newRegister(CiKind.Int);
                lir.convert(Bytecodes.L2I, base.result(), baseOp);
            } else {
                assert x.base().kind.isInt() : "must be";
            }
        }

        CiKind dstType = x.unsafeOpKind;
        LIROperand indexOp = idx.result();

        LIRAddress addr = null;
        if (indexOp.isConstant()) {
            assert log2scale == 0 : "must not have a scale";
            LIRConstant constantIndexOp = (LIRConstant) indexOp;
            addr = new LIRAddress(baseOp, constantIndexOp.asInt(), dstType);
        } else {

            if (compilation.target.arch.isX86()) {
                addr = new LIRAddress(baseOp, (LIRLocation) indexOp, LIRAddress.Scale.values()[log2scale], 0, dstType);

            } else if (compilation.target.arch.isSPARC()) {
                if (indexOp.isIllegal() || log2scale == 0) {
                    addr = new LIRAddress(baseOp, (LIRLocation) indexOp, dstType);
                } else {
                    LIRLocation tmp = newRegister(CiKind.Int);
                    lir.shiftLeft(indexOp, log2scale, tmp);
                    addr = new LIRAddress(baseOp, tmp, dstType);
                }

            } else {
                Util.shouldNotReachHere();
            }
        }

        if (x.mayBeUnaligned() && (dstType == CiKind.Long || dstType == CiKind.Double)) {
            lir.unalignedMove(addr, reg);
        } else {
            lir.move(addr, reg);
        }
    }

    @Override
    public void visitUnsafePrefetchRead(UnsafePrefetchRead x) {
        visitUnsafePrefetch(x, false);
    }

    @Override
    public void visitUnsafePrefetchWrite(UnsafePrefetchWrite x) {
        visitUnsafePrefetch(x, true);
    }

    @Override
    public void visitUnsafePutObject(UnsafePutObject x) {
        CiKind type = x.unsafeOpKind;
        LIRItem src = new LIRItem(x.object(), this);
        LIRItem off = new LIRItem(x.offset(), this);
        LIRItem data = new LIRItem(x.value(), this);

        src.loadItem();
        if (type == CiKind.Boolean || type == CiKind.Byte) {
            data.loadByteItem();
        } else {
            data.loadItem();
        }
        off.loadItem();

        setNoResult(x);

        if (x.isVolatile() && compilation.runtime.isMP()) {
            lir.membarRelease();
        }
        genPutObjectUnsafe((LIRLocation) src.result(), (LIRLocation) off.result(), data.result(), type, x.isVolatile());
    }

    @Override
    public void visitUnsafePutRaw(UnsafePutRaw x) {
        int log2scale = 0;
        CiKind type = x.unsafeOpKind;

        if (x.hasIndex()) {
            assert x.index().kind.isInt() : "should not find non-int index";
            log2scale = x.log2scale();
        }

        LIRItem base = new LIRItem(x.base(), this);
        LIRItem value = new LIRItem(x.value(), this);
        LIRItem idx = new LIRItem(this);

        base.loadItem();
        if (x.hasIndex()) {
            idx.setInstruction(x.index());
            idx.loadItem();
        }

        if (type == CiKind.Byte || type == CiKind.Boolean) {
            value.loadByteItem();
        } else {
            value.loadItem();
        }

        setNoResult(x);

        LIRLocation baseOp = (LIRLocation) base.result();

        if (is32) {
            // XXX: what about floats and doubles and objects? (used in OSR)
            if (x.base().kind.isLong()) {
                baseOp = newRegister(CiKind.Int);
                lir.convert(Bytecodes.L2I, base.result(), baseOp);
            } else {
                assert x.base().kind.isInt() : "must be";
            }
        }
        LIRLocation indexOp = (LIRLocation) idx.result();
        if (log2scale != 0) {
            // temporary fix (platform dependent code without shift on Intel would be better)
            indexOp = newRegister(CiKind.Int);
            lir.move(idx.result(), indexOp);
            lir.shiftLeft(indexOp, log2scale, indexOp);
        }

        LIROperand addr = new LIRAddress(baseOp, indexOp, x.unsafeOpKind);
        lir.move(value.result(), addr);
    }

    private void blockDoEpilog(BlockBegin block) {
        if (C1XOptions.PrintIRWithLIR) {
            TTY.println();
        }

        // clear our any registers for other local constants
        constants.clear();
        regForConstants.clear();
    }

    private void blockDoProlog(BlockBegin block) {
        if (C1XOptions.PrintIRWithLIR) {
            TTY.print(block.toString());
        }
        // set up the list of LIR instructions
        assert block.lir() == null : "LIR list already computed for this block";
        lir = new LIRList(this, block);
        block.setLir(lir);

        lir.branchDestination(block.label());
        if (block == ir.startBlock) {
            lir.stdEntry(LIROperandFactory.IllegalLocation);
            setOperandsForLocals(block.end().stateAfter());
        }
    }

    LIROperand forceToSpill(LIROperand value, CiKind t) {
        assert !value.isIllegal() : "value should not be illegal";
        assert t.size == value.kind.size : "size mismatch";
        if (!value.isRegister()) {
            // force into a register
            LIROperand r = newRegister(value.kind);
            lir.move(value, r);
            value = r;
        }

        // create a spill location
        LIROperand tmp = newRegister(t);
        setVregFlag(tmp, VregFlag.MustStartInMemory);

        // move from register to spill
        lir.move(value, tmp);
        return tmp;
    }

    private LIROperand loadConstant(Constant x) {
        return loadConstant((LIRConstant) LIROperandFactory.constant(x), x.kind);
    }

    protected LIROperand loadConstant(LIRConstant c, CiKind kind) {
        CiKind t = c.kind;
        for (int i = 0; i < constants.size(); i++) {
            // XXX: linear search might be kind of slow for big basic blocks
            LIRConstant other = constants.get(i);
            if (t == other.kind) {
                switch (t) {
                    case Int:
                    case Float:
                        if (c.asIntBits() != other.asIntBits()) {
                            continue;
                        }
                        break;
                    case Long:
                    case Double:
                        if (c.asIntHiBits() != other.asIntHiBits()) {
                            continue;
                        }
                        if (c.asIntLoBits() != other.asIntLoBits()) {
                            continue;
                        }
                        break;
                    case Object:
                        if (c.asObject() != other.asObject()) {
                            continue;
                        }
                        break;
                }
                return regForConstants.get(i);
            }
            C1XMetrics.LoadConstantIterations++;
        }

        LIROperand result = newRegister(kind);
        lir.move(c, result);
        constants.add(c);
        regForConstants.add(result);
        return result;
    }

    protected void profileBranch(If ifInstr, Condition cond) {
        if (false) {
            // generate counting of taken / not taken
            RiMethodProfile md = null;
            int bci = 0;
            if (md != null) {
                int takenCountOffset = md.branchTakenCountOffset(bci);
                int notTakenCountOffset = md.branchNotTakenCountOffset(bci);
                LIRLocation mdReg = newRegister(CiKind.Object);
                lir.move(LIROperandFactory.oopConst(md.encoding().asObject()), mdReg);
                LIRLocation dataOffsetReg = newRegister(CiKind.Int);
                lir.cmove(lirCond(cond), LIROperandFactory.intConst(takenCountOffset), LIROperandFactory.intConst(notTakenCountOffset), dataOffsetReg);
                LIRLocation dataReg = newRegister(CiKind.Int);
                LIRAddress dataAddr = new LIRAddress(mdReg, dataOffsetReg, CiKind.Int);
                lir.move(dataAddr, dataReg);
                LIROperand fakeIncrValue = new LIRAddress(dataReg, 1, CiKind.Int);
                // Use leal instead of add to avoid destroying condition codes on x86
                lir.leal(fakeIncrValue, dataReg);
                lir.move(dataReg, dataAddr);
            }
        }
    }

    protected LIROperand rlockResult(Instruction x) {
        // does an rlock and sets result
        LIROperand reg = newRegister(x.kind);
        setResult(x, reg);
        return reg;
    }

    private LIRLocation rlock(CiKind type) {
        // does an rlock and sets result
        LIRLocation reg;
        switch (type) {
            case Short:
            case Char:
            case Byte:
            case Boolean:
                reg = rlockByte(type);
                break;
            default:
                reg = newRegister(type);
                break;
        }

        return reg;
    }

    private LIRLocation rlockResult(Instruction x, CiKind type) {
        LIRLocation reg = rlock(type);
        setResult(x, reg);
        return reg;
    }

    private void visitFPIntrinsics(Intrinsic x) {
        assert x.numberOfArguments() == 1 : "wrong type";
        LIRItem value = new LIRItem(x.argumentAt(0), this);
        LIROperand reg = rlockResult(x);
        value.loadItem();
        LIROperand tmp = forceToSpill(value.result(), x.kind);
        lir.move(tmp, reg);
    }

    private void visitRegisterFinalizer(Intrinsic x) {
        assert x.numberOfArguments() == 1 : "wrong type";
        LIRItem receiver = new LIRItem(x.argumentAt(0), this);

        receiver.loadItem();
        LIRDebugInfo info = stateFor(x, x.stateBefore());
        callRuntime(CiRuntimeCall.RegisterFinalizer, info, receiver.result());
        setNoResult(x);
    }

    private void visitSwitchRanges(SwitchRange[] x, LIROperand value, BlockBegin defaultSux) {
        int lng = x.length;

        for (int i = 0; i < lng; i++) {
            SwitchRange oneRange = x[i];
            int lowKey = oneRange.lowKey;
            int highKey = oneRange.highKey;
            BlockBegin dest = oneRange.sux;
            if (lowKey == highKey) {
                lir.cmp(LIRCondition.Equal, value, lowKey);
                lir.branch(LIRCondition.Equal, CiKind.Int, dest);
            } else if (highKey - lowKey == 1) {
                lir.cmp(LIRCondition.Equal, value, lowKey);
                lir.branch(LIRCondition.Equal, CiKind.Int, dest);
                lir.cmp(LIRCondition.Equal, value, highKey);
                lir.branch(LIRCondition.Equal, CiKind.Int, dest);
            } else {
                Label l = new Label();
                lir.cmp(LIRCondition.Less, value, lowKey);
                lir.branch(LIRCondition.Less, l);
                lir.cmp(LIRCondition.LessEqual, value, highKey);
                lir.branch(LIRCondition.LessEqual, CiKind.Int, dest);
                lir.branchDestination(l);
            }
        }
        lir.jump(defaultSux);
    }

    private void visitUnsafePrefetch(UnsafePrefetch x, boolean isStore) {
        LIRItem src = new LIRItem(x.object(), this);
        LIRItem off = new LIRItem(x.offset(), this);

        src.loadItem();
        if (!(off.isConstant() && canInlineAsConstant(x.offset()))) {
            off.loadItem();
        }

        setNoResult(x);

        LIRAddress addr = genAddress((LIRLocation) src.result(), off.result(), 0, 0, CiKind.Byte);
        lir.prefetch(addr, isStore);
    }

    protected void arithmeticOpFpu(int code, LIROperand result, LIROperand left, LIROperand right, LIROperand tmp) {
        LIROperand leftOp = left;

        if (C1XOptions.TwoOperandLIRForm && leftOp != result) {
            assert right != result : "malformed";
            lir.move(leftOp, result);
            leftOp = result;
        }

        switch (code) {
            case Bytecodes.DADD:
            case Bytecodes.FADD:
                lir.add(leftOp, right, result);
                break;
            case Bytecodes.FMUL:
            case Bytecodes.DMUL:
                lir.mul(leftOp, right, result);
                break;
            case Bytecodes.DSUB:
            case Bytecodes.FSUB:
                lir.sub(leftOp, right, result, null);
                break;
            case Bytecodes.FDIV:
            case Bytecodes.DDIV:
                lir.div(leftOp, right, result, null);
                break;
            default:
                Util.shouldNotReachHere();
        }
    }

    protected void arithmeticOpInt(int code, LIROperand result, LIROperand left, LIROperand right, LIROperand tmp) {
        LIROperand leftOp = left;

        if (C1XOptions.TwoOperandLIRForm && leftOp != result) {
            assert right != result : "malformed";
            lir.move(leftOp, result);
            leftOp = result;
        }

        switch (code) {
            case Bytecodes.IADD:
                lir.add(leftOp, right, result);
                break;
            case Bytecodes.IMUL:
                boolean didStrengthReduce = false;
                if (right.isConstant()) {
                    LIRConstant rightConstant = (LIRConstant) right;
                    int c = rightConstant.asInt();
                    if (Util.isPowerOf2(c)) {
                        // do not need tmp here
                        lir.shiftLeft(leftOp, Util.log2(c), result);
                        didStrengthReduce = true;
                    } else {
                        didStrengthReduce = strengthReduceMultiply(leftOp, c, result, tmp);
                    }
                }
                // we couldn't strength reduce so just emit the multiply
                if (!didStrengthReduce) {
                    lir.mul(leftOp, right, result);
                }
                break;
            case Bytecodes.ISUB:
                lir.sub(leftOp, right, result, null);
                break;
            default:
                // idiv and irem are handled elsewhere
                Util.shouldNotReachHere();
        }
    }

    protected void arithmeticOpLong(int code, LIROperand result, LIROperand left, LIROperand right, LIRDebugInfo info) {
        LIROperand leftOp = left;

        if (C1XOptions.TwoOperandLIRForm && leftOp != result) {
            assert right != result : "malformed";
            lir.move(leftOp, result);
            leftOp = result;
        }

        switch (code) {
            case Bytecodes.LADD:
                lir.add(leftOp, right, result);
                break;
            case Bytecodes.LMUL:
                lir.mul(leftOp, right, result);
                break;
            case Bytecodes.LSUB:
                lir.sub(leftOp, right, result, null);
                break;
            default:
                // ldiv and lrem are handled elsewhere
                Util.shouldNotReachHere();
        }
    }

    protected void arrayRangeCheck(LIROperand array, LIROperand index, LIRDebugInfo nullCheckInfo, LIRDebugInfo rangeCheckInfo, ThrowStub throwStub) {
        assert nullCheckInfo != rangeCheckInfo;
        if (index.isConstant()) {
            LIRConstant indexConstant = (LIRConstant) index;
            genCmpMemInt(LIRCondition.BelowEqual, (LIRLocation) array, compilation.runtime.arrayLengthOffsetInBytes(), indexConstant.asInt(), nullCheckInfo);
            lir.branch(LIRCondition.BelowEqual, CiKind.Int, throwStub); // forward branch
        } else {
            genCmpRegMem(LIRCondition.AboveEqual, index, (LIRLocation) array, compilation.runtime.arrayLengthOffsetInBytes(), CiKind.Int, nullCheckInfo);
            lir.branch(LIRCondition.AboveEqual, CiKind.Int, throwStub); // forward branch
        }
    }

    protected final LIRLocation callRuntime(CiRuntimeCall runtimeCall, LIRDebugInfo info, LIROperand... args) {
        // get a result register
        CiKind rtype = runtimeCall.resultKind;
        CiKind[] ptypes = runtimeCall.arguments;

        LIRLocation physReg = rtype.isVoid() ? LIROperandFactory.IllegalLocation : resultRegisterFor(rtype);

        List<LIROperand> argumentList;
        if (ptypes.length > 0) {
            // move the arguments into the correct location
            CallingConvention cc = compilation.frameMap().runtimeCallingConvention(ptypes);
            assert cc.operands.length == args.length : "argument count mismatch";
            for (int i = 0; i < args.length; i++) {
                LIROperand arg = args[i];
                LIROperand loc = cc.operands[i];
                if (loc.isRegister()) {
                    lir.move(arg, loc);
                } else {
                    assert loc.isAddress();
                    LIRAddress addr = (LIRAddress) loc;
                    if (addr.kind == CiKind.Long || addr.kind == CiKind.Double) {
                        lir.unalignedMove(arg, addr);
                    } else {
                        lir.move(arg, addr);
                    }
                }
            }
            argumentList = Arrays.asList(cc.operands);
        } else {
            // no arguments
            assert args == null || args.length == 0;
            argumentList = Util.uncheckedCast(Collections.emptyList());
        }

        lir.callRuntime(runtimeCall, physReg, argumentList, info);

        return physReg;
    }

    protected final LIROperand callRuntimeWithResult(CiRuntimeCall runtimeCall, LIRDebugInfo info, LIROperand... args) {
        LIROperand result = newRegister(runtimeCall.resultKind);
        LIRLocation location = callRuntime(runtimeCall, info, args);
        lir.move(location, result);
        return result;
    }

    SwitchRange[] createLookupRanges(LookupSwitch x) {
        // we expect the keys to be sorted by increasing value
        List<SwitchRange> res = new ArrayList<SwitchRange>(x.numberOfCases());
        int len = x.numberOfCases();
        if (len > 0) {
            BlockBegin defaultSux = x.defaultSuccessor();
            int key = x.keyAt(0);
            BlockBegin sux = x.suxAt(0);
            SwitchRange range = new SwitchRange(key, sux);
            for (int i = 1; i < len; i++) {
                int newKey = x.keyAt(i);
                BlockBegin newSux = x.suxAt(i);
                if (key + 1 == newKey && sux == newSux) {
                    // still in same range
                    range.highKey = newKey;
                } else {
                    // skip tests which explicitly dispatch to the default
                    if (range.sux != defaultSux) {
                        res.add(range);
                    }
                    range = new SwitchRange(newKey, newSux);
                }
                key = newKey;
                sux = newSux;
            }
            if (res.size() == 0 || res.get(res.size() - 1) != range) {
                res.add(range);
            }
        }
        return res.toArray(new SwitchRange[res.size()]);
    }

    SwitchRange[] createLookupRanges(TableSwitch x) {
        // XXX: try to merge this with the code for LookupSwitch
        List<SwitchRange> res = new ArrayList<SwitchRange>(x.numberOfCases());
        int len = x.numberOfCases();
        if (len > 0) {
            BlockBegin sux = x.suxAt(0);
            int key = x.lowKey();
            BlockBegin defaultSux = x.defaultSuccessor();
            SwitchRange range = new SwitchRange(key, sux);
            for (int i = 0; i < len; i++, key++) {
                BlockBegin newSux = x.suxAt(i);
                if (sux == newSux) {
                    // still in same range
                    range.highKey = key;
                } else {
                    // skip tests which explicitly dispatch to the default
                    if (sux != defaultSux) {
                        res.add(range);
                    }
                    range = new SwitchRange(key, newSux);
                }
                sux = newSux;
            }
            if (res.size() == 0 || res.get(res.size() - 1) != range) {
                res.add(range);
            }
        }
        return res.toArray(new SwitchRange[res.size()]);
    }

    void doRoot(Instruction instr) {
        currentInstruction = instr;
        assert instr.isLive() : "use only with roots";
        assert !instr.hasSubst() : "shouldn't have missed substitution";

        if (C1XOptions.TraceLIRVisit) {
            TTY.println("Visiting    " + instr);
        }
        instr.accept(this);
        if (C1XOptions.TraceLIRVisit) {
            TTY.println("Operand for " + instr + " = " + instr.operand());
        }

        assert (!instr.operand().isIllegal()) || !isUsedForValue(instr) : "operand was not set for live instruction";
    }

    private boolean isUsedForValue(Instruction instr) {
        return instr.checkFlag(Value.Flag.LiveValue);
    }

    protected void incrementBackedgeCounter(LIRDebugInfo info) {
    }

    void init() {
        // mark the liveness of all instructions if it hasn't already been done by the optimizer
        LivenessMarker livenessMarker = new LivenessMarker(ir);
        C1XMetrics.NumberOfHIRInstructions += livenessMarker.liveCount();
    }

    protected void logicOp(int code, LIROperand resultOp, LIROperand leftOp, LIROperand rightOp) {
        if (C1XOptions.TwoOperandLIRForm && leftOp != resultOp) {
            assert rightOp != resultOp : "malformed";
            lir.move(leftOp, resultOp);
            leftOp = resultOp;
        }

        switch (code) {
            case Bytecodes.IAND:
            case Bytecodes.LAND:
                lir.logicalAnd(leftOp, rightOp, resultOp);
                break;

            case Bytecodes.IOR:
            case Bytecodes.LOR:
                lir.logicalOr(leftOp, rightOp, resultOp);
                break;

            case Bytecodes.IXOR:
            case Bytecodes.LXOR:
                lir.logicalXor(leftOp, rightOp, resultOp);
                break;

            default:
                Util.shouldNotReachHere();
        }
    }

    void moveToPhi(PhiResolver resolver, Value curVal, Value suxVal) {
        // move current value to referenced phi function
        if (suxVal instanceof Phi) {
            Phi phi = (Phi) suxVal;
            // curVal can be null without phi being null in conjunction with inlining
            if (phi.isLive() && curVal != null && curVal != phi) {
                assert curVal.isLive();
                assert !phi.isIllegal() : "illegal phi cannot be marked as live";
                if (curVal instanceof Phi) {
                    operandForPhi((Phi) curVal);
                }
                LIROperand operand = curVal.operand();
                if (operand == null || operand.isIllegal()) {
                    assert curVal instanceof Constant || curVal instanceof Local : "these can be produced lazily";
                    operand = operandForInstruction(curVal);
                }
                resolver.move(operand, operandForPhi(phi));
            }
        }
    }

    protected void moveToPhi(ValueStack curState) {
        // Moves all stack values into their phi position
        BlockBegin bb = currentBlock;
        if (bb.numberOfSux() == 1) {
            BlockBegin sux = bb.suxAt(0);
            assert sux.numberOfPreds() > 0 : "invalid CFG";

            // a block with only one predecessor never has phi functions
            if (sux.numberOfPreds() > 1) {
                int maxPhis = curState.valuesSize();
                PhiResolver resolver = new PhiResolver(this, virtualRegisterNumber + maxPhis * 2);

                ValueStack suxState = sux.stateBefore();

                for (int index = 0; index < suxState.stackSize(); index++) {
                    moveToPhi(resolver, curState.stackAt(index), suxState.stackAt(index));
                }

                // walk up the inlined scopes until locals match
                while (curState.scope() != suxState.scope()) {
                    curState = curState.scope().callerState();
                    assert curState != null : "scopes don't match up";
                }

                for (int index = 0; index < suxState.localsSize(); index++) {
                    moveToPhi(resolver, curState.localAt(index), suxState.localAt(index));
                }

                assert curState.scope().callerState() == suxState.scope().callerState() : "caller states must be equal";
                resolver.dispose();
            }
        }
    }

    protected final LIRLocation newPointerRegister() {
        // returns a register suitable for doing pointer math
        // XXX: revisit this when there is a CiKind for Pointers
        if (is64) {
            return newRegister(CiKind.Long);
        } else {
            return newRegister(CiKind.Int);
        }
    }

    public LIRLocation newRegister(CiKind type) {
        assert type != CiKind.Void;
        int vreg = virtualRegisterNumber++;
        return LIROperandFactory.virtualRegister(vreg, type);
    }

    LIROperand operandForInstruction(Value x) {
        LIROperand operand = x.operand();
        if (operand == null || operand.isIllegal()) {
            if (x instanceof Constant) {
                // XXX: why isn't this a LIRConstant of some kind?
                // XXX: why isn't this put in the instructionForOperand map?
                x.setOperand(LIROperandFactory.constant(x));
            } else {
                assert x instanceof Phi || x instanceof Local : "only for Phi and Local";
                // allocate a virtual register for this local or phi
                operand = rlock(x.kind);
                x.setOperand(operand);
                instructionForOperand.put(operand.vregNumber(), x);
            }
        }
        return x.operand();
    }

    private LIROperand operandForPhi(Phi phi) {
        if (phi.operand() == null || phi.operand().isIllegal()) {
            // allocate a virtual register for this phi
            phi.setOperand(rlock(phi.kind));
            instructionForOperand.put(phi.operand().vregNumber(), phi);
        }
        return phi.operand();
    }

    protected void postBarrier(LIROperand addr, LIROperand newVal) {
    }

    protected void preBarrier(LIROperand addrOpr, boolean patch, LIRDebugInfo info) {
    }

    protected void setNoResult(Instruction x) {
        assert !isUsedForValue(x) : "can't have use";
        x.clearOperand();
    }

    protected void setResult(Instruction x, LIROperand opr) {
        assert !opr.isIllegal() : "must set to valid value";
        assert x.operand().isIllegal() : "operand should never change";
        assert !opr.isRegister() || opr.isVirtual() : "should never set result to a physical register";
        x.setOperand(opr);
        if (opr.isVirtual()) {
            instructionForOperand.put(opr.vregNumber(), x);
        }
    }

    protected void shiftOp(int code, LIROperand resultOp, LIROperand value, LIROperand count, LIROperand tmp) {
        if (C1XOptions.TwoOperandLIRForm && value != resultOp) {
            assert count != resultOp : "malformed";
            lir.move(value, resultOp);
            value = resultOp;
        }

        assert count.isConstant() || count.isRegister() : "must be";
        switch (code) {
            case Bytecodes.ISHL:
            case Bytecodes.LSHL:
                lir.shiftLeft(value, count, resultOp, tmp);
                break;
            case Bytecodes.ISHR:
            case Bytecodes.LSHR:
                lir.shiftRight(value, count, resultOp, tmp);
                break;
            case Bytecodes.IUSHR:
            case Bytecodes.LUSHR:
                lir.unsignedShiftRight(value, count, resultOp, tmp);
                break;
            default:
                Util.shouldNotReachHere();
        }
    }

    protected void walkState(Instruction x, ValueStack state) {
        if (state == null) {
            return;
        }
        for (int index = 0; index < state.stackSize(); index++) {
            walkStateInstruction(state.stackAt(index));
        }
        ValueStack s = state;
        int bci = x.bci();

        while (s != null) {
            IRScope scope = s.scope();
            RiMethod method = scope.method;

            BitMap liveness = (BitMap) method.liveness(bci);
            if (bci == Instruction.SYNCHRONIZATION_ENTRY_BCI) {
                if (x instanceof ExceptionObject || x instanceof Throw) {
                    // all locals are dead on exit from the synthetic unlocker
                    if (liveness != null) {
                        liveness.clearAll();
                    }
                } else {
                    assert x instanceof MonitorEnter || x instanceof MonitorExit : "only other case is MonitorEnter";
                }
            }
            assert liveness == null || liveness.size() == s.localsSize() : "error in use of liveness";

            for (int index = 0; index < s.localsSize(); index++) {
                final Value value = s.localAt(index);
                if (value != null) {
                    if ((liveness == null || liveness.get(index)) && !value.isIllegal()) {
                        walkStateInstruction(value);
                    } else {
                        // null out this local so that linear scan can assume that all non-null values are live.
                        s.invalidateLocal(index);
                    }
                }
            }
            bci = scope.callerBCI();
            s = s.scope().callerState();
        }
    }

    private void walkStateInstruction(Value value) {
        if (value != null) {
            assert !value.hasSubst() : "missed substitution";
            assert value.isLive() : "value must be marked live in ValueStack";
            if (value instanceof Phi && !value.isIllegal()) {
                // goddamnit, phi's are special
                operandForPhi((Phi) value);
            } else if (value.operand().isIllegal()) {
                // instruction doesn't have an operand yet
                walk(value);
                assert !value.operand().isIllegal() : "must be evaluated now";
            }
        }
    }

    protected LIRDebugInfo maybeStateFor(Instruction x) {
        return stateFor(x, x.stateBefore());
    }

    protected LIRDebugInfo stateFor(Instruction x) {
        assert x.stateBefore() != null : "must have state before instruction for " + x;
        return stateFor(x, x.stateBefore());
    }

    protected LIRDebugInfo stateFor(Instruction x, ValueStack state) {
        return stateFor(x, state, false);
    }

    protected LIRDebugInfo stateFor(Instruction x, ValueStack state, boolean ignoreXhandler) {
        return new LIRDebugInfo(state, x.bci(), ignoreXhandler ? null : x.exceptionHandlers());
    }

    List<LIROperand> visitInvokeArguments(Invoke x, CallingConvention cc) {
        // for each argument, load it into the correct location
        Value[] args = x.arguments();
        List<LIROperand> argList = new ArrayList<LIROperand>(args.length);
        for (int i = 0, j = 0; i < args.length; i++) {
            if (args[i] != null) {
                LIRItem param = new LIRItem(args[i], this);
                LIROperand loc = cc.operands[j++];
                if (loc.isRegister()) {
                    param.loadItemForce(loc);
                } else {
                    LIRAddress addr = (LIRAddress) loc;
                    param.loadForStore(addr.kind);
                    if (addr.kind == CiKind.Long || addr.kind == CiKind.Double) {
                        lir.unalignedMove(param.result(), addr);
                    } else {
                        lir.move(param.result(), addr);
                    }
                }
                argList.add(loc);
            }
        }
        return argList;
    }

    protected void walk(Value instr) {
        assert instr.isLive();
        if (instr instanceof Phi) {
            // a phi may not have an operand yet if it is for an exception block
            if (instr.operand() == null) {
                operandForPhi((Phi) instr);
            }
        }

        if (instr instanceof Constant) {
            operandForInstruction(instr);
        }

        // the value must be a constant or have a valid operand
        assert instr instanceof Constant || !instr.operand().isIllegal() : "this root has not been visited yet";
    }

    protected LIRLocation resultRegisterFor(CiKind kind) {
        if (kind == CiKind.Void) {
            return LIROperandFactory.IllegalLocation;
        }
        CiRegister returnRegister = compilation.target.config.getReturnRegister(kind);
        assert is64 : "64 bit only for now";
        if (kind.size == 2) {
            return LIROperandFactory.doubleLocation(kind, returnRegister, returnRegister);
        }
        return LIROperandFactory.singleLocation(kind, returnRegister);
    }

    protected static LIRCondition lirCond(Condition cond) {
        LIRCondition l = null;
        switch (cond) {
            case eql:
                l = LIRCondition.Equal;
                break;
            case neq:
                l = LIRCondition.NotEqual;
                break;
            case lss:
                l = LIRCondition.Less;
                break;
            case leq:
                l = LIRCondition.LessEqual;
                break;
            case geq:
                l = LIRCondition.GreaterEqual;
                break;
            case gtr:
                l = LIRCondition.Greater;
                break;
        }
        return l;
    }

    public int maxVirtualRegisterNumber() {
        return virtualRegisterNumber;
    }

    public Value currentInstruction() {
        return currentInstruction;
    }

    public void maybePrintCurrentInstruction() {
        if (currentInstruction != null && lastInstructionPrinted != currentInstruction) {
            lastInstructionPrinted = currentInstruction;
            InstructionPrinter ip = new InstructionPrinter(TTY.out, true);
            ip.printInstructionListing(currentInstruction);
        }
    }

    protected abstract boolean canInlineAsConstant(Value i);

    protected abstract boolean canInlineAsConstant(LIRConstant c);

    protected abstract boolean canStoreAsConstant(Value i, CiKind type);

    protected abstract LIROperand exceptionPcOpr();

    protected abstract LIROperand osrBufferPointer();

    protected abstract LIRLocation rlockByte(CiKind type);

    protected abstract LIROperand safepointPollRegister();

    protected abstract boolean strengthReduceMultiply(LIROperand left, int constant, LIROperand result, LIROperand tmp);

    protected abstract LIRAddress genAddress(LIRLocation base, LIROperand index, int shift, int disp, CiKind type);

    protected abstract void genCmpMemInt(LIRCondition condition, LIRLocation base, int disp, int c, LIRDebugInfo info);

    protected abstract void genCmpRegMem(LIRCondition condition, LIROperand reg, LIRLocation base, int disp, CiKind type, LIRDebugInfo info);

    protected abstract LIRAddress genArrayAddress(LIRLocation arrayOpr, LIROperand indexOpr, CiKind type, boolean needsCardMark);

    protected abstract void genGetObjectUnsafe(LIRLocation dest, LIRLocation src, LIRLocation offset, CiKind type, boolean isVolatile);

    protected abstract void genPutObjectUnsafe(LIRLocation src, LIRLocation offset, LIROperand data, CiKind type, boolean isVolatile);

    protected abstract void genTraceBlockEntry(BlockBegin block);

    protected abstract void genAttemptUpdate(Intrinsic x);

    protected abstract void genCompareAndSwap(Intrinsic x, CiKind type);

    protected abstract void genMathIntrinsic(Intrinsic x);

    protected abstract void genVolatileFieldLoad(LIRAddress address, LIROperand result, LIRDebugInfo info);

    protected abstract void genVolatileFieldStore(LIROperand value, LIRAddress address, LIRDebugInfo info);

    protected abstract void genStoreIndexed(StoreIndexed x);

    protected abstract void genCheckCast(CheckCast x);

    protected abstract void genInstanceOf(InstanceOf x);

    protected abstract void genNewInstance(NewInstance x);

    protected abstract void genNewTypeArray(NewTypeArray x);

    protected abstract void genNewObjectArray(NewObjectArray x);

    protected abstract void genNewMultiArray(NewMultiArray x);

    /**
     * Implements site-specific information for the XIR interface.
     */
    private static class XirSupport implements XirSite {
        final RiXirGenerator xir;
        Value current;

        XirSupport(RiXirGenerator xir) {
            this.xir = xir;
        }

        public CiCodePos getCodePos() {
            // TODO: get the code position off the current instruction if possible
            return null;
        }

        public boolean isNonNull(XirArgument argument) {
            if (argument.constant == null && argument.object instanceof LIRItem) {
                // check the flag on the original value
                return ((LIRItem) argument.object).value.isNonNull();
            }
            return false;
        }

        public boolean requiresNullCheck() {
            return current == null || current.needsNullCheck();
        }

        public boolean requiresBoundsCheck() {
            return current == null || !current.checkFlag(Value.Flag.NoBoundsCheck);
        }

        public boolean requiresReadBarrier() {
            return current == null || !current.checkFlag(Value.Flag.NoReadBarrier);
        }

        public boolean requiresWriteBarrier() {
            return current == null || !current.checkFlag(Value.Flag.NoWriteBarrier);
        }

        public boolean requiresArrayStoreCheck() {
            return current == null || !current.checkFlag(Value.Flag.NoStoreCheck);
        }

        public RiType getApproximateType(XirArgument argument) {
            return current == null ? null : current.declaredType();
        }

        public RiType getExactType(XirArgument argument) {
            return current == null ? null : current.exactType();
        }

        private XirSupport site(Value v) {
            current = v;
            return this;
        }
    }

}<|MERGE_RESOLUTION|>--- conflicted
+++ resolved
@@ -486,11 +486,7 @@
 
             case java_lang_System$currentTimeMillis: {
                 assert x.numberOfArguments() == 0 : "wrong type";
-<<<<<<< HEAD
-                LIROperand reg = callRuntime(CiRuntimeCall.JavaTimeMillis, null, (LIROperand[]) null);
-=======
                 LIROperand reg = callRuntimeWithResult(CiRuntimeCall.JavaTimeMillis, null, null);
->>>>>>> 9ee6502e
                 LIROperand result = rlockResult(x);
                 lir.move(reg, result);
                 break;
@@ -498,11 +494,7 @@
 
             case java_lang_System$nanoTime: {
                 assert x.numberOfArguments() == 0 : "wrong type";
-<<<<<<< HEAD
-                LIROperand reg = callRuntime(CiRuntimeCall.JavaTimeNanos, null, (LIROperand[]) null);
-=======
                 LIROperand reg = callRuntimeWithResult(CiRuntimeCall.JavaTimeNanos, null, null);
->>>>>>> 9ee6502e
                 LIROperand result = rlockResult(x);
                 lir.move(reg, result);
                 break;
