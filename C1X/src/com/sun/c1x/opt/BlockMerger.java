/*
 * Copyright (c) 2009 Sun Microsystems, Inc.  All rights reserved.
 *
 * Sun Microsystems, Inc. has intellectual property rights relating to technology embodied in the product
 * that is described in this document. In particular, and without limitation, these intellectual property
 * rights may include one or more of the U.S. patents listed at http://www.sun.com/patents and one or
 * more additional patents or pending patent applications in the U.S. and in other countries.
 *
 * U.S. Government Rights - Commercial software. Government users are subject to the Sun
 * Microsystems, Inc. standard license agreement and applicable provisions of the FAR and its
 * supplements.
 *
 * Use is subject to license terms. Sun, Sun Microsystems, the Sun logo, Java and Solaris are trademarks or
 * registered trademarks of Sun Microsystems, Inc. in the U.S. and other countries. All SPARC trademarks
 * are used under license and are trademarks or registered trademarks of SPARC International, Inc. in the
 * U.S. and other countries.
 *
 * UNIX is a registered trademark in the U.S. and other countries, exclusively licensed through X/Open
 * Company, Ltd.
 */
package com.sun.c1x.opt;

import com.sun.c1x.*;
import com.sun.c1x.ci.*;
import com.sun.c1x.graph.*;
import com.sun.c1x.ir.*;
import com.sun.c1x.value.*;

/**
 * This class implements block merging, which combines adjacent basic blocks into a larger
 * basic block, and block skipping, which removes empty blocks that end in a Goto with
 * their target.
 *
 * @author Ben L. Titzer
 */
public class BlockMerger implements BlockClosure {

    public BlockMerger(IR ir) {
        ir.startBlock.iteratePreOrder(this);
    }

    public void apply(BlockBegin block) {
        while (tryMerge(block)) {
            // keep trying to merge the block with its successor
        }
    }

    private boolean tryMerge(BlockBegin block) {
        BlockEnd oldEnd = block.end();
        BlockEnd newEnd = oldEnd;
        if (oldEnd instanceof Goto) {
            BlockBegin sux = oldEnd.defaultSuccessor();

            assert oldEnd.successors().size() == 1 : "end must have exactly one successor";
            assert !sux.isExceptionEntry() : "should not have Goto to exception entry";

            if (!oldEnd.isSafepoint() && !sux.isEntryBlock()) {
                if (sux.numberOfPreds() == 1) {
                    // the successor has only one predecessor, merge it into this block
                    if (C1XOptions.DetailedAsserts) {
                        verifyStates(block, sux);
                    }

                    // find instruction before oldEnd & append first instruction of sux block
                    Instruction prev = oldEnd.prev(block);
                    Instruction next = sux.next();
                    assert !(prev instanceof BlockEnd) : "must not be a BlockEnd";
                    prev.setNext(next, next.bci());
                    BlockUtil.disconnectFromGraph(sux);
                    newEnd = sux.end();
                    block.setEnd(newEnd);
                    // add exception handlers of deleted block, if any
                    for (BlockBegin xhandler : sux.exceptionHandlerBlocks()) {
                        block.addExceptionHandler(xhandler);

                        // also substitute predecessor of exception handler
                        assert xhandler.isPredecessor(sux) : "missing predecessor";
                        xhandler.removePredecessor(sux);
                        if (!xhandler.isPredecessor(block)) {
                            xhandler.addPredecessor(block);
                        }
                    }

                    C1XMetrics.BlocksMerged++;
                } else if (C1XOptions.DoBlockSkipping && block.next() == oldEnd) {
                    // the successor has multiple predecessors, but this block is empty
<<<<<<< HEAD
                    // go through all phis in the successor block
                    assert sux.state().scope() == oldEnd.stateAfter().scope();
                    if (block.state().hasPhisFor(block)) {
=======
                    assert sux.stateBefore().scope() == oldEnd.stateAfter().scope();
                    if (block.stateBefore().hasPhisFor(block)) {
>>>>>>> 674c2e31
                        // can't skip a block that has phis
                        return false;
                    }
                    for (BlockBegin pred : block.predecessors()) {
                        if (pred.end().stateAfter().scope() != oldEnd.stateAfter().scope()) {
                            // scopes would not match after skipping this block
                            // XXX: if phi's were smarter about scopes, this would not be necessary
                            return false;
                        }
                    }
                    sux.removePredecessor(block); // remove this block from the successor
                    for (BlockBegin pred : block.predecessors()) {
                        // substitute the new successor for this block in each predecessor
                        pred.end().substituteSuccessor(block, sux);
                        // and add each predecessor to the successor
                        sux.addPredecessor(pred);
                    }
                    // this block is now disconnected; remove all its incoming and outgoing edges
                    block.predecessors().clear();
                    oldEnd.successors().clear();
                    C1XMetrics.BlocksSkipped++;
                }
            }
        }
        if (newEnd instanceof If) {
            reduceNestedIfOp(block, (If) newEnd);
        }
        return newEnd != oldEnd;
    }

    private void reduceNestedIfOp(BlockBegin block, If newEnd) {
        IfOp ifOp = asIfOp(newEnd.x());
        CiConstant k1 = newEnd.y().asConstant();
        Condition cond = newEnd.condition();

        if (k1 == null || ifOp == null) {
            ifOp = asIfOp(newEnd.y());
            k1 = newEnd.x().asConstant();
            cond = cond.mirror();
        }
        if (k1 != null && ifOp != null) {
            // this matches:
            // if (cond, ifOp(a, b, c, d), k1, tsux, fsux)   -or-
            // if (cond, k1, ifOp(a, b, c, d), tsux, fsux)

            if (ifOp.trueValue().isConstant() && ifOp.falseValue().isConstant()) {
                // this matches:
                // if (cond, ifOp(a, b, kT, kF), k1, tsux, fsux)  -or-
                // if (cond, k1, ifOp(a, b, kT, kF), tsux, fsux)
                CiConstant kT = ifOp.trueValue().asConstant();
                CiConstant kF = ifOp.falseValue().asConstant();
                // Find the instruction before newEnd, starting with ifOp.
                // When newEnd and ifOp are not in the same block, prev
                // becomes null. In such (rare) cases it is not
                // profitable to perform the optimization.
                Instruction prev = ifOp;
                while (prev != null && prev.next() != newEnd) {
                    prev = prev.next();
                }

                if (prev != null) {
                    BlockBegin tsux = newEnd.trueSuccessor();
                    BlockBegin fsux = newEnd.falseSuccessor();

                    // see where we would go in the true and false cases
                    Boolean tres = cond.foldCondition(kT, k1);
                    Boolean fres = cond.foldCondition(kF, k1);

                    if (tres == null || fres == null) {
                        // could not fold the comparison for some reason
                        return;
                    }

                    BlockBegin tblock = tres ? tsux : fsux;
                    BlockBegin fblock = fres ? fsux : tsux;

                    if (tblock != fblock && !newEnd.isSafepoint()) {
                        // remove the IfOp and move its comparison into the if at the end
                        If newIf = new If(ifOp.x(), ifOp.condition(), false, ifOp.y(), tblock, fblock, null, newEnd.isSafepoint());
<<<<<<< HEAD
                        newIf.setStateAfter(newEnd.stateAfter().copy());
=======
                        newIf.setStateAfter(newEnd.stateAfter().immutableCopy());
>>>>>>> 674c2e31

                        assert prev.next() == newEnd : "must be guaranteed by above search";
                        prev.setNext(newIf, newEnd.bci());
                        block.setEnd(newIf);
                        C1XMetrics.NestedIfOpsRemoved++;
                    }
                }
            }
        }
    }

    private void verifyStates(BlockBegin block, BlockBegin sux) {
        // verify that state at the end of block and at the beginning of sux are equal
        // no phi functions must be present at beginning of sux
<<<<<<< HEAD
        ValueStack suxState = sux.state();
=======
        ValueStack suxState = sux.stateBefore();
>>>>>>> 674c2e31
        ValueStack endState = block.end().stateAfter();
        while (endState.scope() != suxState.scope()) {
            // match up inlining level
            endState = endState.popScope();
        }
        assert endState.stackSize() == suxState.stackSize() : "stack not equal";
        assert endState.localsSize() == suxState.localsSize() : "locals not equal";

        for (int i = 0; i < endState.localsSize(); i++) {
            assert endState.localAt(i) == suxState.localAt(i);
        }
        for (int i = 0; i < endState.stackSize(); i++) {
            assert endState.stackAt(i) == suxState.stackAt(i);
        }
    }

    private IfOp asIfOp(Instruction x) {
        return x instanceof IfOp ? (IfOp) x : null;
    }
}<|MERGE_RESOLUTION|>--- conflicted
+++ resolved
@@ -84,14 +84,8 @@
                     C1XMetrics.BlocksMerged++;
                 } else if (C1XOptions.DoBlockSkipping && block.next() == oldEnd) {
                     // the successor has multiple predecessors, but this block is empty
-<<<<<<< HEAD
-                    // go through all phis in the successor block
-                    assert sux.state().scope() == oldEnd.stateAfter().scope();
-                    if (block.state().hasPhisFor(block)) {
-=======
                     assert sux.stateBefore().scope() == oldEnd.stateAfter().scope();
                     if (block.stateBefore().hasPhisFor(block)) {
->>>>>>> 674c2e31
                         // can't skip a block that has phis
                         return false;
                     }
@@ -171,11 +165,7 @@
                     if (tblock != fblock && !newEnd.isSafepoint()) {
                         // remove the IfOp and move its comparison into the if at the end
                         If newIf = new If(ifOp.x(), ifOp.condition(), false, ifOp.y(), tblock, fblock, null, newEnd.isSafepoint());
-<<<<<<< HEAD
-                        newIf.setStateAfter(newEnd.stateAfter().copy());
-=======
                         newIf.setStateAfter(newEnd.stateAfter().immutableCopy());
->>>>>>> 674c2e31
 
                         assert prev.next() == newEnd : "must be guaranteed by above search";
                         prev.setNext(newIf, newEnd.bci());
@@ -190,11 +180,7 @@
     private void verifyStates(BlockBegin block, BlockBegin sux) {
         // verify that state at the end of block and at the beginning of sux are equal
         // no phi functions must be present at beginning of sux
-<<<<<<< HEAD
-        ValueStack suxState = sux.state();
-=======
         ValueStack suxState = sux.stateBefore();
->>>>>>> 674c2e31
         ValueStack endState = block.end().stateAfter();
         while (endState.scope() != suxState.scope()) {
             // match up inlining level
