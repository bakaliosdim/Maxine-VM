--- conflicted
+++ resolved
@@ -219,11 +219,7 @@
             throw new CiBailout("build of BlockMap failed for " + method);
         } else {
             if (cfgPrinter() != null) {
-<<<<<<< HEAD
-                cfgPrinter().printCFG(method, map, method.codeSize(), "BlockListBuilder " + CiUtil.format("%f %r %H.%n(%p)", method, true), false, false);
-=======
-                cfgPrinter().printCFG(method, map, method.code().length, "BlockListBuilder " + Util.format("%f %r %H.%n(%p)", method, true), false, false);
->>>>>>> bbc0279a
+                cfgPrinter().printCFG(method, map, method.code().length, "BlockListBuilder " + CiUtil.format("%f %r %H.%n(%p)", method, true), false, false);
             }
         }
         map.cleanup();
