--- conflicted
+++ resolved
@@ -485,52 +485,47 @@
         return h.isCatchAll();
     }
 
+    ConstType convertCiConstant(CiConstant con) {
+        switch (con.basicType()) {
+            case Boolean:
+                return ConstType.forBoolean(con.asBoolean());
+            case Char:
+                return ConstType.forChar(con.asChar());
+            case Float:
+                return ConstType.forFloat(con.asFloat());
+            case Double:
+                return ConstType.forDouble(con.asDouble());
+            case Byte:
+                return ConstType.forByte(con.asByte());
+            case Short:
+                return ConstType.forShort(con.asShort());
+            case Int:
+                return ConstType.forInt(con.asInt());
+            case Long:
+                return ConstType.forLong(con.asLong());
+            case Object:
+                return ConstType.forObject(con.asObject());
+            default:
+                throw new Bailout("invalid constant type on " + con);
+        }
+
+    }
+
     void loadConstant() {
         CiConstant con = constantPool().lookupConstant(stream().readCPI());
-        ValueType type;
         if (con.isCiType()) {
             // this is a load of class constant which might be unresolved
             CiType citype = con.asCiType();
-            type = new ClassType(citype);
             if (!citype.isLoaded() || C1XOptions.TestPatching) {
-                push(type.basicType, append(new ResolveClass(citype, curState.copy())));
+                push(BasicType.Object, append(new ResolveClass(citype, curState.copy())));
             } else {
-                push(type.basicType, append(Constant.forObject(citype.javaClass())));
+                push(BasicType.Object, append(Constant.forObject(citype.javaClass())));
             }
             return;
         }
-        switch (con.basicType()) {
-            case Boolean:
-                type = ConstType.forBoolean(con.asBoolean());
-                break;
-            case Char:
-                type = ConstType.forChar(con.asChar());
-                break;
-            case Float:
-                type = ConstType.forFloat(con.asFloat());
-                break;
-            case Double:
-                type = ConstType.forDouble(con.asDouble());
-                break;
-            case Byte:
-                type = ConstType.forByte(con.asByte());
-                break;
-            case Short:
-                type = ConstType.forShort(con.asShort());
-                break;
-            case Int:
-                type = ConstType.forInt(con.asInt());
-                break;
-            case Long:
-                type = ConstType.forLong(con.asLong());
-                break;
-            case Object:
-                type = ConstType.forObject(con.asObject());
-                break;
-            default:
-                throw new Bailout("invalid constant type on " + con);
-        }
-        push(type.basicType.stackType(), appendConstant(type.asConstant()));
+
+        ConstType constant = convertCiConstant(con);
+        push(constant.basicType.stackType(), appendConstant(constant));
     }
 
     void loadIndexed(BasicType type) {
@@ -809,8 +804,9 @@
         CiField field = constantPool().lookupGetStatic(stream().readCPI());
         CiType holder = field.holder();
         boolean isLoaded = field.isLoaded() && holder.isLoaded() && !C1XOptions.TestPatching;
-        ValueStack stateCopy = isLoaded ? null : curState.copy();
-        Instruction holderConstant = append(new Constant(new ClassType(holder), stateCopy));
+        boolean isInitialized = isLoaded && holder.isInitialized();
+        ValueStack stateCopy = isInitialized ? null : curState.copy();
+        Instruction holderConstant = getStaticContainer(holder, isInitialized);
         LoadField load = new LoadField(holderConstant, field, true, lockStack(), stateCopy, isLoaded);
         loadField(field.basicType(), load);
     }
@@ -819,17 +815,20 @@
         CiField field = constantPool().lookupPutStatic(stream().readCPI());
         CiType holder = field.holder();
         boolean isLoaded = field.isLoaded() && holder.isLoaded() && !C1XOptions.TestPatching;
-<<<<<<< HEAD
         boolean isInitialized = isLoaded && holder.isInitialized();
-        ValueStack stateCopy = !isLoaded ? curState.copy() : null;
-        CiConstant staticContainer = holder.getStaticContainer();
-=======
-        ValueStack stateCopy = isLoaded ? null : curState.copy();
->>>>>>> ea235bfa
-        Instruction holderConstant = append(new Constant(new ClassType(holder), stateCopy));
+        ValueStack stateCopy = isInitialized ? null : curState.copy();
+        Instruction holderConstant = getStaticContainer(holder, isInitialized);
         Instruction value = pop(field.basicType().stackType());
         StoreField store = new StoreField(holderConstant, field, value, true, lockStack(), stateCopy, isLoaded);
         storeField(store);
+    }
+
+    private Instruction getStaticContainer(CiType holder, boolean isInitialized) {
+        Instruction holderConstant = null;
+        if (isInitialized) {
+            holderConstant = appendConstant(convertCiConstant(holder.getStaticContainer()));
+        }
+        return holderConstant;
     }
 
     private void storeField(StoreField store) {
