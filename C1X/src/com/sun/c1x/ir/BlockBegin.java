/*
 * Copyright (c) 2009 Sun Microsystems, Inc.  All rights reserved.
 *
 * Sun Microsystems, Inc. has intellectual property rights relating to technology embodied in the product
 * that is described in this document. In particular, and without limitation, these intellectual property
 * rights may include one or more of the U.S. patents listed at http://www.sun.com/patents and one or
 * more additional patents or pending patent applications in the U.S. and in other countries.
 *
 * U.S. Government Rights - Commercial software. Government users are subject to the Sun
 * Microsystems, Inc. standard license agreement and applicable provisions of the FAR and its
 * supplements.
 *
 * Use is subject to license terms. Sun, Sun Microsystems, the Sun logo, Java and Solaris are trademarks or
 * registered trademarks of Sun Microsystems, Inc. in the U.S. and other countries. All SPARC trademarks
 * are used under license and are trademarks or registered trademarks of SPARC International, Inc. in the
 * U.S. and other countries.
 *
 * UNIX is a registered trademark in the U.S. and other countries, exclusively licensed through X/Open
 * Company, Ltd.
 */
package com.sun.c1x.ir;

import java.util.*;

import com.sun.c1x.*;
import com.sun.c1x.util.*;
import com.sun.c1x.value.*;

/**
 * The <code>BlockBegin</code> instruction represents the beginning of a basic block,
 * and holds a lot of information about the basic block, including the successor and
 * predecessor blocks, exception handlers, liveness information, etc.
 *
 * @author Ben L. Titzer
 */
public class BlockBegin extends StateSplit {
    /**
     * An enumeration of flags for block entries indicating various things.
     */
    public enum BlockFlag {
        StandardEntry,
        OsrEntry,
        ExceptionEntry,
        SubroutineEntry,
        BackwardBranchTarget,
        IsOnWorkList,
        WasVisited,
        DefaultExceptionHandler,
        ParserLoopHeader,
        CriticalEdgeSplit,
        LinearScanLoopHeader,
        LinearScanLoopEnd;

        public final int mask() {
            return 1 << ordinal();
        }
    }

    private static final int entryFlags = BlockFlag.StandardEntry.mask() | BlockFlag.OsrEntry.mask() | BlockFlag.ExceptionEntry.mask();


    private int blockFlags;
    private final List<BlockBegin> predecessors;
    private BlockEnd end;

    private int blockID;
    private int depthFirstNumber;
    private int linearScanNumber;
    private int loopDepth;
    private int loopIndex;

    private BlockBegin dominator;
    private List<BlockBegin> exceptionHandlerBlocks;
    private List<ValueStack> exceptionHandlerStates;

    /**
     * Constructs a new BlockBegin at the specified bytecode index.
     * @param bci the bytecode index of the start
     */
    public BlockBegin(int bci) {
        super(ValueType.ILLEGAL_TYPE);
        depthFirstNumber = -1;
        linearScanNumber = -1;
        predecessors = new ArrayList<BlockBegin>(2);
        loopIndex = -1;
        exceptionHandlerBlocks = new ArrayList<BlockBegin>(0);
        exceptionHandlerStates = new ArrayList<ValueStack>(0);
        setBCI(bci);
    }

    /**
     * Gets the ID of this block.
     * @return the id number
     */
    public int blockID() {
        return blockID;
    }

    public void setBlockID(int i) {
        blockID = i;
    }


    /**
     * Gets the list of predecessors of this block.
     * @return the predecessor list
     */
    public List<BlockBegin> predecessors() {
        return predecessors;
    }

    /**
     * Gets the dominator of this block.
     * @return the dominator block
     */
    public BlockBegin dominator() {
        return dominator;
    }

    /**
     * Sets the dominator block for this block.
     * @param dominator the dominator for this block
     */
    public void setDominator(BlockBegin dominator) {
        this.dominator = dominator;
    }

    /**
     * Gets the depth first traversal number of this block.
     * @return the depth first number
     */
    public int depthFirstNumber() {
        return depthFirstNumber;
    }

    /**
     * Gets the linear scan number of this block.
     * @return the linear scan number
     */
    public int linearScanNumber() {
        return linearScanNumber;
    }

    /**
     * Gets the loop depth of this block.
     * @return the loop depth
     */
    public int loopDepth() {
        return loopDepth;
    }

    /**
     * Gets the loop index of this block.
     * @return the loop index
     */
    public int loopIndex() {
        return loopIndex;
    }

    /**
     * Gets the block end associated with this basic block.
     * @return the block end
     */
    public BlockEnd end() {
        return end;
    }

    /**
     * Gets the exception handlers that cover this basic block.
     * @return the exception handlers
     */
    public List<BlockBegin> exceptionHandlerBlocks() {
        return exceptionHandlerBlocks;
    }

    public List<ValueStack> exceptionHandlerStates() {
        return exceptionHandlerStates;
    }

    public void setDepthFirstNumber(int depthFirstNumber) {
        this.depthFirstNumber = depthFirstNumber;
    }

    public void setLinearScanNumber(int linearScanNumber) {
        this.linearScanNumber = linearScanNumber;
    }

    public void setLoopDepth(int loopDepth) {
        this.loopDepth = loopDepth;
    }

    public void setLoopIndex(int loopIndex) {
        this.loopIndex = loopIndex;
    }

    /**
     * Set the block end for this block begin. This method will
     * reset this block's successor list and rebuild it to be equivalent
     * to the successor list of the specified block end.
     * @param end the new block end for this block begin
     */
    public void setEnd(BlockEnd end) {
        assert end != null;
        BlockEnd old = this.end;
        if (old != end) {
            if (old != null) {
                // disconnect this block from the old end
                old.setBegin(null);
                // disconnect this block from its current successors
                for (BlockBegin s : old.successors()) {
                    s.predecessors().remove(this);
                }
            }
            this.end = end;
            for (BlockBegin s : end.successors()) {
                s.addPredecessor(this);
            }
        }
    }

    public void setExceptionHandlerBlocks(List<BlockBegin> exceptionHandlers) {
        this.exceptionHandlerBlocks = exceptionHandlers;
    }

    public void setExceptionHandlerStates(List<ValueStack> exceptionHandlerStates) {
        this.exceptionHandlerStates = exceptionHandlerStates;
    }

    /**
     * Checks whether this block is an entrypoint, either as a standard entrypoint,
     * subroutine entrypoint, or an exception handler.
     * @return <code>true</code> if this block is an entrypoint
     */
    public boolean isEntryBlock() {
        return (blockFlags & entryFlags) != 0;
    }

    /**
     * Set a flag on this block.
     * @param flag the flag to set
     */
    public void setBlockFlag(BlockFlag flag) {
        blockFlags |= flag.mask();
    }

    /**
     * Clear a flag on this block.
     * @param flag the flag to clear
     */
    public void clearBlockFlag(BlockFlag flag) {
        blockFlags &= ~flag.mask();
    }

    public void copyBlockFlag(BlockBegin other, BlockFlag flag) {
        setBlockFlag(flag, other.checkBlockFlag(flag));
    }

    /**
     * Check whether this block has the specified flag set.
     * @param flag the flag to test
     * @return <code>true</code> if this block has the flag
     */
    public final boolean checkBlockFlag(BlockFlag flag) {
        return (blockFlags & flag.mask()) != 0;
    }

    /**
     * Iterate over this block, its exception handlers, and its successors, in that order.
     * @param closure the closure to apply to each block
     */
    public void iteratePreOrder(BlockClosure closure) {
        // XXX: identity hash map might be too slow, consider a boolean array or a mark field
        iterate(new IdentityHashMap<BlockBegin, BlockBegin>(), closure, true);
    }

    /**
     * Iterate over this block's exception handlers, its successors, and itself, in that order.
     * @param closure the closure to apply to each block
     */
    public void iteratePostOrder(BlockClosure closure) {
        // XXX: identity hash map might be too slow, consider a boolean array or a mark field
        iterate(new IdentityHashMap<BlockBegin, BlockBegin>(), closure, false);
    }

    private void iterate(IdentityHashMap<BlockBegin, BlockBegin> mark, BlockClosure closure, boolean pre) {
        if (!mark.containsKey(this)) {
            mark.put(this, this);
            if (pre) {
                closure.apply(this);
            }
            BlockEnd e = end();
<<<<<<< HEAD
            iterateReverse(mark, closure, exceptionHandlerBlocks, pre);
=======
            iterateReverse(mark, closure, _exceptionHandlerBlocks, pre);
            assert e != null : "block must have block end";
>>>>>>> 976fe336
            iterateReverse(mark, closure, e.successors(), pre);
            if (!pre) {
                closure.apply(this);
            }
        }
    }

    private void iterateReverse(IdentityHashMap<BlockBegin, BlockBegin> mark, BlockClosure closure, List<BlockBegin> list, boolean pre) {
        for (int i = list.size() - 1; i >= 0; i--) {
            list.get(i).iterate(mark, closure, pre);
        }
    }

    public void addExceptionHandler(BlockBegin b) {
        assert b != null && b.checkBlockFlag(BlockBegin.BlockFlag.ExceptionEntry);
        if (!exceptionHandlerBlocks.contains(b)) {
            exceptionHandlerBlocks.add(b);
        }
    }

    public int addExceptionState(ValueStack state) {
        assert checkBlockFlag(BlockBegin.BlockFlag.ExceptionEntry);
        if (exceptionHandlerStates == null) {
            exceptionHandlerStates = new ArrayList<ValueStack>(1);
        }
        exceptionHandlerStates.add(state);
        return exceptionHandlerStates.size() - 1;
    }

    /**
     * Add a predecessor to this block.
     * @param pred the predecessor to add
     */
    public void addPredecessor(BlockBegin pred) {
        predecessors.add(pred);
    }

    /**
     * Removes all occurrences of the specified block from the predecessor list of this block.
     * @param pred the predecessor to remove
     */
    public void removePredecessor(BlockBegin pred) {
        while (predecessors.remove(pred)) {
            // the block may appear multiple times in the list
        }
    }

    /**
     * Implements half of the visitor pattern for this instruction.
     * @param v the visitor to accept
     */
    @Override
    public void accept(InstructionVisitor v) {
        v.visitBlockBegin(this);
    }

    public void merge(ValueStack newState) {
        ValueStack existingState = state();

        if (existingState == null) {
            // this is the first state for the block
            if (wasVisited()) {
                // this can happen for complex jsr/ret patterns; just bail out
                throw new Bailout("jsr/ret too complex");
            }

            // copy state because it is modified
            newState = newState.copy();

            // if a liveness map is available, use it to invalidate dead locals
            BitMap liveness = newState.scope().method.liveness(bci());
            if (liveness != null) {
                invalidateDeadLocals(newState, liveness);
            }

            // if the block is a loop header, insert all necessary phis
            if (isParserLoopHeader()) {
                insertLoopPhis(newState);
            }

            setState(newState);
        } else {

            if (!C1XOptions.AssumeVerifiedBytecode && !existingState.isSameAcrossScopes(newState)) {
                // stacks or locks do not match--bytecodes would not verify
                throw new Bailout("stack or locks do not match");
            }

            while (existingState.scope() != newState.scope()) {
                // XXX: original code is not sure if this is necessary
                newState = newState.scope().callerState();
                assert newState != null : "could not match scopes";
            }

            assert existingState.localsSize() == newState.localsSize();
            assert existingState.stackSize() == newState.stackSize();

            if (wasVisited()) {
                if (!isParserLoopHeader()) {
                    // not a loop header => jsr/ret structure too complicated
                    throw new Bailout("jsr/ret too complicated");
                }

                if (!C1XOptions.AssumeVerifiedBytecode) {
                    // check that all local and stack tags match
                    existingState.invalidateMismatchedLocalPhis(this, newState);

                    // verify all phis in locals and the stack
                    if (C1XOptions.ExtraPhiChecking) {
                        existingState.checkPhis(this, newState);
                    }
                }
            } else {
                // there is an existing state, but the block was not visited yet
                // do a merge of the stacks and locals
                existingState.merge(this, newState);
            }
        }
    }

    private void invalidateDeadLocals(ValueStack newState, BitMap liveness) {
        int max = newState.localsSize();
        assert liveness.size() == max;
        for (int i = 0; i < max; i++) {
            Instruction x = newState.localAt(i);
            if (x != null && (x.type().isIllegal() || !liveness.get(i))) {
                // invalidate the local if it is not live
                newState.invalidateLocal(i);
            }
        }
    }

    private void insertLoopPhis(ValueStack newState) {
        int stackSize = newState.stackSize();
        for (int i = 0; i < stackSize; i++) {
            // always insert phis for the stack
            newState.setupPhiForStack(this, i);
        }
        int localsSize = newState.localsSize();
        BitMap requiresPhi = newState.scope().getStoresInLoops();
        for (int i = 0; i < localsSize; i++) {
            Instruction x = newState.localAt(i);
            if (x != null) {
                if (requiresPhi != null) {
                    if (requiresPhi.get(i) || (x.type().isDoubleWord() && requiresPhi.get(i + 1))) {
                        // selectively do a phi
                        newState.setupPhiForLocal(this, i);
                    }
                } else {
                    // always setup a phi
                    newState.setupPhiForLocal(this, i);
                }
            }
        }
    }

    public final boolean isStandardEntry() {
        return checkBlockFlag(BlockFlag.StandardEntry);
    }

    public final void setStandardEntry() {
        setBlockFlag(BlockFlag.StandardEntry);
    }

    public final boolean isOsrEntry() {
        return checkBlockFlag(BlockFlag.OsrEntry);
    }

    public final void setOsrEntry(boolean value) {
        setBlockFlag(BlockFlag.OsrEntry, value);
    }

    public final boolean isBackwardBranchTarget() {
        return checkBlockFlag(BlockFlag.BackwardBranchTarget);
    }

    public final void setBackwardBranchTarget(boolean value) {
        setBlockFlag(BlockFlag.BackwardBranchTarget, value);
    }

    public final boolean isCriticalEdgeSplit() {
        return checkBlockFlag(BlockFlag.CriticalEdgeSplit);
    }

    public final void setCriticalEdgeSplit(boolean value) {
        setBlockFlag(BlockFlag.CriticalEdgeSplit, value);
    }

    public final boolean isExceptionEntry() {
        return checkBlockFlag(BlockFlag.ExceptionEntry);
    }

    public final void setExceptionEntry() {
        setBlockFlag(BlockFlag.ExceptionEntry);
    }

    public final boolean isSubroutineEntry() {
        return checkBlockFlag(BlockFlag.SubroutineEntry);
    }

    public final void setSubroutineEntry() {
        setBlockFlag(BlockFlag.SubroutineEntry);
    }

    public final boolean isOnWorkList() {
        return checkBlockFlag(BlockFlag.IsOnWorkList);
    }

    public final void setOnWorkList(boolean value) {
        setBlockFlag(BlockFlag.IsOnWorkList, value);
    }

    public final boolean wasVisited() {
        return checkBlockFlag(BlockFlag.WasVisited);
    }

    public final void setWasVisited(boolean value) {
        setBlockFlag(BlockFlag.WasVisited, value);
    }

    public final boolean isParserLoopHeader() {
        return checkBlockFlag(BlockFlag.ParserLoopHeader);
    }

    public final void setParserLoopHeader(boolean value) {
        setBlockFlag(BlockFlag.ParserLoopHeader, value);
    }

    public final boolean isLinearScanLoopHeader() {
        return checkBlockFlag(BlockFlag.LinearScanLoopHeader);
    }

    public final void setLinearScanLoopHeader(boolean value) {
        setBlockFlag(BlockFlag.LinearScanLoopHeader, value);
    }

    public final boolean isLinearScanLoopEnd() {
        return checkBlockFlag(BlockFlag.LinearScanLoopEnd);
    }

    public final void setLinearScanLoopEnd(boolean value) {
        setBlockFlag(BlockFlag.LinearScanLoopEnd, value);
    }

    private void setBlockFlag(BlockFlag flag, boolean value) {
        if (value) {
            setBlockFlag(flag);
        } else {
            clearBlockFlag(flag);
        }
    }

    public void copyBlockFlags(BlockBegin other) {
        copyBlockFlag(other, BlockBegin.BlockFlag.ParserLoopHeader);
        copyBlockFlag(other, BlockBegin.BlockFlag.SubroutineEntry);
        copyBlockFlag(other, BlockBegin.BlockFlag.ExceptionEntry);
        copyBlockFlag(other, BlockBegin.BlockFlag.WasVisited);
    }

    @Override
    public String toString() {
        StringBuilder builder = new StringBuilder();
        builder.append("block #");
        builder.append(blockID);
        builder.append(" [");
        boolean hasFlag = false;
        for (BlockFlag f : BlockFlag.values()) {
            if (checkBlockFlag(f)) {
                if (hasFlag) {
                    builder.append(' ');
                }
                builder.append(f.name());
                hasFlag = true;
            }
        }
        builder.append("]");
        if (end != null) {
            builder.append(" -> ");
            boolean hasSucc = false;
            for (BlockBegin s : end.successors()) {
                if (hasSucc) {
                    builder.append(", ");
                }
                builder.append("#");
                builder.append(s.blockID);
                hasSucc = true;
            }
        }
        return builder.toString();
    }
}<|MERGE_RESOLUTION|>--- conflicted
+++ resolved
@@ -289,12 +289,8 @@
                 closure.apply(this);
             }
             BlockEnd e = end();
-<<<<<<< HEAD
             iterateReverse(mark, closure, exceptionHandlerBlocks, pre);
-=======
-            iterateReverse(mark, closure, _exceptionHandlerBlocks, pre);
             assert e != null : "block must have block end";
->>>>>>> 976fe336
             iterateReverse(mark, closure, e.successors(), pre);
             if (!pre) {
                 closure.apply(this);
