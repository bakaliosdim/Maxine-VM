--- conflicted
+++ resolved
@@ -100,22 +100,4 @@
     public void accept(InstructionVisitor v) {
         v.visitStoreIndexed(this);
     }
-<<<<<<< HEAD
-
-    @Override
-    public int valueNumber() {
-        return Util.hash3(125, array, index, value);
-    }
-
-    @Override
-    public boolean valueEqual(Instruction i) {
-        if (i instanceof StoreIndexed) {
-            StoreIndexed o = (StoreIndexed) i;
-            return array == o.array && index == o.index && value == o.value;
-        }
-        return false;
-    }
-
-=======
->>>>>>> 0254bed5
 }