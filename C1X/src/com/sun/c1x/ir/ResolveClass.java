/*
 * Copyright (c) 2009 Sun Microsystems, Inc.  All rights reserved.
 *
 * Sun Microsystems, Inc. has intellectual property rights relating to technology embodied in the product
 * that is described in this document. In particular, and without limitation, these intellectual property
 * rights may include one or more of the U.S. patents listed at http://www.sun.com/patents and one or
 * more additional patents or pending patent applications in the U.S. and in other countries.
 *
 * U.S. Government Rights - Commercial software. Government users are subject to the Sun
 * Microsystems, Inc. standard license agreement and applicable provisions of the FAR and its
 * supplements.
 *
 * Use is subject to license terms. Sun, Sun Microsystems, the Sun logo, Java and Solaris are trademarks or
 * registered trademarks of Sun Microsystems, Inc. in the U.S. and other countries. All SPARC trademarks
 * are used under license and are trademarks or registered trademarks of SPARC International, Inc. in the
 * U.S. and other countries.
 *
 * UNIX is a registered trademark in the U.S. and other countries, exclusively licensed through X/Open
 * Company, Ltd.
 */
package com.sun.c1x.ir;

import com.sun.c1x.ci.*;
import com.sun.c1x.value.*;

/**
 * An instruction that represents the runtime resolution of a Java class object. For example, an
 * ldc of a class constant that is unresolved.
 *
 * @author Ben L. Titzer
 * @author Thomas Wuerthinger
 */
public class ResolveClass extends StateSplit {

<<<<<<< HEAD
    public final RiType riType;
    public final RiConstantPool constantPool;
    public final char cpi;
    public ResolveClass(RiType type, ValueStack stateBefore, char cpi, RiConstantPool constantPool) {
        super(BasicType.Object, stateBefore);
        this.riType = type;
        assert stateBefore != null;
        setFlag(Flag.NonNull);
        this.cpi = cpi;
        this.constantPool = constantPool;
    }

=======
    public final RiType type;
    public final RiType.Representation portion;
    public final RiConstantPool constantPool;
    public final char cpi;

    public ResolveClass(RiType type, RiType.Representation r, ValueStack stateBefore, char cpi, RiConstantPool constantPool) {
        super(type.getBasicType(r), stateBefore);
        this.portion = r;
        this.type = type;
        this.cpi = cpi;
        this.constantPool = constantPool;
        setFlag(Flag.NonNull);
        assert stateBefore != null : "resolution must record state";
    }
>>>>>>> 674c2e31

    @Override
    public void accept(InstructionVisitor v) {
        v.visitResolveClass(this);
    }

    @Override
    public boolean canTrap() {
        return true;
    }
<<<<<<< HEAD
=======

    @Override
    public int valueNumber() {
        return 0x50000000 | type.hashCode();
    }

    @Override
    public boolean valueEqual(Instruction x) {
        if (x instanceof ResolveClass) {
            ResolveClass r = (ResolveClass) x;
            return r.portion == portion && r.type.equals(type);
        }
        return false;
    }
>>>>>>> 674c2e31
}<|MERGE_RESOLUTION|>--- conflicted
+++ resolved
@@ -32,20 +32,6 @@
  */
 public class ResolveClass extends StateSplit {
 
-<<<<<<< HEAD
-    public final RiType riType;
-    public final RiConstantPool constantPool;
-    public final char cpi;
-    public ResolveClass(RiType type, ValueStack stateBefore, char cpi, RiConstantPool constantPool) {
-        super(BasicType.Object, stateBefore);
-        this.riType = type;
-        assert stateBefore != null;
-        setFlag(Flag.NonNull);
-        this.cpi = cpi;
-        this.constantPool = constantPool;
-    }
-
-=======
     public final RiType type;
     public final RiType.Representation portion;
     public final RiConstantPool constantPool;
@@ -60,7 +46,6 @@
         setFlag(Flag.NonNull);
         assert stateBefore != null : "resolution must record state";
     }
->>>>>>> 674c2e31
 
     @Override
     public void accept(InstructionVisitor v) {
@@ -71,8 +56,6 @@
     public boolean canTrap() {
         return true;
     }
-<<<<<<< HEAD
-=======
 
     @Override
     public int valueNumber() {
@@ -87,5 +70,4 @@
         }
         return false;
     }
->>>>>>> 674c2e31
 }