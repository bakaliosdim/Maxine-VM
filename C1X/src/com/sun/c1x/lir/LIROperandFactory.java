/*
 * Copyright (c) 2009 Sun Microsystems, Inc.  All rights reserved.
 *
 * Sun Microsystems, Inc. has intellectual property rights relating to technology embodied in the product
 * that is described in this document. In particular, and without limitation, these intellectual property
 * rights may include one or more of the U.S. patents listed at http://www.sun.com/patents and one or
 * more additional patents or pending patent applications in the U.S. and in other countries.
 *
 * U.S. Government Rights - Commercial software. Government users are subject to the Sun
 * Microsystems, Inc. standard license agreement and applicable provisions of the FAR and its
 * supplements.
 *
 * Use is subject to license terms. Sun, Sun Microsystems, the Sun logo, Java and Solaris are trademarks or
 * registered trademarks of Sun Microsystems, Inc. in the U.S. and other countries. All SPARC trademarks
 * are used under license and are trademarks or registered trademarks of SPARC International, Inc. in the
 * U.S. and other countries.
 *
 * UNIX is a registered trademark in the U.S. and other countries, exclusively licensed through X/Open
 * Company, Ltd.
 */
package com.sun.c1x.lir;

import com.sun.c1x.util.*;
import com.sun.c1x.value.*;


/**
 * The <code>LIROperandFactory</code> class is a factory for constructing LIROperand
 * instances and provides numerous utility methods.
 *
 * @author Marcelo Cintra
 * @author Thomas Wuerthinger
 * @author Ben L. Titzer
 *
 */
public class LIROperandFactory {

    public static final LIROperand illegalOperand = LIROperand.ILLEGAL;

    public static LIROperand singleCpu(int reg) {
        assert reg > 0;
        return new LIRLocation(BasicType.Int, reg);
    }

    public static LIROperand singleCpuOop(int reg) {
        assert reg > 0;
        return new LIRLocation(BasicType.Object, reg);
    }

    public static LIROperand doubleCpu(int reg1, int reg2) {
        assert reg1 > 0 && reg2 > 0;
        return new LIRLocation(BasicType.Long, reg1, reg2, 0);
    }

    public static LIROperand singleFpu(int reg) {
        assert reg > 0;
        return new LIRLocation(BasicType.Float, reg);
    }


    public static LIROperand doubleFpuSparc(int reg1, int reg2) {
        assert reg1 > 0 && reg2 > 0;
        return new LIRLocation(BasicType.Double, reg1, reg2, 0);
    }

    public static LIROperand doubleFpuX86(int reg) {
        assert reg > 0;
        return new LIRLocation(BasicType.Double, reg);
    }

    public static LIROperand singleXmmX86(int reg) {
        assert reg > 0;
        return new LIRLocation(BasicType.Float, reg, LIRLocation.XMM);
    }

<<<<<<< HEAD
    public static LIROperand doubleXmmX86(int reg) {
        return new LIROperand((reg << OperandShift.Reg1Shift.value)  |
                              (reg  << OperandShift.Reg2Shift.value) |
                              OperandType.DoubleType.value           |
                              OperandKind.FpuRegister.value          |
                              OperandType.DoubleType.value           |
                              OperandMask.IsXmmMask.value);
=======
    static LIROperand doubleXmmX86(int reg) {
        assert reg > 0;
        return new LIRLocation(BasicType.Double, reg, LIRLocation.XMM);
>>>>>>> 4ec57fb2
    }

    public static LIROperand virtualRegister(int index, BasicType type) {
        assert index >= LIRLocation.virtualRegisterBase() : "must start at vregBase";
        return new LIRLocation(type, index);
    }

    // 'index' is computed by FrameMap.localStackPos(index); do not use other parameters as
    // the index is platform independent; a double stack useing indeces 2 and 3 has always
    // index 2.
    public static LIROperand stack(int index, BasicType type) {
        assert index > 0;
        return new LIRLocation(type, -index);
    }

    public static LIROperand intConst(int i) {
        return new LIRConstant(ConstType.forInt(i));
    }

    public static LIROperand longConst(long l) {
        return new LIRConstant(ConstType.forLong(l));
    }

    public static LIROperand floatConst(float f) {
        return new LIRConstant(ConstType.forFloat(f));
    }

    public static LIROperand doubleConst(double d) {
        return new LIRConstant(ConstType.forDouble(d));
    }

    public static LIROperand oopConst(Object o) {
        return new LIRConstant(ConstType.forObject(o));
    }

    public static LIROperand address(LIROperand a) {
        return a;
    }

    public static LIROperand intPtrConst(long p) {
        // TODO: address constants in ConstType
        return new LIRConstant(ConstType.forLong(p));
    }

    public static LIROperand intptrConst(int v) {
        return new LIRConstant(ConstType.forLong(v));
    }

    public static LIROperand illegal() {
        return LIROperand.ILLEGAL;
    }

    public static LIROperand valueType(ValueType type) {
        if (type instanceof ClassType) {
            ClassType c = (ClassType) type;
            if (!c.isConstant()) {
                return oopConst(null);
            } else {
                return oopConst(type.asConstant().asObject());
            }
        } else {
            assert type instanceof ConstType : "ValueType must be an instance of ConstType";
            ConstType c = (ConstType) type;
            if (c.isJsr() || c.isInt()) {
                return intConst(c.asInt());
            } else if (c.isFloat()) {
                return floatConst(c.asFloat());
            } else if (c.isLong()) {
                return longConst(c.asLong());
            } else if (c.isDouble()) {
                return doubleConst(c.asDouble());
            } else {
                Util.shouldNotReachHere();
                return LIROperandFactory.intConst(-1);
            }
        }
    }

    public static LIROperand dummyValueType(ValueType type) {
        if (type.isObject()) {
            return oopConst(null);
        } else if (type.isInt() | type.isJsr()) {
            return intConst(0);
        } else if (type.isFloat()) {
            return floatConst(type.asConstant().asFloat());
        } else if (type.isLong()) {
            return longConst(type.asConstant().asLong());
        } else if (type.isDouble()) {
            return doubleConst(type.asConstant().asDouble());
        } else {
            Util.shouldNotReachHere();
            return intConst(-1);
        }
    }

        // TODO Auto-generated method stub
    public static LIROperand intptrConst(Address counter) {
        return null;
    }

    public static LIROperand doubleFpu(int i) {
        // TODO Auto-generated method stub
        return null;
    }

    public static LIROperand longConst(int i) {
        // TODO Auto-generated method stub
        return null;
    }

    // TODO to be completed
}<|MERGE_RESOLUTION|>--- conflicted
+++ resolved
@@ -73,19 +73,9 @@
         return new LIRLocation(BasicType.Float, reg, LIRLocation.XMM);
     }
 
-<<<<<<< HEAD
     public static LIROperand doubleXmmX86(int reg) {
-        return new LIROperand((reg << OperandShift.Reg1Shift.value)  |
-                              (reg  << OperandShift.Reg2Shift.value) |
-                              OperandType.DoubleType.value           |
-                              OperandKind.FpuRegister.value          |
-                              OperandType.DoubleType.value           |
-                              OperandMask.IsXmmMask.value);
-=======
-    static LIROperand doubleXmmX86(int reg) {
         assert reg > 0;
         return new LIRLocation(BasicType.Double, reg, LIRLocation.XMM);
->>>>>>> 4ec57fb2
     }
 
     public static LIROperand virtualRegister(int index, BasicType type) {
