--- conflicted
+++ resolved
@@ -148,13 +148,7 @@
             stub.setResultSlot(addOutput(stub.originalResult()));
         }
 
-<<<<<<< HEAD
-        if (C1XOptions.PrintMetrics) {
-            C1XMetrics.NumberOfLIRInstructions++;
-        }
-=======
         C1XMetrics.NumberOfLIRInstructions++;
->>>>>>> c9a9f9bb
 
         id = -1;
         initInputsAndTemps(tempInput, temp, inputAndTempOperands, stub);
