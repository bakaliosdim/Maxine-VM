/*
 * Copyright (c) 2009, 2011, Oracle and/or its affiliates. All rights reserved.
 * DO NOT ALTER OR REMOVE COPYRIGHT NOTICES OR THIS FILE HEADER.
 *
 * This code is free software; you can redistribute it and/or modify it
 * under the terms of the GNU General Public License version 2 only, as
 * published by the Free Software Foundation.
 *
 * This code is distributed in the hope that it will be useful, but WITHOUT
 * ANY WARRANTY; without even the implied warranty of MERCHANTABILITY or
 * FITNESS FOR A PARTICULAR PURPOSE.  See the GNU General Public License
 * version 2 for more details (a copy is included in the LICENSE file that
 * accompanied this code).
 *
 * You should have received a copy of the GNU General Public License version
 * 2 along with this work; if not, write to the Free Software Foundation,
 * Inc., 51 Franklin St, Fifth Floor, Boston, MA 02110-1301 USA.
 *
 * Please contact Oracle, 500 Oracle Parkway, Redwood Shores, CA 94065 USA
 * or visit www.oracle.com if you need additional information or have any
 * questions.
 */
package com.sun.c1x.lir;

import java.util.*;

import com.oracle.max.asm.*;
import com.sun.c1x.*;
import com.sun.c1x.asm.*;
import com.sun.c1x.debug.*;
import com.sun.c1x.gen.*;
import com.sun.c1x.ir.*;
import com.sun.c1x.ir.ExceptionHandler;
import com.sun.c1x.lir.FrameMap.*;
import com.sun.c1x.util.*;
import com.sun.c1x.value.*;
import com.sun.cri.ci.*;
import com.sun.cri.ci.CiTargetMethod.*;
import com.sun.cri.ri.*;
import com.sun.cri.xir.CiXirAssembler.*;

/**
 * The {@code LIRAssembler} class definition.
 */
public abstract class LIRAssembler {

    public final C1XCompilation compilation;
    public final TargetMethodAssembler tasm;
    public final AbstractAssembler asm;
    public final FrameMap frameMap;
    public int registerRestoreEpilogueOffset = -1;

    protected final List<SlowPath> xirSlowPath;
    protected final List<BlockBegin> branchTargetBlocks;

    private int lastDecodeStart;

    protected static class SlowPath {
        public final LIRXirInstruction instruction;
        public final Label[] labels;
        public final Map<XirMark, Mark> marks;

        public SlowPath(LIRXirInstruction instruction, Label[] labels, Map<XirMark, Mark> marks) {
            this.instruction = instruction;
            this.labels = labels;
            this.marks = marks;
        }
    }

    public LIRAssembler(C1XCompilation compilation) {
        this.compilation = compilation;
        this.tasm = compilation.assembler();
        this.asm = tasm.asm;
        this.frameMap = compilation.frameMap();
        this.branchTargetBlocks = new ArrayList<BlockBegin>();
        this.xirSlowPath = new ArrayList<SlowPath>();
    }

    protected RiMethod method() {
        return compilation.method;
    }

    protected void addSlowPath(SlowPath sp) {
        xirSlowPath.add(sp);
    }

    public void emitLocalStubs() {
        for (SlowPath sp : xirSlowPath) {
            emitSlowPath(sp);
        }

        // No more code may be emitted after this point
    }

    protected int codePos() {
        return asm.codeBuffer.position();
    }

    public abstract void emitTraps();

    public void emitExceptionEntries() {
        if (tasm.exceptionInfoList == null) {
            return;
        }
        for (ExceptionInfo ilist : tasm.exceptionInfoList) {
            List<ExceptionHandler> handlers = ilist.exceptionHandlers;

            for (ExceptionHandler handler : handlers) {
                assert handler.lirOpId() != -1 : "handler not processed by LinearScan";
                assert handler.entryCode() == null || handler.entryCode().instructionsList().get(handler.entryCode().instructionsList().size() - 1).code == LIROpcode.Branch : "last operation must be branch";

                if (handler.entryCodeOffset() == -1) {
                    // entry code not emitted yet
                    if (handler.entryCode() != null && handler.entryCode().instructionsList().size() > 1) {
                        handler.setEntryCodeOffset(codePos());
                        if (C1XOptions.CommentedAssembly) {
                            tasm.blockComment("Exception adapter block");
                        }
                        emitLirList(handler.entryCode());
                    } else {
                        handler.setEntryCodeOffset(handler.entryBlock().exceptionHandlerPco());
                    }

                    assert handler.entryCodeOffset() != -1 : "must be set now";
                }
            }
        }
    }

    public void emitCode(List<BlockBegin> hir) {
        if (C1XOptions.PrintLIR && !TTY.isSuppressed()) {
            LIRList.printLIR(hir);
        }

        for (BlockBegin b : hir) {
            emitBlock(b);
        }

        assert checkNoUnboundLabels();
    }

    void emitBlock(BlockBegin block) {
        if (block.checkBlockFlag(BlockBegin.BlockFlag.BackwardBranchTarget)) {
            emitAlignment();
        }

        // if this block is the start of an exception handler, record the
        // PC offset of the first instruction for later construction of
        // the ExceptionHandlerTable
        if (block.checkBlockFlag(BlockBegin.BlockFlag.ExceptionEntry)) {
            block.setExceptionHandlerPco(codePos());
        }

        if (C1XOptions.PrintLIRWithAssembly) {
            block.printWithoutPhis(TTY.out());
        }

        assert block.lir() != null : "must have LIR";
        if (C1XOptions.CommentedAssembly) {
            String st = String.format(" block B%d [%d, %d]", block.blockID, block.bci(), block.end().bci());
            tasm.blockComment(st);
        }

        emitLirList(block.lir());
    }

    void emitLirList(LIRList list) {
        doPeephole(list);

        for (LIRInstruction op : list.instructionsList()) {
            if (C1XOptions.CommentedAssembly) {
                // Only print out branches
                if (op.code == LIROpcode.Branch) {
                    tasm.blockComment(op.toStringWithIdPrefix());
                }
            }
            if (C1XOptions.PrintLIRWithAssembly && !TTY.isSuppressed()) {
                // print out the LIR operation followed by the resulting assembly
                TTY.println(op.toStringWithIdPrefix());
                TTY.println();
            }

            op.emitCode(this);

            if (C1XOptions.PrintLIRWithAssembly) {
                printAssembly(asm);
            }
        }
    }

    private void printAssembly(AbstractAssembler asm) {
        byte[] currentBytes = asm.codeBuffer.copyData(lastDecodeStart, asm.codeBuffer.position());
        if (currentBytes.length > 0) {
            String disasm = compilation.runtime.disassemble(currentBytes, lastDecodeStart);
            if (disasm.length() != 0) {
                TTY.println(disasm);
            } else {
                TTY.println("Code [+%d]: %d bytes", lastDecodeStart, currentBytes.length);
                Util.printBytes(lastDecodeStart, currentBytes, C1XOptions.PrintAssemblyBytesPerLine);
            }
        }
        lastDecodeStart = asm.codeBuffer.position();
    }

    boolean checkNoUnboundLabels() {
        for (int i = 0; i < branchTargetBlocks.size() - 1; i++) {
            if (!branchTargetBlocks.get(i).label().isBound()) {
                TTY.println(String.format("label of block B%d is not bound", branchTargetBlocks.get(i).blockID));
                assert false : "unbound label";
            }
        }

        return true;
    }

    static FrameState stateBefore(Value ins) {
        if (ins instanceof Instruction) {
            return ((Instruction) ins).stateBefore();
        }
        return null;
    }

    void emitCall(LIRCall op) {
        verifyOopMap(op.info);

        switch (op.code) {
            case DirectCall:
                emitCallAlignment(op.code);
                // fall through
            case ConstDirectCall:
<<<<<<< HEAD
               if (op.marks != null) {
                    op.marks.put(XirMark.CALLSITE, tasm.recordMark(null, new Mark[0]));
=======
                if (op.marks != null) {
                    op.marks.put(XirMark.CALLSITE, asm.recordMark(null, new Mark[0]));
>>>>>>> c2a1fc09
                }
                emitDirectCall(op.target, op.info);
                break;
            case IndirectCall:
                emitCallAlignment(op.code);
                if (op.marks != null) {
                    op.marks.put(XirMark.CALLSITE, tasm.recordMark(null, new Mark[0]));
                }
                emitIndirectCall(op.target, op.info, op.targetAddress());
                break;
            case NativeCall: {
                emitNativeCall((String) op.target, op.info, op.targetAddress());
                break;
            }
            case TemplateCall: {
                emitTemplateCall(op.targetAddress());
                break;
            }
            default:
                throw Util.shouldNotReachHere();
        }
    }

    void emitOpLabel(LIRLabel op) {
        asm.bind(op.label());
    }

    void emitOp1(LIROp1 op) {
        switch (op.code) {
            case Move:
                if (op.moveKind() == LIROp1.LIRMoveKind.Volatile) {
                    emitVolatileMove(op.operand(), op.result(), op.kind, op.info);
                } else {
                    moveOp(op.operand(), op.result(), op.kind, op.info, op.moveKind() == LIROp1.LIRMoveKind.Unaligned);
                }
                break;
            case Prefetchr:
                emitReadPrefetch(op.operand());
                break;
            case Prefetchw:
                emitReadPrefetch(op.operand());
                break;
            case Return:
                emitReturn(op.operand());
                break;
            case Neg:
                emitNegate((LIRNegate) op);
                break;
            case Lea:
                emitLea(op.operand(), op.result());
                break;
            case NullCheck:
                emitNullCheck(op.operand(), op.info);
                break;
            case Lsb:
                emitSignificantBitOp(false,  op.operand(), op.result());
                break;
            case Msb:
                emitSignificantBitOp(true,  op.operand(), op.result());
                break;
            default:
                throw Util.shouldNotReachHere();
        }
    }

    public void emitOp0(LIROp0 op) {
        switch (op.code) {
            case Label:
                throw Util.shouldNotReachHere();
            case OsrEntry:
                emitOsrEntry();
                break;
            case Here:
                emitHere(op.result(), op.info, false);
                break;
            case Info:
                emitHere(op.result(), op.info, true);
                break;
            case Pause:
                emitPause();
                break;
            case Breakpoint:
                emitBreakpoint();
                break;
            default:
                throw Util.shouldNotReachHere();
        }
    }

    protected void emitOp2(LIROp2 op) {
        switch (op.code) {
            case Cmp:
                emitCompare(op.condition(), op.operand1(), op.operand2(), op);
                break;

            case Cmpl2i:
            case Cmpfd2i:
            case Ucmpfd2i:
                emitCompare2Int(op.code, op.operand1(), op.operand2(), op.result(), op);
                break;

            case Cmove:
                emitConditionalMove(op.condition(), op.operand1(), op.operand2(), op.result());
                break;

            case Shl:
            case Shr:
            case Ushr:
                if (op.operand2().isConstant()) {
                    emitShiftOp(op.code, op.operand1(), ((CiConstant) op.operand2()).asInt(), op.result());
                } else {
                    emitShiftOp(op.code, op.operand1(), op.operand2(), op.result(), op.tmp());
                }
                break;

            case Add:
            case Sub:
            case Mul:
            case Div:
            case Rem:
                emitArithOp(op.code, op.operand1(), op.operand2(), op.result(), op.info);
                break;

            case Abs:
            case Sqrt:
            case Sin:
            case Tan:
            case Cos:
            case Log:
            case Log10:
                emitIntrinsicOp(op.code, op.operand1(), op.operand2(), op.result(), op);
                break;

            case LogicAnd:
            case LogicOr:
            case LogicXor:
                emitLogicOp(op.code, op.operand1(), op.operand2(), op.result());
                break;

            case Throw:
            case Unwind:
                emitThrow(op.operand1(), op.operand2(), op.info, op.code == LIROpcode.Unwind);
                break;

            default:
                throw Util.shouldNotReachHere();
        }
    }

    public void moveOp(CiValue src, CiValue dest, CiKind kind, LIRDebugInfo info, boolean unaligned) {
        if (src.isRegister()) {
            if (dest.isRegister()) {
                assert info == null : "no patching and info allowed here";
                reg2reg(src, dest);
            } else if (dest.isStackSlot()) {
                assert info == null : "no patching and info allowed here";
                reg2stack(src, dest, kind);
            } else if (dest.isAddress()) {
                reg2mem(src, dest, kind, info, unaligned);
            } else {
                throw Util.shouldNotReachHere();
            }

        } else if (src.isStackSlot()) {
            assert info == null : "no patching and info allowed here";
            if (dest.isRegister()) {
                stack2reg(src, dest, kind);
            } else if (dest.isStackSlot()) {
                stack2stack(src, dest, kind);
            } else {
                throw Util.shouldNotReachHere();
            }

        } else if (src.isConstant()) {
            if (dest.isRegister()) {
                const2reg(src, dest, info); // patching is possible
            } else if (dest.isStackSlot()) {
                assert info == null : "no patching and info allowed here";
                const2stack(src, dest);
            } else if (dest.isAddress()) {
                const2mem(src, dest, kind, info);
            } else {
                throw Util.shouldNotReachHere();
            }

        } else if (src.isAddress()) {
            if (dest.isStackSlot()) {
                assert info == null && !unaligned;
                mem2stack(src, dest, kind);
            } else if (dest.isAddress()) {
                assert info == null && !unaligned;
                mem2mem(src, dest, kind);
            } else {
                mem2reg(src, dest, kind, info, unaligned);
            }

        } else {
            throw Util.shouldNotReachHere(src.toString() + ", dest=" + dest.toString() + ", " + kind);
        }
    }

    public void verifyOopMap(LIRDebugInfo info) {
        if (C1XOptions.VerifyPointerMaps) {
            // TODO: verify oops
            Util.shouldNotReachHere();
        }
    }

    protected abstract int initialFrameSizeInBytes();

    protected abstract void doPeephole(LIRList list);

    protected abstract void emitSlowPath(SlowPath sp);

    public abstract void emitDeoptizationStub(LIRGenerator.DeoptimizationStub stub);

    protected abstract void emitAlignment();

    protected abstract void emitBreakpoint();

    protected abstract void emitLea(CiValue src, CiValue dst);

    protected abstract void emitNullCheck(CiValue src, LIRDebugInfo info);

    protected abstract void emitNegate(LIRNegate negate);

    protected abstract void emitHere(CiValue dst, LIRDebugInfo info, boolean infoOnly);

    protected abstract void emitMonitorAddress(int monitor, CiValue dst);

    protected abstract void emitPause();

    protected abstract void emitStackAllocate(StackBlock src, CiValue dst);

    protected abstract void emitReturn(CiValue inOpr);

    protected abstract void emitReadPrefetch(CiValue inOpr);

    protected abstract void emitVolatileMove(CiValue inOpr, CiValue result, CiKind kind, LIRDebugInfo info);

    protected abstract void emitThrow(CiValue inOpr1, CiValue inOpr2, LIRDebugInfo info, boolean unwind);

    protected abstract void emitLogicOp(LIROpcode code, CiValue inOpr1, CiValue inOpr2, CiValue dst);

    protected abstract void emitIntrinsicOp(LIROpcode code, CiValue inOpr1, CiValue inOpr2, CiValue dst, LIROp2 op);

    protected abstract void emitArithOp(LIROpcode code, CiValue inOpr1, CiValue inOpr2, CiValue dst, LIRDebugInfo info);

    protected abstract void emitShiftOp(LIROpcode code, CiValue inOpr1, CiValue inOpr2, CiValue dst, CiValue tmpOpr);

    protected abstract void emitShiftOp(LIROpcode code, CiValue inOpr1, int asJint, CiValue dst);

    protected abstract void emitSignificantBitOp(boolean most, CiValue inOpr1, CiValue dst);

    protected abstract void emitConditionalMove(Condition condition, CiValue inOpr1, CiValue inOpr2, CiValue dst);

    protected abstract void emitCompare2Int(LIROpcode code, CiValue inOpr1, CiValue inOpr2, CiValue dst, LIROp2 op);

    protected abstract void emitCompare(Condition condition, CiValue inOpr1, CiValue inOpr2, LIROp2 op);

    protected abstract void emitBranch(LIRBranch branch);

    protected abstract void emitTableSwitch(LIRTableSwitch tableSwitch);

    protected abstract void emitConvert(LIRConvert convert);

    protected abstract void emitOp3(LIROp3 op3);

    protected abstract void emitCompareAndSwap(LIRCompareAndSwap compareAndSwap);

    protected abstract void emitXir(LIRXirInstruction xirInstruction);

    protected abstract void emitIndirectCall(Object target, LIRDebugInfo info, CiValue callAddress);

    protected abstract void emitDirectCall(Object target, LIRDebugInfo info);

    protected abstract void emitNativeCall(String symbol, LIRDebugInfo info, CiValue callAddress);

    protected abstract void emitTemplateCall(CiValue address);

    protected abstract void emitCallAlignment(LIROpcode code);

    protected abstract void emitMemoryBarriers(int barriers);

    protected abstract void emitOsrEntry();

    protected abstract void reg2stack(CiValue src, CiValue dest, CiKind kind);

    protected abstract void reg2mem(CiValue src, CiValue dest, CiKind kind, LIRDebugInfo info, boolean unaligned);

    protected abstract void mem2reg(CiValue src, CiValue dest, CiKind kind, LIRDebugInfo info, boolean unaligned);

    protected abstract void const2mem(CiValue src, CiValue dest, CiKind kind, LIRDebugInfo info);

    protected abstract void const2stack(CiValue src, CiValue dest);

    protected abstract void const2reg(CiValue src, CiValue dest, LIRDebugInfo info);

    protected abstract void mem2stack(CiValue src, CiValue dest, CiKind kind);

    protected abstract void mem2mem(CiValue src, CiValue dest, CiKind kind);

    protected abstract void stack2stack(CiValue src, CiValue dest, CiKind kind);

    protected abstract void stack2reg(CiValue src, CiValue dest, CiKind kind);

    protected abstract void reg2reg(CiValue src, CiValue dest);

}<|MERGE_RESOLUTION|>--- conflicted
+++ resolved
@@ -228,13 +228,8 @@
                 emitCallAlignment(op.code);
                 // fall through
             case ConstDirectCall:
-<<<<<<< HEAD
                if (op.marks != null) {
                     op.marks.put(XirMark.CALLSITE, tasm.recordMark(null, new Mark[0]));
-=======
-                if (op.marks != null) {
-                    op.marks.put(XirMark.CALLSITE, asm.recordMark(null, new Mark[0]));
->>>>>>> c2a1fc09
                 }
                 emitDirectCall(op.target, op.info);
                 break;
