/*
 * Copyright (c) 2009 Sun Microsystems, Inc.  All rights reserved.
 *
 * Sun Microsystems, Inc. has intellectual property rights relating to technology embodied in the product
 * that is described in this document. In particular, and without limitation, these intellectual property
 * rights may include one or more of the U.S. patents listed at http://www.sun.com/patents and one or
 * more additional patents or pending patent applications in the U.S. and in other countries.
 *
 * U.S. Government Rights - Commercial software. Government users are subject to the Sun
 * Microsystems, Inc. standard license agreement and applicable provisions of the FAR and its
 * supplements.
 *
 * Use is subject to license terms. Sun, Sun Microsystems, the Sun logo, Java and Solaris are trademarks or
 * registered trademarks of Sun Microsystems, Inc. in the U.S. and other countries. All SPARC trademarks
 * are used under license and are trademarks or registered trademarks of SPARC International, Inc. in the
 * U.S. and other countries.
 *
 * UNIX is a registered trademark in the U.S. and other countries, exclusively licensed through X/Open
 * Company, Ltd.
 */
package com.sun.c1x;

/**
 * The <code>C1XOptions</code> class encapsulates options that control the behavior of the
 * C1X compiler.
 *
 * @author Ben L. Titzer
 */
public class C1XOptions {

    // Checkstyle: stop
    private static final boolean ____ = false;
    private static final boolean TRUE = true;
    // Checkstyle: resume

    // inlining settings
    public static boolean InlineMethods                      = ____;
    public static boolean InlineIntrinsics                   = ____;
    public static boolean InlineMethodsWithExceptionHandlers = ____;
    public static boolean InlineSynchronizedMethods          = ____;
    public static int     MaximumInstructionCount            = 37000;
    public static float   MaximumInlineRatio                 = 0.90f;
    public static int     MaximumInlineSize                  = 35;
    public static int     MaximumTrivialSize                 = 6;
    public static int     MaximumInlineLevel                 = 9;
    public static int     MaximumRecursiveInlineLevel        = 1;
    public static int     MaximumDesiredSize                 = 8000;

    // floating point settings
    public static int     SSEVersion                         = 2;
    public static boolean RoundFPResults                     = ____;

    // debugging settings
    public static boolean GatherMetrics                      = TRUE;
    public static boolean PinAllInstructions                 = ____;
    public static boolean TestPatching                       = ____;
    public static boolean TestSlowPath                       = ____;
    public static boolean PrintInitialBlockList              = ____;
    public static boolean PrintIR                            = ____;
    public static boolean PrintCFGToFile                     = ____;
    public static boolean PrintMetrics                       = ____;

    // canonicalizer settings
    public static boolean CanonicalizeInstructions           = TRUE;
    public static boolean CanonicalizeIntrinsics             = TRUE;
    public static boolean CanonicalizeFloatingPoint          = TRUE;
    public static boolean CanonicalizeNarrowingInStores      = TRUE;
    public static boolean CanonicalizeConstantFields         = TRUE;
    public static boolean CanonicalizeUnsafes                = TRUE;
    public static boolean CanonicalizeMultipliesToShifts     = TRUE;
    public static boolean CanonicalizeObjectCheckCast        = TRUE;
    public static boolean CanonicalizeObjectInstanceOf       = TRUE;
    public static boolean CanonicalizeFoldableMethods        = ____;

    // local value numbering / load elimination settings
    public static boolean UseLocalValueNumbering             = ____;
    public static boolean EliminateFieldAccess               = ____;
    public static boolean AlwaysCSEArrayLength               = ____;

    // profiling settings
    public static boolean Profile                            = ____;
    public static boolean ProfileBranches                    = ____;
    public static boolean ProfileCalls                       = ____;
    public static boolean ProfileCheckcasts                  = ____;
    public static boolean ProfileInlinedCalls                = ____;

    // optimistic optimization settings
    public static boolean UseCHA                             = ____;
    public static boolean UseDeopt                           = ____;
    public static boolean UseCHALeafMethods                  = ____;
    public static boolean AggressivelyResolveCPEs            = TRUE;

    // state merging settings
    public static boolean MergeEquivalentConstants           = ____;
    public static boolean ComputeStoresInLoops               = TRUE;
    public static boolean AssumeVerifiedBytecode             = ____;
    public static boolean ExtraPhiChecking                   = TRUE;
    public static boolean SimplifyPhis                       = TRUE;

    // miscellaneous settings
    public static boolean SupportObjectConstants             = TRUE;
    public static boolean SupportWordTypes                   = ____;
    public static boolean UseInlineCaches                    = ____;
    public static boolean RegisterFinalizersAtInit           = TRUE;

    public static boolean LIRFillDelaySlots                  = ____;

    // future settings
    public static boolean DoGlobalValueNumbering             = ____;
    public static boolean DoArrayBoundsCheckElimination      = ____;
    public static boolean DistinguishExceptionHandlerCode    = ____;
    public static boolean DoNullCheckElimination             = ____;
    public static boolean DoProfileGuidedInlining            = ____;
    public static boolean DoTypeFlowAnalysis                 = ____;
    public static int     ReOptUnresolvedCount               = 4;
    public static boolean DetectCascadingInstanceOf          = ____;
    public static float   MonomorphicProfileRatio            = 0.85f;
    public static float   BimorphicProfileRatio              = 0.90f;
    public static int     MaximumTypeSwitchInlining          = 10;

    // LIR settings
    public static boolean PrintIRWithLIR                     = ____;
    public static boolean LIRTraceExecution                  = ____;
    public static boolean TwoOperandLIRForm                  = ____;
    public static boolean PatchALot                          = ____;
    public static boolean GenerateSynchronizationCode        = ____;
    public static boolean UseFastLocking                     = ____;
    public static boolean UseFastNewInstance                 = ____;
    public static boolean PrintNotLoaded                     = ____;
    public static boolean GenerateBoundsChecks               = ____;
    public static boolean GenerateCompilerNullChecks         = ____;
    public static boolean UseTableRanges                     = ____;
<<<<<<< HEAD
    public static boolean GenerateArrayStoreCheck            = TRUE;
    public static boolean UseBiasedLocking                   = ____;
    public static boolean ImplicitDiv0Checks                 = ____;
    public static boolean PrintLIR                           = ____;
    public static boolean Verbose                            = ____;
    public static boolean LIRTracePeephole                   = ____;

    // Assembler settings
    public static boolean CommentedAssembly                  = ____;
    public static boolean PrintLIRWithAssembly               = ____;
    public static boolean VerifyOopMaps                      = ____;
    public static boolean VerifyOops                         = ____;
    public static int     CodeEntryAlignment                 = 16;
    public static int     SafepointPollOffset                = 256; // x86 only?
    public static int     ReadPrefetchInstr                  = 0;
    public static int     AllocatePrefetchInstr              = 0;
    public static boolean UseSlowPath                        = ____;
    public static boolean UseFastNewObjectArray              = ____;
    public static boolean UseFastNewTypeArray                = ____;
    public static boolean UseStackBanging                    = TRUE;
    public static int     StackShadowPages                   = 3;
    public static int     Atomics                            = 0;
    public static boolean UseNormalNop                       = TRUE;
    public static boolean UseAddressNop                      = TRUE;
    public static boolean ForceUnreachable                   = ____;
    public static boolean PrintBiasedLockingStatistics       = ____;
    public static boolean UseIncDec                          = ____;
    public static boolean UseXmmLoadAndClearUpper            = ____;
    public static boolean UseTLAB                            = ____;
    public static boolean UseXmmRegToRegMoveAll              = ____;
    public static boolean CMSIncrementalMode                 = ____;
    public static boolean TLABStats                          = ____;
    public static boolean GenerateAssertionCode              = ____;

    // Profiling settings
    public static boolean Tier1OptimizeVirtualCallProfiling  = ____;
    public static boolean Tier1ProfileVirtualCalls           = ____;
    public static int     TypeProfileWidth                   = 0;
=======

    public static void setOptimizationLevel(int level) {
        if (level <= 0) {
            setOptimizationLevel0();
        } else if (level == 1) {
            setOptimizationLevel1();
        } else {
            setOptimizationLevel2();
        }
    }

    private static void setOptimizationLevel0() {
        // turn off all optimizations
        InlineMethods                      = ____;
        CanonicalizeInstructions           = ____;
        UseLocalValueNumbering             = ____;
        EliminateFieldAccess               = ____;
        AlwaysCSEArrayLength               = ____;

        MergeEquivalentConstants           = ____;
        ComputeStoresInLoops               = ____;
        SimplifyPhis                       = ____;

        DoGlobalValueNumbering             = ____;
        DoArrayBoundsCheckElimination      = ____;
        DistinguishExceptionHandlerCode    = ____;
        DoNullCheckElimination             = ____;
        DoProfileGuidedInlining            = ____;
        DoTypeFlowAnalysis                 = ____;
    }

    private static void setOptimizationLevel1() {
        // turn on basic inlining and local optimizations
        InlineMethods                      = TRUE; // inlining heuristics may need to be adjusted
        CanonicalizeInstructions           = TRUE;
        UseLocalValueNumbering             = TRUE;
        EliminateFieldAccess               = TRUE;
        AlwaysCSEArrayLength               = ____;

        // turn on state merging optimizations
        MergeEquivalentConstants           = TRUE;
        ComputeStoresInLoops               = TRUE;
        SimplifyPhis                       = TRUE;

        // turn on speculative optimizations
        UseCHA                             = TRUE;
        UseDeopt                           = TRUE;
        UseCHALeafMethods                  = TRUE;

        // turn off global optimizations, except null check elimination
        DoGlobalValueNumbering             = ____;
        DoArrayBoundsCheckElimination      = ____;
        DistinguishExceptionHandlerCode    = ____;
        DoNullCheckElimination             = TRUE;
        DoProfileGuidedInlining            = ____;
        DoTypeFlowAnalysis                 = ____;
    }

    private static void setOptimizationLevel2() {
        // turn on basic inlining and local optimizations
        InlineMethods                      = TRUE;
        CanonicalizeInstructions           = TRUE;
        UseLocalValueNumbering             = TRUE;
        EliminateFieldAccess               = TRUE;
        AlwaysCSEArrayLength               = TRUE;

        // turn on state merging optimizations
        MergeEquivalentConstants           = TRUE;
        ComputeStoresInLoops               = TRUE;
        SimplifyPhis                       = TRUE;

        // turn on speculative optimizations
        UseCHA                             = TRUE;
        UseDeopt                           = TRUE;
        UseCHALeafMethods                  = TRUE;

        // turn on global optimizations
        DoGlobalValueNumbering             = TRUE;
        DoArrayBoundsCheckElimination      = TRUE;
        DistinguishExceptionHandlerCode    = TRUE;
        DoNullCheckElimination             = TRUE;
        DoProfileGuidedInlining            = TRUE;
        DoTypeFlowAnalysis                 = TRUE;
        DetectCascadingInstanceOf          = TRUE;
    }
>>>>>>> ea4c0867
}<|MERGE_RESOLUTION|>--- conflicted
+++ resolved
@@ -130,7 +130,91 @@
     public static boolean GenerateBoundsChecks               = ____;
     public static boolean GenerateCompilerNullChecks         = ____;
     public static boolean UseTableRanges                     = ____;
-<<<<<<< HEAD
+
+    public static void setOptimizationLevel(int level) {
+        if (level <= 0) {
+            setOptimizationLevel0();
+        } else if (level == 1) {
+            setOptimizationLevel1();
+        } else {
+            setOptimizationLevel2();
+        }
+    }
+
+    private static void setOptimizationLevel0() {
+        // turn off all optimizations
+        InlineMethods                      = ____;
+        CanonicalizeInstructions           = ____;
+        UseLocalValueNumbering             = ____;
+        EliminateFieldAccess               = ____;
+        AlwaysCSEArrayLength               = ____;
+
+        MergeEquivalentConstants           = ____;
+        ComputeStoresInLoops               = ____;
+        SimplifyPhis                       = ____;
+
+        DoGlobalValueNumbering             = ____;
+        DoArrayBoundsCheckElimination      = ____;
+        DistinguishExceptionHandlerCode    = ____;
+        DoNullCheckElimination             = ____;
+        DoProfileGuidedInlining            = ____;
+        DoTypeFlowAnalysis                 = ____;
+    }
+
+    private static void setOptimizationLevel1() {
+        // turn on basic inlining and local optimizations
+        InlineMethods                      = TRUE; // inlining heuristics may need to be adjusted
+        CanonicalizeInstructions           = TRUE;
+        UseLocalValueNumbering             = TRUE;
+        EliminateFieldAccess               = TRUE;
+        AlwaysCSEArrayLength               = ____;
+
+        // turn on state merging optimizations
+        MergeEquivalentConstants           = TRUE;
+        ComputeStoresInLoops               = TRUE;
+        SimplifyPhis                       = TRUE;
+
+        // turn on speculative optimizations
+        UseCHA                             = TRUE;
+        UseDeopt                           = TRUE;
+        UseCHALeafMethods                  = TRUE;
+
+        // turn off global optimizations, except null check elimination
+        DoGlobalValueNumbering             = ____;
+        DoArrayBoundsCheckElimination      = ____;
+        DistinguishExceptionHandlerCode    = ____;
+        DoNullCheckElimination             = TRUE;
+        DoProfileGuidedInlining            = ____;
+        DoTypeFlowAnalysis                 = ____;
+    }
+
+    private static void setOptimizationLevel2() {
+        // turn on basic inlining and local optimizations
+        InlineMethods                      = TRUE;
+        CanonicalizeInstructions           = TRUE;
+        UseLocalValueNumbering             = TRUE;
+        EliminateFieldAccess               = TRUE;
+        AlwaysCSEArrayLength               = TRUE;
+
+        // turn on state merging optimizations
+        MergeEquivalentConstants           = TRUE;
+        ComputeStoresInLoops               = TRUE;
+        SimplifyPhis                       = TRUE;
+
+        // turn on speculative optimizations
+        UseCHA                             = TRUE;
+        UseDeopt                           = TRUE;
+        UseCHALeafMethods                  = TRUE;
+
+        // turn on global optimizations
+        DoGlobalValueNumbering             = TRUE;
+        DoArrayBoundsCheckElimination      = TRUE;
+        DistinguishExceptionHandlerCode    = TRUE;
+        DoNullCheckElimination             = TRUE;
+        DoProfileGuidedInlining            = TRUE;
+        DoTypeFlowAnalysis                 = TRUE;
+        DetectCascadingInstanceOf          = TRUE;
+    }
     public static boolean GenerateArrayStoreCheck            = TRUE;
     public static boolean UseBiasedLocking                   = ____;
     public static boolean ImplicitDiv0Checks                 = ____;
@@ -169,91 +253,4 @@
     public static boolean Tier1OptimizeVirtualCallProfiling  = ____;
     public static boolean Tier1ProfileVirtualCalls           = ____;
     public static int     TypeProfileWidth                   = 0;
-=======
-
-    public static void setOptimizationLevel(int level) {
-        if (level <= 0) {
-            setOptimizationLevel0();
-        } else if (level == 1) {
-            setOptimizationLevel1();
-        } else {
-            setOptimizationLevel2();
-        }
-    }
-
-    private static void setOptimizationLevel0() {
-        // turn off all optimizations
-        InlineMethods                      = ____;
-        CanonicalizeInstructions           = ____;
-        UseLocalValueNumbering             = ____;
-        EliminateFieldAccess               = ____;
-        AlwaysCSEArrayLength               = ____;
-
-        MergeEquivalentConstants           = ____;
-        ComputeStoresInLoops               = ____;
-        SimplifyPhis                       = ____;
-
-        DoGlobalValueNumbering             = ____;
-        DoArrayBoundsCheckElimination      = ____;
-        DistinguishExceptionHandlerCode    = ____;
-        DoNullCheckElimination             = ____;
-        DoProfileGuidedInlining            = ____;
-        DoTypeFlowAnalysis                 = ____;
-    }
-
-    private static void setOptimizationLevel1() {
-        // turn on basic inlining and local optimizations
-        InlineMethods                      = TRUE; // inlining heuristics may need to be adjusted
-        CanonicalizeInstructions           = TRUE;
-        UseLocalValueNumbering             = TRUE;
-        EliminateFieldAccess               = TRUE;
-        AlwaysCSEArrayLength               = ____;
-
-        // turn on state merging optimizations
-        MergeEquivalentConstants           = TRUE;
-        ComputeStoresInLoops               = TRUE;
-        SimplifyPhis                       = TRUE;
-
-        // turn on speculative optimizations
-        UseCHA                             = TRUE;
-        UseDeopt                           = TRUE;
-        UseCHALeafMethods                  = TRUE;
-
-        // turn off global optimizations, except null check elimination
-        DoGlobalValueNumbering             = ____;
-        DoArrayBoundsCheckElimination      = ____;
-        DistinguishExceptionHandlerCode    = ____;
-        DoNullCheckElimination             = TRUE;
-        DoProfileGuidedInlining            = ____;
-        DoTypeFlowAnalysis                 = ____;
-    }
-
-    private static void setOptimizationLevel2() {
-        // turn on basic inlining and local optimizations
-        InlineMethods                      = TRUE;
-        CanonicalizeInstructions           = TRUE;
-        UseLocalValueNumbering             = TRUE;
-        EliminateFieldAccess               = TRUE;
-        AlwaysCSEArrayLength               = TRUE;
-
-        // turn on state merging optimizations
-        MergeEquivalentConstants           = TRUE;
-        ComputeStoresInLoops               = TRUE;
-        SimplifyPhis                       = TRUE;
-
-        // turn on speculative optimizations
-        UseCHA                             = TRUE;
-        UseDeopt                           = TRUE;
-        UseCHALeafMethods                  = TRUE;
-
-        // turn on global optimizations
-        DoGlobalValueNumbering             = TRUE;
-        DoArrayBoundsCheckElimination      = TRUE;
-        DistinguishExceptionHandlerCode    = TRUE;
-        DoNullCheckElimination             = TRUE;
-        DoProfileGuidedInlining            = TRUE;
-        DoTypeFlowAnalysis                 = TRUE;
-        DetectCascadingInstanceOf          = TRUE;
-    }
->>>>>>> ea4c0867
 }