/*
 * Copyright (c) 2009, 2012, Oracle and/or its affiliates. All rights reserved.
 * DO NOT ALTER OR REMOVE COPYRIGHT NOTICES OR THIS FILE HEADER.
 *
 * This code is free software; you can redistribute it and/or modify it
 * under the terms of the GNU General Public License version 2 only, as
 * published by the Free Software Foundation.
 *
 * This code is distributed in the hope that it will be useful, but WITHOUT
 * ANY WARRANTY; without even the implied warranty of MERCHANTABILITY or
 * FITNESS FOR A PARTICULAR PURPOSE.  See the GNU General Public License
 * version 2 for more details (a copy is included in the LICENSE file that
 * accompanied this code).
 *
 * You should have received a copy of the GNU General Public License version
 * 2 along with this work; if not, write to the Free Software Foundation,
 * Inc., 51 Franklin St, Fifth Floor, Boston, MA 02110-1301 USA.
 *
 * Please contact Oracle, 500 Oracle Parkway, Redwood Shores, CA 94065 USA
 * or visit www.oracle.com if you need additional information or have any
 * questions.
 */
package com.sun.c1x.target.armv7;

import com.oracle.max.asm.Buffer;
import com.oracle.max.asm.Label;
import com.oracle.max.asm.NumUtil;
import com.oracle.max.asm.target.armv7.ARMV7;
import com.oracle.max.asm.target.armv7.ARMV7Assembler.ConditionFlag;
import com.oracle.max.asm.target.armv7.ARMV7MacroAssembler;
import com.oracle.max.criutils.TTY;
import com.sun.c1x.C1XCompilation;
import com.sun.c1x.C1XOptions;
import com.sun.c1x.asm.TargetMethodAssembler;
import com.sun.c1x.gen.LIRGenerator.DeoptimizationStub;
import com.sun.c1x.ir.BlockBegin;
import com.sun.c1x.ir.Condition;
import com.sun.c1x.ir.Infopoint;
import com.sun.c1x.lir.FrameMap.StackBlock;
import com.sun.c1x.lir.*;
import com.sun.c1x.stub.CompilerStub;
import com.sun.c1x.util.Util;
import com.sun.cri.ci.*;
import com.sun.cri.ci.CiTargetMethod.JumpTable;
import com.sun.cri.ci.CiTargetMethod.Mark;
import com.sun.cri.xir.CiXirAssembler;
import com.sun.cri.xir.CiXirAssembler.RuntimeCallInformation;
import com.sun.cri.xir.CiXirAssembler.XirInstruction;
import com.sun.cri.xir.CiXirAssembler.XirLabel;
import com.sun.cri.xir.CiXirAssembler.XirMark;
import com.sun.cri.xir.XirSnippet;
import com.sun.cri.xir.XirTemplate;
import com.sun.max.vm.compiler.CompilationBroker;

import java.io.*;
import java.util.Map;
import java.util.concurrent.atomic.AtomicInteger;

import static com.sun.cri.ci.CiCallingConvention.Type.RuntimeCall;
import static com.sun.cri.ci.CiValue.IllegalValue;

/**
 * This class implements the x86-specific code generation for LIR.
 */
public final class ARMV7LIRAssembler extends LIRAssembler {

    public static AtomicInteger methodCounter = new AtomicInteger(536870912);
    private static final Object fileLock = new Object();
    public static boolean DEBUG_METHODS;
    public static boolean DEBUG_MOVS;

    private static File file;
    private static final Object[] NO_PARAMS = new Object[0];
    private static final CiRegister SHIFTCount = ARMV7.r8;

    private static final long DoubleSignMask = 0x7FFFFFFFFFFFFFFFL;

    final CiTarget target;
    final ARMV7MacroAssembler masm;
    final CiRegister rscratch1;

    static {
        initDebugMethods();
    }

    public ARMV7LIRAssembler(C1XCompilation compilation, TargetMethodAssembler tasm) {
        super(compilation, tasm);
        masm = (ARMV7MacroAssembler) tasm.asm;
        target = compilation.target;
        rscratch1 = compilation.registerConfig.getScratchRegister();
    }

    public static void initDebugMethods() {
        String value = System.getenv("DEBUG_METHODS");
        if (value == null || value.isEmpty()) {
            DEBUG_METHODS = false;
        } else {
            DEBUG_METHODS = Integer.parseInt(value) == 1 ? true : false;
        }
        if ((file = new File(getDebugMethodsPath() + "debug_methods")).exists()) {
            file.delete();
        }
        if (DEBUG_METHODS) {
            file = new File(getDebugMethodsPath() + "debug_methods");
        }
    }

    public static void writeDebugMethod(String name, int index) throws Exception {
        synchronized (fileLock) {
            try {
                assert DEBUG_METHODS;
                FileWriter fw = new FileWriter(file.getAbsoluteFile(), true);
                BufferedWriter bw = new BufferedWriter(fw);
                bw.write(index + " " + name + "\n");
                bw.close();
            } catch (IOException e) {
                e.printStackTrace();
            }

        }
    }

    public static String getDebugMethodsPath() {
        return System.getenv("MAXINE_HOME") + "/maxine-tester/junit-tests/";

    }
    private CiAddress asAddress(CiValue value) {
        if (value.isAddress()) {
            return (CiAddress) value;
        }
        assert value.isStackSlot();
        return compilation.frameMap().toStackAddress((CiStackSlot) value);
    }

    @Override
    protected void emitOsrEntry() {
        throw Util.unimplemented();
    }

    @Override
    protected int initialFrameSizeInBytes() {
        return frameMap.frameSize();
    }

    @Override
    protected void emitReturn(CiValue result) {
        // TODO: Consider adding safepoint polling at return!

        masm.ret(0);
    }

    @Override
    protected void emitInfopoint(CiValue dst, LIRDebugInfo info, Infopoint.Op op) {
        switch (op) {
            case HERE:
                tasm.recordSafepoint(codePos(), info);
                int beforeLea = masm.codeBuffer.position();
                masm.leaq(dst.asRegister(), new CiAddress(target.wordKind, ARMV7.r15.asValue(), 0));
                int afterLea = masm.codeBuffer.position();
                masm.codeBuffer.setPosition(beforeLea);
                masm.leaq(dst.asRegister(), new CiAddress(target.wordKind, ARMV7.r15.asValue(), beforeLea - afterLea));
	        break;
            case UNCOMMON_TRAP:
                directCall(CiRuntimeCall.Deoptimize, info);
                break;
            case INFO:
                tasm.recordSafepoint(codePos(), info);
                break;
            default:
                throw Util.shouldNotReachHere();
        }
    }

    @Override
    protected void emitMonitorAddress(int monitor, CiValue dst) {
        CiStackSlot slot = frameMap.toMonitorBaseStackAddress(monitor);
        masm.leaq(dst.asRegister(), new CiAddress(slot.kind, ARMV7.r13.asValue(),
            slot.index() * target.arch.wordSize));
    }

    @Override
    protected void emitPause() {
       masm.pause();
    }

    @Override
    protected void emitBreakpoint() {
       masm.int3();
    }

    @Override
    protected void emitIfBit(CiValue address, CiValue bitNo) {
        assert 0 == 1 : "emitIfBit ARMV7IRAssembler";

        // masm.btli((CiAddress) address, ((CiConstant) bitNo).asInt());
    }

    @Override
    protected void emitStackAllocate(StackBlock stackBlock, CiValue dst) {
        masm.leaq(dst.asRegister(), compilation.frameMap().toStackAddress(stackBlock));
    }

    private void moveRegs(CiRegister fromReg, CiRegister toReg) {
        if (fromReg != toReg) {
            masm.mov(ConditionFlag.Always, false, toReg, fromReg);
        }
    }

    private void moveRegs(CiRegister src, CiRegister dest, CiKind srcKind, CiKind destKind) {
        if (src != dest) {
            if (srcKind == CiKind.Long && destKind == CiKind.Long) {
                masm.mov(ConditionFlag.Always, false, dest, src);
                masm.mov(ConditionFlag.Always, false, ARMV7.cpuRegisters[dest.number+1], ARMV7.cpuRegisters[src.number+1]);
            } else  if (srcKind == CiKind.Int && destKind == CiKind.Long){
                masm.mov(ConditionFlag.Always, false, dest, src);
                masm.asr(ConditionFlag.Always, false, ARMV7.cpuRegisters[dest.number+1], src, 31);
            } else {
                masm.mov(ConditionFlag.Always, false, dest, src);
            }
        }
    }

    private void swapReg(CiRegister a, CiRegister b) {
        masm.xchgptr(a, b);
    }

    private void const2reg(CiRegister dst, int constant) {
        // Do not optimize with an XOR as this instruction may be between
        // a CMP and a Jcc in which case the XOR will modify the condition
        // flags and interfere with the Jcc.
        masm.mov32BitConstant(dst, constant);
    }

    private void const2reg(CiRegister dst, long constant, CiKind dstKind) {
        // Do not optimize with an XOR as this instruction may be between
        // a CMP and a Jcc in which case the XOR will modify the condition
        // flags and interfere with the Jcc.
        masm.movlong(dst, constant, dstKind);
     }

    private void const2reg(CiRegister dst, CiConstant constant) {
        assert constant.kind == CiKind.Object;
        /*
        Constant is an object therefore it is a 32 bit quantity on ARM
         */
        // Do not optimize with an XOR as this instruction may be between
        // a CMP and a Jcc in which case the XOR will modify the condition
        // flags and interfere with the Jcc.
        if (constant.isNull()) {
          //  masm.movq(dst, 0x0L);
            masm.mov32BitConstant(dst,0x0);

        } else if (target.inlineObjects) {
            tasm.recordDataReferenceInCode(constant);
            //masm.movq(dst, 0xDEADDEADDEADDEADL);
            masm.mov32BitConstant(dst,0xDEADDEAD);
        } else {
            masm.setUpScratch(tasm.recordDataReferenceInCode(constant));
            masm.addRegisters(ConditionFlag.Always,false,ARMV7.r12,ARMV7.r12,ARMV7.r15,0,0);
            masm.ldr(ConditionFlag.Always,dst, ARMV7.r12, 0);
             //masm.movq(dst, tasm.recordDataReferenceInCode(constant));
        }
    }

    @Override
    public void emitTraps() {
        for (int i = 0; i < C1XOptions.MethodEndBreakpointGuards; ++i) {
            masm.int3();
        }
        masm.nop(8);
    }

    private void const2reg(CiRegister dst, float constant, CiKind dstKind) {
        // if (constant == 0.0f) {
        // masm.vmovImm(ConditionFlag.Always, dst, 0, dstKind);
        // } else {
        masm.mov32BitConstant(rscratch1, Float.floatToRawIntBits(constant));
        masm.vmov(ConditionFlag.Always, dst, rscratch1, dstKind, CiKind.Int);
        // }
    }

    private void const2reg(CiRegister dst, double constant, CiKind dstKind) {
        // if (constant == 0.0d) {
        // masm.vmovImm(ConditionFlag.Always, dst, 0, dstKind);
        // } else {
        masm.movlong(dst, Double.doubleToRawLongBits(constant), dstKind);
        // }
    }

    @Override
    protected void const2reg(CiValue src, CiValue dest, LIRDebugInfo info) {
        assert src.isConstant();
        assert dest.isRegister();
        CiConstant c = (CiConstant) src;

        // Checkstyle: off
        switch (c.kind) {
            case Boolean :
            case Byte    :
            case Char    :
            case Short   :
            case Jsr     :
            case Int     : const2reg(dest.asRegister(), c.asInt()); break;
            case Long    : const2reg(dest.asRegister(), c.asLong(), dest.kind); break;
            case Object  : const2reg(dest.asRegister(), c); break;
            case Float   : const2reg(dest.asRegister(), c.asFloat(), dest.kind); break;
            case Double  : const2reg(dest.asRegister(), c.asDouble(), dest.kind); break;
            default      : throw Util.shouldNotReachHere();
        }
        // Checkstyle: on
    }

    @Override
    protected void const2stack(CiValue src, CiValue dst) {
        assert src.isConstant();
        assert dst.isStackSlot();
        CiStackSlot slot = (CiStackSlot) dst;
        CiConstant c = (CiConstant) src;

        // Checkstyle: off
        masm.setUpScratch(frameMap.toStackAddress(slot));
        switch (c.kind) {
            case Boolean:
            case Byte:
            case Char:
            case Short:
            case Jsr:
            case Int:
                masm.mov32BitConstant(ARMV7.r8, c.asInt());
                masm.strImmediate(ConditionFlag.Always, 0, 0, 0, ARMV7.r8, ARMV7.r12, 0);
                break;
            case Float:
                masm.mov32BitConstant(ARMV7.r8, Float.floatToRawIntBits(c.asFloat()));
                masm.strImmediate(ConditionFlag.Always, 0, 0, 0, ARMV7.r8, ARMV7.r12, 0);
                break;
            case Object:
                movoop(frameMap.toStackAddress(slot), c);
                break;
            case Long:
                masm.movlong(ARMV7.r8, c.asLong(), CiKind.Long);
                masm.strd(ConditionFlag.Always, ARMV7.r8, ARMV7.r12, 0);
                break;
            case Double:
                masm.movlong(ARMV7.r8, Double.doubleToRawLongBits(c.asDouble()), CiKind.Long);
                masm.strd(ConditionFlag.Always, ARMV7.r8, ARMV7.r12, 0);
                break;
            default:
                throw Util.shouldNotReachHere("Unknown constant kind for const2stack: " + c.kind);
        }
        // Checkstyle: on
    }

    @Override
    protected void const2mem(CiValue src, CiValue dst, CiKind kind, LIRDebugInfo info) {
        assert src.isConstant();
        assert dst.isAddress();
        CiConstant constant = (CiConstant) src;
        CiAddress addr = asAddress(dst);
        int nullCheckHere = codePos();

        masm.setUpScratch(addr);
        // Checkstyle: off
        switch (kind) {
            case Boolean:
            case Byte:
                masm.mov32BitConstant(ARMV7.r8, constant.asInt() & 0xFF);
                masm.strImmediate(ConditionFlag.Always, 0, 0, 0, ARMV7.r8, ARMV7.r12, 0);
                break;
            case Char:
            case Short:
                masm.mov32BitConstant(ARMV7.r8, constant.asInt() & 0xFFFF);
                masm.strImmediate(ConditionFlag.Always, 0, 0, 0, ARMV7.r8, ARMV7.r12, 0);
                break;
            case Jsr:
            case Int:
                masm.mov32BitConstant(ARMV7.r8, constant.asInt());
                masm.strImmediate(ConditionFlag.Always, 0, 0, 0, ARMV7.r8, ARMV7.r12, 0);
                break;
            case Float:
                masm.mov32BitConstant(ARMV7.r8, Float.floatToRawIntBits(constant.asFloat()));
                masm.strImmediate(ConditionFlag.Always, 0, 0, 0, ARMV7.r8, ARMV7.r12, 0);
                break;
            case Object:
                movoop(addr, constant);
                break;
            case Long:
                masm.movlong(ARMV7.r8, constant.asLong(), CiKind.Long);
                nullCheckHere = codePos();
                masm.strd(ConditionFlag.Always, ARMV7.r8, ARMV7.r12, 0);
                break;
            case Double:
                masm.movlong(ARMV7.r8, Double.doubleToRawLongBits(constant.asDouble()), CiKind.Long);
                nullCheckHere = codePos();
                masm.strd(ConditionFlag.Always, ARMV7.r8, ARMV7.r12, 0);
                break;
            default:
                throw Util.shouldNotReachHere();
        }
        // Checkstyle: on

        if (info != null) {
            tasm.recordImplicitException(nullCheckHere, info);
        }
    }

    @Override
    protected void reg2reg(CiValue src, CiValue dest) {
        assert src.isRegister();
        assert dest.isRegister();
        if (dest.kind.isFloat()) {
            masm.movflt(dest.asRegister(), src.asRegister(), dest.kind, src.kind);
        } else if (dest.kind.isDouble()) {
            masm.movdbl(dest.asRegister(), src.asRegister(), dest.kind, src.kind);
        } else {
            moveRegs(src.asRegister(), dest.asRegister(), src.kind, dest.kind);
        }
    }

    @Override
    protected void reg2stack(CiValue src, CiValue dst, CiKind kind) {
        assert src.isRegister();
        assert dst.isStackSlot();
        CiAddress addr = frameMap.toStackAddress((CiStackSlot) dst);

        // Checkstyle: off
        switch (src.kind) {
<<<<<<< HEAD
            case Boolean:
            case Byte:
            case Char:
            case Short:
            case Jsr:
            case Object:
            case Int:
                masm.setUpScratch(addr);
                masm.str(ConditionFlag.Always, src.asRegister(), ARMV7.r12, 0);
                break;
            case Long:
=======
            case Boolean :
            case Byte    :
            case Char    :
            case Short   :
            case Jsr     :
            case Object  :

            case Int     :
                masm.setUpScratch(addr);
                masm.str(ConditionFlag.Always,src.asRegister(),ARMV7.r12,0);
             break;
            case Long    :
>>>>>>> 6b80e162
                masm.setUpScratch(addr);
                masm.strd(ConditionFlag.Always, src.asRegister(), ARMV7.r12, 0);
                break;
            case Float:
                masm.movflt(addr, src.asRegister());
                break;
            case Double:
                masm.movdbl(addr, src.asRegister());
                break;
            default:
                throw Util.shouldNotReachHere();
        }
        // Checkstyle: on
    }

    @Override
    protected void reg2mem(CiValue src, CiValue dest, CiKind kind, LIRDebugInfo info, boolean unaligned) {
        CiAddress toAddr = (CiAddress) dest;
        if (info != null) {
            tasm.recordImplicitException(codePos(), info);
        }

        // Checkstyle: off
        switch (kind) {
<<<<<<< HEAD
            case Float:
                masm.movflt(toAddr, src.asRegister());
                break;
            case Double:
                masm.movflt(toAddr, src.asRegister());
                break;
            case Jsr:
            case Object:
            case Int:
                masm.setUpScratch(toAddr);
                masm.strImmediate(ConditionFlag.Always, 1, 0, 0, src.asRegister(), ARMV7.r12, 0);
                break;
            case Long:
                masm.setUpScratch(toAddr);
                masm.strDualImmediate(ConditionFlag.Always, 1, 0, 0, src.asRegister(), ARMV7.r12, 0);
                break;
            case Char:
            case Short:
                masm.setUpScratch(toAddr);
                masm.strHImmediate(ConditionFlag.Always, 1, 0, 0, src.asRegister(), ARMV7.r12, 0);
                break;
            case Byte:
            case Boolean:
                masm.setUpScratch(toAddr);
                masm.strbImmediate(ConditionFlag.Always, 1, 0, 0, src.asRegister(), ARMV7.r12, 0);
                break;
            default:
                throw Util.shouldNotReachHere();
=======
            case Float   : masm.movflt(toAddr, asXmmFloatReg(src));
                break;
            case Double  : masm.movflt(toAddr, asXmmDoubleReg(src));
                break;

            case Jsr     :
            case Object  :
            case Int     :
                            masm.setUpScratch(toAddr);
                            masm.strImmediate(ConditionFlag.Always,1,0,0,src.asRegister(),ARMV7.r12,0);
                break;
            case Long    :
                            masm.setUpScratch(toAddr);
                            masm.strDualImmediate(ConditionFlag.Always,1,0,0,src.asRegister(),ARMV7.r12,0);
                break;
            case Char    :
            case Short   : masm.setUpScratch(toAddr);
                           masm.strHImmediate(ConditionFlag.Always,1,0,0,src.asRegister(),ARMV7.r12,0);
                break;
            case Byte    :
            case Boolean :
                           masm.setUpScratch(toAddr);
                           masm.strbImmediate(ConditionFlag.Always, 1, 0, 0, src.asRegister(), ARMV7.r12, 0);
                break;
            default      : throw Util.shouldNotReachHere();
>>>>>>> 6b80e162
        }

        // Checkstyle: on
    }

<<<<<<< HEAD
=======
        // System.out.println("LIRAasXmmFloatReg val.encoding "+ src.asRegister().encoding + " val.number "+ src.asRegister().number);
        assert src.kind.isFloat() : "must be float, actual kind: " + src.kind;
        //CiRegister result = src.asRegister();
        CiRegister result = getFloatRegister(src.asRegister());
        assert result.isFpu() : "must be xmm, actual type: " + result;
        return result;
    }
>>>>>>> 6b80e162

    @Override
    protected void stack2reg(CiValue src, CiValue dest, CiKind kind) {
        assert src.isStackSlot();
        assert dest.isRegister();
        CiAddress addr = frameMap.toStackAddress((CiStackSlot) src);
        masm.setUpScratch(addr);
        // Checkstyle: off
        switch (dest.kind) {
            case Boolean:
            case Byte:
            case Char:
            case Short:
            case Jsr:
            case Int:
            case Object:
                masm.ldrImmediate(ConditionFlag.Always, 1, 0, 0, dest.asRegister(), ARMV7.r12, 0);
                break;
            case Long:
                masm.ldrd(ConditionFlag.Always, dest.asRegister(), ARMV7.r12, 0);
                break;
            case Float:
                masm.movflt(dest.asRegister(), addr);
                break;
            case Double:
                masm.movdbl(dest.asRegister(), addr);
                break;
            default:
                throw Util.shouldNotReachHere();
        }
        // Checkstyle: on
    }

    @Override
    protected void mem2mem(CiValue src, CiValue dest, CiKind kind) {
        if (dest.kind.isInt()) {
            // we have 32 bit values ..
            masm.setUpScratch((CiAddress)src);
            masm.ldrImmediate(ConditionFlag.Always,1,0,0,ARMV7.r12,ARMV7.r12,0);
            masm.setUpRegister(ARMV7.r8,(CiAddress)dest);
            masm.strImmediate(ConditionFlag.Always,0,0,0,ARMV7.r12,ARMV7.r8,0);
            //masm.pushl((CiAddress) src);
            //masm.popl((CiAddress) dest);
<<<<<<< HEAD

            // TODO WHAT ABOUT Long?

        } else {
	    System.err.println("MEM2MEM PUSH POP PTR CALLED");
           // masm.pushptr((CiAddress) src);
            //masm.popptr((CiAddress) dest);
=======
	    	/*
	    	  Concerns are that we are 32 bit and data types such as long/double will require TWO
	    	  registers
	    	   */
            assert(dest.kind.isLong() == false);

        } else {
	        System.err.println("MEM2MEM PUSH POP PTR CALLED LACK CONFIDENCE IN IMPLEMENTATION");
            assert 0==1;
            masm.pushptr((CiAddress) src);
            masm.popptr((CiAddress) dest);
>>>>>>> 6b80e162
        }
    }

    @Override
    protected void mem2stack(CiValue src, CiValue dest, CiKind kind) {
<<<<<<< HEAD
        assert false : "mem2stack ARMV7IRAssembler";
        if (dest.kind.isInt()) {
            // masm.pushl((CiAddress) src);
            // masm.popl(frameMap.toStackAddress((CiStackSlot) dest));
=======
        assert 0 == 1 : "mem2stack ARMV7IRAssembler";
	    System.err.println("MEM2STACK LACK CONIFIDENCE IN IMPLEMENTATION");
        if (DEBUG_MOVS) {
            masm.movw(ConditionFlag.Always, ARMV7.r12, 12);
            masm.movw(ConditionFlag.Always, ARMV7.r12, 12);
            masm.movw(ConditionFlag.Always, ARMV7.r12, 12);
            masm.movw(ConditionFlag.Always, ARMV7.r12, 12);
            masm.movw(ConditionFlag.Always, ARMV7.r12, 12);
        }
        if (dest.kind.isInt()) {
            masm.setUpScratch((CiAddress) src);
            masm.ldrImmediate(ConditionFlag.Always,1,0,0,ARMV7.r8,ARMV7.r12,0);
            masm.setUpScratch(frameMap.toStackAddress((CiStackSlot) dest));
            masm.str(ConditionFlag.Always,ARMV7.r8,ARMV7.r12,0);

            //masm.pushl((CiAddress) src);
            //masm.popl(frameMap.toStackAddress((CiStackSlot) dest));
            assert(dest.kind.isLong() == false);
>>>>>>> 6b80e162
        } else {
            assert(0 ==1);
            masm.pushptr((CiAddress) src);
            masm.popptr(frameMap.toStackAddress((CiStackSlot) dest));
        }
    }

    @Override
    protected void stack2stack(CiValue src, CiValue dest, CiKind kind) {
        if (src.kind == CiKind.Long || src.kind == CiKind.Double) {
            masm.setUpScratch(frameMap.toStackAddress((CiStackSlot) src));
            masm.ldrd(ConditionFlag.Always, ARMV7.r8, ARMV7.r12, 0);
            masm.setUpScratch(frameMap.toStackAddress((CiStackSlot) dest));
            masm.strd(ConditionFlag.Always, ARMV7.r8, ARMV7.r12, 0);

        } else {
            masm.setUpScratch(frameMap.toStackAddress((CiStackSlot) src));
            masm.ldrImmediate(ConditionFlag.Always, 1, 0, 0, ARMV7.r8, ARMV7.r12, 0);
            masm.setUpScratch(frameMap.toStackAddress((CiStackSlot) dest));
            masm.str(ConditionFlag.Always, ARMV7.r8, ARMV7.r12, 0);
        }
    }

    @Override
    protected void mem2reg(CiValue src, CiValue dest, CiKind kind, LIRDebugInfo info, boolean unaligned) {
        assert src.isAddress();
        assert dest.isRegister() : "dest=" + dest;
        CiAddress addr = (CiAddress) src;
        if (info != null) {
            tasm.recordImplicitException(codePos(), info);
        }
        // Checkstyle: off
        masm.setUpScratch(addr);
        switch (kind) {
            case Float:
                 masm.vldr(ConditionFlag.Always, dest.asRegister(), ARMV7.r12, 0, CiKind.Float, CiKind.Int);
                break;
            case Double:
                masm.vldr(ConditionFlag.Always, dest.asRegister(), ARMV7.r12, 0, CiKind.Double, CiKind.Int);
                break;
            case Object:
            case Int:
                masm.ldrImmediate(ConditionFlag.Always, 1, 0, 0, dest.asRegister(), ARMV7.r12, 0);
                break;
            case Long:
                masm.ldrd(ConditionFlag.Always, dest.asRegister(), ARMV7.r12, 0);
                break;
            case Boolean:
            case Byte:
                masm.ldrsb(ConditionFlag.Always, 1, 0, 0, dest.asRegister(), ARMV7.r12, 0);
                break;
            case Char:
                masm.ldrb(ConditionFlag.Always, 1, 0, 0, dest.asRegister(), ARMV7.r12, 0);
                break;
            case Short:
                masm.ldrshw(ConditionFlag.Always, 1, 0, 0, dest.asRegister(), ARMV7.r12, 0);
                break;
            default:
                throw Util.shouldNotReachHere();
        }
        // Checkstyle: on
    }

    @Override
    protected void emitReadPrefetch(CiValue src) {
        assert 0 == 1 : "emitReadPrefetch ARMV7IRAssembler";
        CiAddress addr = (CiAddress) src;
        // Checkstyle: off
        switch (C1XOptions.ReadPrefetchInstr) {
            case 0  :// masm.prefetchnta(addr);
                break;
            case 1  : //masm.prefetcht0(addr);
                break;
            case 2  : //masm.prefetcht2(addr);
                break;
            default : throw Util.shouldNotReachHere();
        }
        // Checkstyle: on
    }

    @Override
    protected void emitOp3(LIROp3 op) {
        // Checkstyle: off
        switch (op.code) {
            case Idiv  :
            case Irem  : arithmeticIdiv(op.code, op.opr1(), op.opr2(), op.result(), op.info); break;
            case Iudiv :
            case Iurem : arithmeticIudiv(op.code, op.opr1(), op.opr2(), op.result(), op.info); break;
            case Ldiv  :
            case Lrem  : arithmeticLdiv(op.code, op.opr1(), op.opr2(), op.result(), op.info); break;
            case Ludiv:
            case Lurem:
                 arithmeticLudiv(op.code, op.opr1(), op.opr2(), op.result(), op.info); break;
            default    : throw Util.shouldNotReachHere();
        }
        // Checkstyle: on
    }

    private boolean assertEmitBranch(LIRBranch op) {
        assert op.block() == null || op.block().label() == op.label() : "wrong label";
        if (op.block() != null) {
            branchTargetBlocks.add(op.block());
        }
        if (op.unorderedBlock() != null) {
            branchTargetBlocks.add(op.unorderedBlock());
        }
        return true;
    }

    private boolean assertEmitTableSwitch(LIRTableSwitch op) {
        assert op.defaultTarget != null;
        branchTargetBlocks.add(op.defaultTarget);
        for (BlockBegin target : op.targets) {
            assert target != null;
            branchTargetBlocks.add(target);
        }
        return true;
    }


    @Override
    protected void emitTableSwitch(LIRTableSwitch op) {
        assert assertEmitTableSwitch(op);
        CiRegister value = op.value().asRegister();
        final Buffer buf = masm.codeBuffer;

        // Compare index against jump table bounds
        int highKey = op.lowKey + op.targets.length - 1;
        if (op.lowKey != 0) {
            // subtract the low value from the switch value
            masm.subq(value, op.lowKey); // was subl ... am assuming that the register is NOT storing a long
            masm.cmpl(value, highKey - op.lowKey);
        } else {
            masm.cmpl(value, highKey);
        }

        // Jump to default target if index is not within the jump table
        masm.jcc(ConditionFlag.SignedGreater, op.defaultTarget.label());
        masm.cmpl(value, op.lowKey); // added
        masm.jcc(ConditionFlag.SignedLesser, op.defaultTarget.label());

        // Set scratch to address of jump table
        int leaPos = buf.position();
        masm.leaq(rscratch1, CiAddress.Placeholder);
        int afterLea = buf.position();

        // Load jump table entry into scratch and jump to it
        masm.setUpRegister(value, new CiAddress(CiKind.Int, rscratch1.asValue(), value.asValue(), CiAddress.Scale.Times4, 0));
        // TODO do we need to load the value stored at the address done above but might be wrong
        masm.add(ConditionFlag.Always, false, rscratch1, value, 0, 0);
        masm.jmp(rscratch1);

        // Inserting padding so that jump table address is 4-byte aligned
        if ((buf.position() & 0x3) != 0) {
            masm.nop(4 - (buf.position() & 0x3));
        }

        // Patch LEA instruction above now that we know the position of the jump table
        int jumpTablePos = buf.position();
        buf.setPosition(leaPos);
        masm.leaq(rscratch1, new CiAddress(target.wordKind, ARMV7.r15.asValue(), jumpTablePos - afterLea)); // rip now
// r15
        buf.setPosition(jumpTablePos);

        // Emit jump table entries
        for (BlockBegin target : op.targets) {
            Label label = target.label();
            int offsetToJumpTableBase = buf.position() - jumpTablePos;
            if (label.isBound()) {
                int imm32 = label.position() - jumpTablePos;
                buf.emitInt(imm32);
            } else {
                label.addPatchAt(buf.position());
                buf.emitInt((ConditionFlag.NeverUse.value() << 28) | (offsetToJumpTableBase << 12) | 0x0d0);
            }
        }

        JumpTable jt = new JumpTable(jumpTablePos, op.lowKey, highKey, 4);
        tasm.targetMethod.addAnnotation(jt);
    }

    @Override
    protected void emitBranch(LIRBranch op) {

        assert assertEmitBranch(op);
        //assert 0 == 1 : "emitBranch ARMV7IRAssembler";

        if (op.cond() == Condition.TRUE) {
            if (op.info != null) {
                tasm.recordImplicitException(codePos(), op.info);
            }
           masm.jmp(op.label());
        } else {
            ConditionFlag acond = ConditionFlag.Always;
            if (op.code == LIROpcode.CondFloatBranch) {
                assert op.unorderedBlock() != null : "must have unordered successor";
                //masm.jcc(ConditionFlag.parity, op.unorderedBlock().label());
                masm.jcc(ConditionFlag.SignedOverflow,op.unorderedBlock().label());
                /* http://community.arm.com/groups/processors/blog/2013/09/25/condition-codes-4-floating-point-comparisons-using-vfp
                See link,  table explains the ARM way of determining if one or more arguments was a NaN
                floating-point logical relationships after a compare must use integer codes, that do not map one-to-one
                SignedOverflow means one or more arguments were NaN
                 */
                // parityset in X86 test for FP compares means that a NaN has occurred
                // TODO how to encode the parity condition bit for X86??? masm.jcc(ConditionFlag., op.unorderedBlock().label());
                //assert 0 == 1 : "parity flag ARMV7IRAssembler";

                // Checkstyle: off
                switch (op.cond()) {
                    case EQ : //acond = ConditionFlag.equal;
                        acond = ConditionFlag.Equal;
                        break;
                    case NE :
                        acond = ConditionFlag.NotEqual;
                        //acond = ConditionFlag.notEqual;
                        break;
                    case LT :
                        acond = ConditionFlag.CarryClearUnsignedLower;
                        //acond = ConditionFlag.below;
                        break;
                    case LE :
                        acond = ConditionFlag.UnsignedLowerOrEqual;
                        //acond = ConditionFlag.belowEqual;
                        break;
                    case GE :
                        acond = ConditionFlag.SignedGreaterOrEqual;
                        //acond = ConditionFlag.aboveEqual;
                        break;
                    case GT :
                        acond = ConditionFlag.SignedGreater;
                        //acond = ConditionFlag.above;
                        break;
                    default : throw Util.shouldNotReachHere();
                }
            } else {
                switch (op.cond()) {
                    case EQ : acond = ConditionFlag.Equal; /*ConditionFlag.equal;*/ break;
                    case NE : acond = ConditionFlag.NotEqual; /*notEqual;*/ break;
                    case LT : acond = ConditionFlag.SignedLesser; /*less;*/ break;
                    case LE : acond = ConditionFlag.SignedLowerOrEqual; /*lessEqual;*/ break;
                    case GE : acond = ConditionFlag.SignedGreaterOrEqual; /*greaterEqual;*/ break;
                    case GT : acond = ConditionFlag.SignedGreater; /*greater;*/ break;
                    case BE : acond = ConditionFlag.UnsignedLowerOrEqual; /*belowEqual;*/ break;
                    case AE : acond = ConditionFlag.CarrySetUnsignedHigherEqual; /*aboveEqual;*/ break;
                    case BT : acond = ConditionFlag.CarryClearUnsignedLower; /*below;*/ break;
                    case AT : acond = ConditionFlag.UnsignedHigher; /*above;*/ break;
                    default : throw Util.shouldNotReachHere();
                }
                // Checkstyle: on
            }
            masm.jcc(acond, op.label());
        }
    }

    @Override
    protected void emitConvert(LIRConvert op) {
        CiValue src = op.operand();
        CiValue dest = op.result();
        Label endLabel = new Label();
        CiRegister srcRegister = src.asRegister();
        switch (op.opcode) {
            case I2L:
                moveRegs(srcRegister, dest.asRegister(), src.kind, dest.kind);
                break;
            case L2I:
                moveRegs(srcRegister, dest.asRegister(), src.kind, dest.kind);
                break;
            case I2B:
                moveRegs(srcRegister, dest.asRegister());
                masm.sxtb(ConditionFlag.Always, dest.asRegister(), srcRegister);
                break;
            case I2C:
                masm.mov32BitConstant(dest.asRegister(), 0xFFFF);
                masm.and(ConditionFlag.Always, true, dest.asRegister(), srcRegister, dest.asRegister(), 0, 0);
                break;
            case I2S:
                moveRegs(srcRegister, dest.asRegister());
                masm.sxth(ConditionFlag.Always, dest.asRegister(), srcRegister);
                break;
            case F2D:
                masm.vcvt(ConditionFlag.Always, dest.asRegister(), false, false, src.asRegister(), dest.kind, src.kind);
                break;
            case D2F:
                masm.vcvt(ConditionFlag.Always, dest.asRegister(), false, false, src.asRegister(), CiKind.Float, CiKind.Double);
                break;
            case I2F:
                masm.vmov(ConditionFlag.Always, ARMV7.s30, srcRegister, CiKind.Float, src.kind);
                masm.vcvt(ConditionFlag.Always, dest.asRegister(), false, true, ARMV7.s30, CiKind.Float, CiKind.Int);
                break;
            case I2D:
                masm.vmov(ConditionFlag.Always, ARMV7.s30, srcRegister, CiKind.Float, src.kind);
                masm.vcvt(ConditionFlag.Always, dest.asRegister(), false, true, ARMV7.s30, CiKind.Double, CiKind.Int);
                break;
            case F2I: {
                assert srcRegister.isFpu() && dest.isRegister() : "must both be S-register (no fpu stack)";
                masm.vcvt(ConditionFlag.Always, ARMV7.s30, true, true, src.asRegister(), CiKind.Float, src.kind);
                masm.vmov(ConditionFlag.Always, dest.asRegister(), ARMV7.s30, dest.kind, CiKind.Float);
                break;
            }
            case D2I: {
                assert srcRegister.isFpu() && dest.isRegister() : "must both be S-register (no fpu stack)";
                if (dest.asRegister().isFpu()) {
                    masm.vcvt(ConditionFlag.Always, dest.asRegister(), true, true, src.asRegister(), dest.kind, src.kind);
                } else {
                    masm.vcvt(ConditionFlag.Always, ARMV7.s30, true, true, src.asRegister(), CiKind.Float, src.kind);
                    masm.vmov(ConditionFlag.Always, dest.asRegister(), ARMV7.s30, dest.kind, CiKind.Float);
                }
                break;
            }
            case L2F:
<<<<<<< HEAD
                assert false : "long to float convert";
=======
                if (DEBUG_MOVS) {
                    masm.movw(ConditionFlag.Always, ARMV7.r12, 16);
                    masm.movw(ConditionFlag.Always, ARMV7.r12, 16);
                    masm.movw(ConditionFlag.Always, ARMV7.r12, 16);
                    masm.movw(ConditionFlag.Always, ARMV7.r12, 16);
                    masm.movw(ConditionFlag.Always, ARMV7.r12, 16);
                }

                masm.push(ConditionFlag.Always,1<< (srcRegister.number+1)| 1<< srcRegister.number);
                masm.eor(ConditionFlag.Always,false,ARMV7.r12,ARMV7.r12,ARMV7.r12,0,0);
                masm.cmp(ConditionFlag.Always,ARMV7.cpuRegisters[srcRegister.number+1],ARMV7.r12,0,0);
                masm.movlong(ARMV7.r8,-1);
                masm.mulLong(ARMV7.r8,ARMV7.r8,srcRegister);
                masm.pop(ConditionFlag.Always,1<< (srcRegister.number+1)| 1<< srcRegister.number);

                masm.mov(ConditionFlag.SignedLesser,false,srcRegister,ARMV7.r8);
                masm.mov(ConditionFlag.SignedLesser,false,ARMV7.cpuRegisters[srcRegister.number+1],ARMV7.r9);

                masm.vmov(ConditionFlag.Always,ARMV7.s31,ARMV7.cpuRegisters[srcRegister.number+1]);
                masm.unsignedvcvt(ConditionFlag.Always,true,ARMV7.s31,ARMV7.s31);
                // HIGHWORD = s31
                masm.mov32BitConstant(ARMV7.r12,0xffffffff);
                masm.vmov(ConditionFlag.Always,ARMV7.s30,ARMV7.r12);
                masm.unsignedvcvt(ConditionFlag.Always,true,ARMV7.s30,ARMV7.s30);
                masm.vmul(ConditionFlag.Always,ARMV7.s30,ARMV7.s31,ARMV7.s30); // HIGHWORD multiplied by ...
                masm.vmov(ConditionFlag.Always,ARMV7.s31,src.asRegister());
                masm.unsignedvcvt(ConditionFlag.Always,true,ARMV7.s31,ARMV7.s31); //s30 holds the LSB
                masm.vadd(ConditionFlag.Always,asXmmFloatReg(dest),ARMV7.s30,ARMV7.s31);

                masm.mov32BitConstant(ARMV7.r12,-1);
                masm.vmov(ConditionFlag.SignedLesser,ARMV7.s31,ARMV7.r12);
                masm.vcvt(ConditionFlag.SignedLesser,ARMV7.s31,false,true,ARMV7.s31);
                masm.vmul(ConditionFlag.SignedLesser,asXmmFloatReg(dest),asXmmFloatReg(dest),ARMV7.s31);


>>>>>>> 6b80e162
                break;
            case L2D:
<<<<<<< HEAD
                assert false : "long to double convert";
=======

                if (DEBUG_MOVS) {
                    masm.movw(ConditionFlag.Always, ARMV7.r12, 17);
                    masm.movw(ConditionFlag.Always, ARMV7.r12, 17);
                    masm.movw(ConditionFlag.Always, ARMV7.r12, 17);
                    masm.movw(ConditionFlag.Always, ARMV7.r12, 17);
                    masm.movw(ConditionFlag.Always, ARMV7.r12, 17);
                }
                /*
                Experimented with rounding mode for better accuracy
                //masm.vmrs(ConditionFlag.Always,ARMV7.r8);
                //masm.mov32BitConstant(ARMV7.r9,0x00a00000);
                // masm.orr(ConditionFlag.Always,false,ARMV7.r9,ARMV7.r8,ARMV7.r9,0,0);
                //masm.vmsr(ConditionFlag.Always,ARMV7.r9);
                 */

                masm.push(ConditionFlag.Always,1<< (srcRegister.number+1)| 1<< srcRegister.number);
                masm.eor(ConditionFlag.Always,false,ARMV7.r12,ARMV7.r12,ARMV7.r12,0,0);
                masm.cmp(ConditionFlag.Always,ARMV7.cpuRegisters[srcRegister.number+1],ARMV7.r12,0,0);
                masm.movlong(ARMV7.r8,-1);
                masm.mulLong(ARMV7.r8,ARMV7.r8,srcRegister);
                masm.pop(ConditionFlag.Always,1<< (srcRegister.number+1)| 1<< srcRegister.number);

                masm.mov(ConditionFlag.SignedLesser,false,srcRegister,ARMV7.r8);
                masm.mov(ConditionFlag.SignedLesser,false,ARMV7.cpuRegisters[srcRegister.number+1],ARMV7.r9);

                masm.vmov(ConditionFlag.Always,ARMV7.s30,ARMV7.cpuRegisters[srcRegister.number+1]);
                masm.unsignedvcvt(ConditionFlag.Always,true,ARMV7.d15,ARMV7.s30);
                // HIGHWORD = d15
                masm.mov32BitConstant(ARMV7.r12,0xffffffff);
                masm.vmov(ConditionFlag.Always, ARMV7.s29,ARMV7.r12);
                masm.unsignedvcvt(ConditionFlag.Always,true,asXmmDoubleReg(dest),ARMV7.s29);
                masm.vmul(ConditionFlag.Always,asXmmDoubleReg(dest),asXmmDoubleReg(dest),ARMV7.d15); // HIGHWORD multiplied by ...
                masm.vmov(ConditionFlag.Always,ARMV7.s30,src.asRegister());
                masm.unsignedvcvt(ConditionFlag.Always,true,ARMV7.d15,ARMV7.s30); //s30 holds the LSB
                masm.vadd(ConditionFlag.Always,asXmmDoubleReg(dest),ARMV7.d15,asXmmDoubleReg(dest));

                masm.mov32BitConstant(ARMV7.r12,-1);
                masm.vmov(ConditionFlag.SignedLesser,ARMV7.s30,ARMV7.r12);
                masm.vcvt(ConditionFlag.SignedLesser,ARMV7.d15,false,true,ARMV7.s30);
                masm.vmul(ConditionFlag.SignedLesser,asXmmDoubleReg(dest),asXmmDoubleReg(dest),ARMV7.d15);
                /*
                int number = asXmmDoubleReg(dest).encoding;
                CiRegister floatReg = ARMV7.floatRegisters[number*2+16];
                masm.push(ConditionFlag.Always,1<< (srcRegister.number+1)| 1<< srcRegister.number);
                masm.eor(ConditionFlag.Always,false,ARMV7.r12,ARMV7.r12,ARMV7.r12,0,0);
                masm.cmp(ConditionFlag.Always,ARMV7.cpuRegisters[srcRegister.number+1],ARMV7.r12,0,0);
                masm.movlong(ARMV7.r8,-1);
                masm.mulLong(ARMV7.r8,ARMV7.r8,srcRegister);
                masm.pop(ConditionFlag.Always,1<< (srcRegister.number+1)| 1<< srcRegister.number);

                masm.mov(ConditionFlag.SignedLesser,false,srcRegister,ARMV7.r8);
                masm.mov(ConditionFlag.SignedLesser,false,ARMV7.cpuRegisters[srcRegister.number+1],ARMV7.r9);

                masm.vmov(ConditionFlag.Always,ARMV7.s31,ARMV7.cpuRegisters[srcRegister.number+1]);
                masm.unsignedvcvt(ConditionFlag.Always,true,ARMV7.s31,ARMV7.s31);
                // HIGHWORD = s31
                masm.mov32BitConstant(ARMV7.r12,0xffffffff);
                masm.vmov(ConditionFlag.Always,ARMV7.s30,ARMV7.r12);
                masm.unsignedvcvt(ConditionFlag.Always,true,ARMV7.s30,ARMV7.s30);
                masm.vmul(ConditionFlag.Always,ARMV7.s30,ARMV7.s31,ARMV7.s30); // HIGHWORD multiplied by ...
                masm.vmov(ConditionFlag.Always,ARMV7.s31,src.asRegister());
                masm.unsignedvcvt(ConditionFlag.Always,true,ARMV7.s31,ARMV7.s31); //s30 holds the LSB
                masm.vadd(ConditionFlag.Always,floatReg,ARMV7.s30,ARMV7.s31);

                masm.mov32BitConstant(ARMV7.r12,-1);
                masm.vmov(ConditionFlag.SignedLesser,ARMV7.s31,ARMV7.r12);
                masm.vcvt(ConditionFlag.SignedLesser,ARMV7.s31,false,true,ARMV7.s31);
                masm.vmul(ConditionFlag.SignedLesser,floatReg,floatReg,ARMV7.s31);
                masm.vcvt(ConditionFlag.Always,asXmmDoubleReg(dest),false,false,floatReg);

                */

                //masm.cvtsi2sdq(asXmmDoubleReg(dest), srcRegister);
>>>>>>> 6b80e162
                break;
            case F2L:
                assert srcRegister.isFpu() && dest.kind.isLong() : "must both be XMM register (no fpu stack)";
                masm.jcc(ConditionFlag.NotEqual, endLabel);
                callStub(op.stub, null, dest.asRegister(), src);
                masm.bind(endLabel);
                break;
            case D2L:
                assert srcRegister.isFpu() && dest.kind.isLong() : "must both be XMM register (no fpu stack)";
                masm.jcc(ConditionFlag.NotEqual, endLabel);
                callStub(op.stub, null, dest.asRegister(), src);
                masm.bind(endLabel);


                break;
            case MOV_I2F:
<<<<<<< HEAD
                masm.vcvt(ConditionFlag.Always, dest.asRegister(), false, true, srcRegister, dest.kind, src.kind);
=======
                //implements intBitsToFloat
                masm.vmov(ConditionFlag.Always,asXmmFloatReg(dest),srcRegister);
>>>>>>> 6b80e162
                break;
            case MOV_L2D:
<<<<<<< HEAD
                assert false : "mov_l2d uimplemented";
=======
                if (DEBUG_MOVS) {
                    masm.movw(ConditionFlag.Always, ARMV7.r12, 20);
                    masm.movw(ConditionFlag.Always, ARMV7.r12, 20);
                    masm.movw(ConditionFlag.Always, ARMV7.r12, 20);
                    masm.movw(ConditionFlag.Always, ARMV7.r12, 20);
                    masm.movw(ConditionFlag.Always, ARMV7.r12, 20);
                }
                masm.vmov(ConditionFlag.Always,asXmmDoubleReg(dest),srcRegister);
>>>>>>> 6b80e162
                break;
            case MOV_F2I:
<<<<<<< HEAD
                masm.vcvt(ConditionFlag.Always, dest.asRegister(), true, true, src.asRegister(), dest.kind, src.kind);
=======
                // implements floatToRawIntBits
                masm.vmov(ConditionFlag.Always,dest.asRegister(),asXmmFloatReg(src));
>>>>>>> 6b80e162
                break;
            case MOV_D2L:
<<<<<<< HEAD
                assert false : "mov_d2l uimplemented";
=======
                if (DEBUG_MOVS) {
                    masm.movw(ConditionFlag.Always, ARMV7.r12, 21);
                    masm.movw(ConditionFlag.Always, ARMV7.r12, 21);
                    masm.movw(ConditionFlag.Always, ARMV7.r12, 21);
                    masm.movw(ConditionFlag.Always, ARMV7.r12, 21);
                    masm.movw(ConditionFlag.Always, ARMV7.r12, 21);
                }

                //implements doubleToRawLongBits
                masm.vmov(ConditionFlag.Always,dest.asRegister(),asXmmDoubleReg(src));
>>>>>>> 6b80e162
                break;
            default:
                throw Util.shouldNotReachHere();
        }
    }

    @Override
    protected void emitCompareAndSwap(LIRCompareAndSwap op) {
        CiAddress address = new CiAddress(CiKind.Object, op.address(), 0);
        CiRegister newval = op.newValue().asRegister();
        CiRegister cmpval = op.expectedValue().asRegister();
        assert newval != null : "new val must be register";
        assert cmpval != newval : "cmp and new values must be in different registers";
        assert cmpval != address.base() : "cmp and addr must be in different registers";
        assert newval != address.base() : "new value and addr must be in different registers";
        assert cmpval != address.index() : "cmp and addr must be in different registers";
        assert newval != address.index() : "new value and addr must be in different registers";

        if (compilation.target.isMP) {
            masm.membar(-1);
        }
        if (op.code == LIROpcode.CasInt || op.code == LIROpcode.CasObj) {
            //((CiRegisterConfig)masm.registerConfig).printAllocatable();
            masm.casInt(newval, cmpval, address);
        } else {
            //System.out.println("AM I EVER CALLED");
            assert op.code == LIROpcode.CasLong;
            masm.casLong(newval, cmpval, address);
        }
    }

    @Override
    protected void emitConditionalMove(Condition condition, CiValue opr1, CiValue opr2, CiValue result) {
        ConditionFlag acond;
        ConditionFlag ncond;
        switch (condition) {
            case EQ:
                acond = ConditionFlag.Equal;
                ncond = ConditionFlag.NotEqual;
                //ncond = ConditionFlag.notEqual;
                break;
            case NE:
                ncond = ConditionFlag.Equal;
                acond = ConditionFlag.NotEqual;
               // acond = ConditionFlag.notEqual;
               // ncond = ConditionFlag.equal;
                break;
            case LT:
                acond = ConditionFlag.SignedLesser;
                ncond = ConditionFlag.SignedGreaterOrEqual;
               // acond = ConditionFlag.less;
               // ncond = ConditionFlag.greaterEqual;
                break;
            case LE:
                acond = ConditionFlag.SignedLowerOrEqual;
                ncond = ConditionFlag.SignedGreater;
               // acond = ConditionFlag.lessEqual;
               // ncond = ConditionFlag.greater;
                break;
            case GE:
                acond = ConditionFlag.SignedGreaterOrEqual;
                ncond = ConditionFlag.SignedLesser;
               // acond = ConditionFlag.greaterEqual;
               // ncond = ConditionFlag.less;
                break;
            case GT:
                acond = ConditionFlag.SignedGreater;
                ncond = ConditionFlag.SignedLowerOrEqual;
               // acond = ConditionFlag.greater;
              //  ncond = ConditionFlag.lessEqual;
                break;
            case BE:
                acond  = ConditionFlag.UnsignedLowerOrEqual;
                ncond = ConditionFlag.UnsignedHigher;
               // acond = ConditionFlag.belowEqual;
               // ncond = ConditionFlag.above;
                break;
            case BT:
                acond = ConditionFlag.CarryClearUnsignedLower;
                ncond = ConditionFlag.CarrySetUnsignedHigherEqual;
               // acond = ConditionFlag.below;
               // ncond = ConditionFlag.aboveEqual;
                break;
            case AE:
                acond = ConditionFlag.CarrySetUnsignedHigherEqual;
                ncond = ConditionFlag.CarryClearUnsignedLower;
               // acond = ConditionFlag.aboveEqual;
              //  ncond = ConditionFlag.below;
                break;
            case AT:
                acond = ConditionFlag.UnsignedHigher;
                ncond = ConditionFlag.UnsignedLowerOrEqual;
               // acond = ConditionFlag.above;
               // ncond = ConditionFlag.belowEqual;
                break;
            default:
                throw Util.shouldNotReachHere();
        }

        CiValue def = opr1; // assume left operand as default
        CiValue other = opr2;

        if (opr2.isRegister() && opr2.asRegister() == result.asRegister()) {
            // if the right operand is already in the result register, then use it as the default
            def = opr2;
            other = opr1;
            // and flip the condition
            acond = ConditionFlag.Always;
            ncond = ConditionFlag.Always;
            ConditionFlag tcond = acond;
            acond = ncond;
            ncond = tcond;
        }

        if (def.isRegister()) {
            reg2reg(def, result);
        } else if (def.isStackSlot()) {
            stack2reg(def, result, result.kind);
        } else {
            assert def.isConstant();
            const2reg(def, result, null);
        }

        //assert 0 == 1 : "emitConditionalMove ARMV7IRAssembler";

        if (!other.isConstant()) {
            // optimized version that does not require a branch
            if (other.isRegister()) {
                assert other.asRegister() != result.asRegister() : "other already overwritten by previous move";
                if (other.kind.isInt()) {
			masm.mov(ncond,false,result.asRegister(), other.asRegister());
                   // masm.cmovq(ncond, result.asRegister(), other.asRegister());
                } else {
			masm.mov(ncond,false,result.asRegister(), other.asRegister());
                   // masm.cmovq(ncond, result.asRegister(), other.asRegister());
                }
            } else {
                assert other.isStackSlot();
                CiStackSlot otherSlot = (CiStackSlot) other;
		masm.setUpScratch(frameMap.toStackAddress(otherSlot));
                masm.ldrImmediate(ConditionFlag.Always,1,0,0,ARMV7.r12,ARMV7.r12,0);
                if (other.kind.isInt()) {
			masm.mov(ncond,false, result.asRegister(),ARMV7.r12);
                   // masm.cmovl(ncond, result.asRegister(), frameMap.toStackAddress(otherSlot));
                } else {
                   // masm.cmovq(ncond, result.asRegister(), frameMap.toStackAddress(otherSlot));
			masm.mov(ncond,false, result.asRegister(),ARMV7.r12);
                }
            }

        } else {
            // conditional move not available, use emit a branch and move
            Label skip = new Label();
            masm.jcc(acond, skip);
            if (other.isRegister()) {
                reg2reg(other, result);
            } else if (other.isStackSlot()) {
                stack2reg(other, result, result.kind);
            } else {
                assert other.isConstant();
                const2reg(other, result, null);
            }
            masm.bind(skip);
        }
    }

    @Override
    protected void emitArithOp(LIROpcode code, CiValue left, CiValue right, CiValue dest, LIRDebugInfo info) {
        assert info == null : "should never be used :  idiv/irem and ldiv/lrem not handled by this method";
        assert Util.archKindsEqual(left.kind, right.kind) || (left.kind == CiKind.Long && right.kind == CiKind.Int) : code.toString() + " left arch is " + left.kind + " and right arch is " +
                        right.kind;
        assert left.equals(dest) : "left and dest must be equal";
        CiKind kind = left.kind;

        // Checkstyle: off
        if (left.isRegister()) {
            CiRegister lreg = left.asRegister();
            if (right.isRegister()) {
                CiRegister rreg = right.asRegister();
                if (kind.isInt()) {
                    switch (code) {
                        case Add:
                            masm.iadd(dest.asRegister(), lreg, rreg);
                            break;
                        case Sub:
                            masm.isub(dest.asRegister(), lreg, rreg);
                            break;
                        case Mul:
                            masm.imul(dest.asRegister(), lreg, rreg);
                            break;
                        default:
                            throw Util.shouldNotReachHere();
                    }
                } else if (kind.isFloat()) {
                    assert rreg.isFpu() : "must be xmm";
                    switch (code) {
                        case Add:
                            masm.vadd(ConditionFlag.Always, lreg, lreg, rreg, CiKind.Float);
                            break;
                        case Sub:
                            masm.vsub(ConditionFlag.Always, lreg, lreg, rreg, CiKind.Float);
                            break;
                        case Mul:
                            masm.vmul(ConditionFlag.Always, lreg, lreg, rreg, CiKind.Float);
                            break;
                        case Div:
                            masm.vdiv(ConditionFlag.Always, lreg, lreg, rreg, CiKind.Float);
                            break;
                        default:
                            throw Util.shouldNotReachHere();
                    }
                } else if (kind.isDouble()) {
                    assert rreg.isFpu();
                    switch (code) {
                        case Add:
                            masm.vadd(ConditionFlag.Always, lreg, lreg, rreg, CiKind.Double);
                            break;
                        case Sub:
                            masm.vsub(ConditionFlag.Always, lreg, lreg, rreg, CiKind.Double);
                            break;
                        case Mul:
                            masm.vmul(ConditionFlag.Always, lreg, lreg, rreg, CiKind.Double);
                            break;
                        case Div:
                            masm.vdiv(ConditionFlag.Always, lreg, lreg, rreg, CiKind.Double);
                            break;
                        default:
                            throw Util.shouldNotReachHere();
                    }
                } else {
                    assert kind.isLong();
                    switch (code) {
                        case Add:
                            masm.addLong(dest.asRegister(), lreg, rreg);
                            break;
                        case Sub:
                            masm.subLong(dest.asRegister(), lreg, rreg);
                            break;
                        case Mul:
                            masm.mulLong(dest.asRegister(), lreg, rreg);
                            break;
                        default:
                            throw Util.shouldNotReachHere();
                    }
                }
            } else {
                if (kind.isInt()) {
                    if (right.isStackSlot()) {
                        // register - stack
                        CiAddress raddr = frameMap.toStackAddress(((CiStackSlot) right));
                        switch (code) {
                            case Add:
                                masm.iadd(dest.asRegister(), lreg, raddr);
                                break;
                            case Sub:
                                masm.isub(dest.asRegister(), lreg, raddr);
                                break;
                            default:
                                throw Util.shouldNotReachHere();
                        }
                    } else if (right.isConstant()) {
                        // register - constant
                        assert kind.isInt();
                        int delta = ((CiConstant) right).asInt();
                        switch (code) {
                            case Add:
                                masm.incrementl(lreg, delta);
                                break;
                            case Sub:
                                masm.decrementl(lreg, delta);
                                break;
                            default:
                                throw Util.shouldNotReachHere();
                        }
                    }
                } else if (kind.isFloat()) {
                    // register - stack/constant
                    CiAddress raddr;
                    if (right.isStackSlot()) {
                        raddr = frameMap.toStackAddress(((CiStackSlot) right));
                        masm.setUpScratch(raddr);
                    } else {
                        assert right.isConstant();
                        raddr = tasm.recordDataReferenceInCode(CiConstant.forFloat(((CiConstant) right).asFloat()));
                        masm.setUpScratch(raddr);
                        masm.addRegisters(ConditionFlag.Always, false, ARMV7.r12, ARMV7.r12, ARMV7.r15, 0, 0);
                    }
                    masm.vldr(ConditionFlag.Always, ARMV7.s30, ARMV7.r12, 0, CiKind.Float, CiKind.Int);
                    switch (code) {
                        case Add:
                            masm.vadd(ConditionFlag.Always, lreg, lreg, ARMV7.s30, CiKind.Float);
                            break;
                        case Sub:
                            masm.vsub(ConditionFlag.Always, lreg, lreg, ARMV7.s30, CiKind.Float);
                            break;
                        case Mul:
                            masm.vmul(ConditionFlag.Always, lreg, lreg, ARMV7.s30, CiKind.Float);
                            break;
                        case Div:
                            masm.vdiv(ConditionFlag.Always, lreg, lreg, ARMV7.s30, CiKind.Float);
                            break;
                        default:
                            throw Util.shouldNotReachHere();
                    }
                } else if (kind.isDouble()) {
                    // register - stack/constant
                    CiAddress raddr;
                    if (right.isStackSlot()) {
                        raddr = frameMap.toStackAddress(((CiStackSlot) right));
                        masm.setUpScratch(raddr);
                    } else {
                        assert right.isConstant();
                        raddr = tasm.recordDataReferenceInCode(CiConstant.forDouble(((CiConstant) right).asDouble()));
                        masm.setUpScratch(raddr);
                        masm.addRegisters(ConditionFlag.Always, false, ARMV7.r12, ARMV7.r12, ARMV7.r15, 0, 0);
                    }
                    masm.vldr(ConditionFlag.Always, ARMV7.s30, ARMV7.r12, 0, CiKind.Double, CiKind.Int);
                    switch (code) {
                        case Add:
                            masm.vadd(ConditionFlag.Always, lreg, lreg, ARMV7.s30, CiKind.Double);
                            break;
                        case Sub:
                            masm.vsub(ConditionFlag.Always, lreg, lreg, ARMV7.s30, CiKind.Double);
                            break;
                        case Mul:
                            masm.vmul(ConditionFlag.Always, lreg, lreg, ARMV7.s3, CiKind.Double);
                            break;
                        case Div:
                            masm.vdiv(ConditionFlag.Always, lreg, lreg, ARMV7.s30, left.kind);
                            break;
                        default:
                            throw Util.shouldNotReachHere();
                    }
                } else {
                    assert target.sizeInBytes(kind) == 8;
                    if (right.isStackSlot()) {
                        // register - stack
                        CiAddress raddr = frameMap.toStackAddress(((CiStackSlot) right));
                        masm.setUpScratch(raddr);
                        masm.ldrImmediate(ConditionFlag.Always, 1, 0, 0, ARMV7.r12, ARMV7.r12, 0);
                        // TODO what if addq subq so might be longs
                        switch (code) {
                            case Add:
                                masm.addRegisters(ConditionFlag.Always, false, lreg, lreg, ARMV7.r12, 0, 0);
                                break;
                            case Sub:
                                masm.sub(ConditionFlag.Always, false, lreg, lreg, ARMV7.r12, 0, 0);
                                break;
                            default:
                                throw Util.shouldNotReachHere();
                        }
                    } else {
                        // register - constant
                        assert right.isConstant();
                        long c = ((CiConstant) right).asLong();
                        masm.movlong(ARMV7.r8, c, CiKind.Long);
                        switch (code) {
                            case Add:
                                masm.addLong(lreg, lreg, ARMV7.r8);
                                break;
                            case Sub:
                                masm.subLong(lreg, lreg, ARMV7.r8);
                                break;
                            default:
                                throw Util.shouldNotReachHere();
                        }
                    }
                }
            }
        } else {
            assert kind.isInt();
            CiAddress laddr = asAddress(left);
            if (right.isRegister()) {
                CiRegister rreg = right.asRegister();
                masm.setUpScratch(laddr);
                masm.ldr(ConditionFlag.Always, ARMV7.r8, ARMV7.r12, 0);
                switch (code) {
                    case Add:
                        masm.addRegisters(ConditionFlag.Always, false, ARMV7.r8, ARMV7.r8, rreg, 0, 0);
                        break;
                    case Sub:
                        masm.sub(ConditionFlag.Always, false, ARMV7.r8, ARMV7.r8, rreg, 0, 0);
                        break;
                    default:
                        throw Util.shouldNotReachHere();

                }
                masm.str(ConditionFlag.Always, ARMV7.r8, ARMV7.r12, 0);
            } else {
                assert right.isConstant();
                int c = ((CiConstant) right).asInt();
                switch (code) {
                    case Add:
                        masm.incrementl(laddr, c);
                        break;
                    case Sub:
                        masm.decrementl(laddr, c);
                        break;
                    default:
                        throw Util.shouldNotReachHere();
                }
            }
        }
        // Checkstyle: on
    }

    @Override
    protected void emitIntrinsicOp(LIROpcode code, CiValue value, CiValue unused, CiValue dest, LIROp2 op) {
        assert value.kind.isDouble();
        switch (code) {
            case Abs:
              /*  if (dest.asRegister() != value.asRegister()) {
                    masm.movdbl(dest.asRegister(), value.asRegister());
                }
                int op1,
                op2;
                op1 = dest.asRegister().encoding;
                op2 = value.asRegister().encoding;
                //TODO: Fix that code
                masm.vmov(ConditionFlag.Always, ARMV7.r8, ARMV7.floatRegisters[op1 * 2]);
                masm.vmov(ConditionFlag.Always, ARMV7.r9, ARMV7.floatRegisters[op2 * 2]);
                masm.and(ConditionFlag.Always, false, ARMV7.r8, ARMV7.r9, ARMV7.r8, 0, 0);
                masm.vmov(ConditionFlag.Always, ARMV7.floatRegisters[op1 * 2], ARMV7.r8);
                masm.vmov(ConditionFlag.Always, ARMV7.r8, ARMV7.floatRegisters[op1 * 2 + 1]);
                masm.vmov(ConditionFlag.Always, ARMV7.r9, ARMV7.floatRegisters[op2 * 2 + 1]);
                masm.and(ConditionFlag.Always, false, ARMV7.r8, ARMV7.r9, ARMV7.r8, 0, 0);
                masm.vmov(ConditionFlag.Always, ARMV7.floatRegisters[op1 * 2 + 1], ARMV7.r8);*/
                break;
            case Sqrt:
                masm.vsqrt(ConditionFlag.Always, dest.asRegister(), value.asRegister());
                break;
            default:
                throw Util.shouldNotReachHere();
        }
    }

    @Override
    protected void emitLogicOp(LIROpcode code, CiValue left, CiValue right, CiValue dst) {
        assert left.isRegister();

	assert(dst.isRegister());
        // Checkstyle: off
        if (left.kind.isInt()) {
            CiRegister reg = left.asRegister();
            if (right.isConstant()) {
                int val = ((CiConstant) right).asInt();
                masm.mov32BitConstant(ARMV7.r12,val);

                switch (code) {
                  case LogicAnd : //masm.andl(reg, val);
                      masm.iand(reg,reg,ARMV7.r12);

                      //masm.and(ConditionFlag.Always,reg,ARMV7.r12);
                      break;
                   case LogicOr  : //masm.orl(reg, val);
                      masm.ior(reg,reg,ARMV7.r12);
                       break;
                  case LogicXor : //masm.xorl(reg, val);
                      masm.ixor(reg,reg,ARMV7.r12);
                      break;
                    default       : throw Util.shouldNotReachHere();
                }
            } else if (right.isStackSlot()) {
                // added support for stack operands
                CiAddress raddr = frameMap.toStackAddress(((CiStackSlot) right));
                masm.setUpScratch(raddr);
                masm.ldrImmediate(ConditionFlag.Always, 1, 0, 0, ARMV7.r8, ARMV7.r12, 0);
                assert (reg != ARMV7.r12);
                switch (code) {
                    case LogicAnd:// masm.andl(reg, raddr);
                        masm.iand(reg, reg, ARMV7.r8);
                        break;
                    case LogicOr: // masm.orl(reg, raddr);
                        masm.ior(reg, reg, ARMV7.r8);
                        break;
                    case LogicXor: // masm.xorl(reg, raddr);
                        masm.ixor(reg, reg, ARMV7.r8);
                        break;
                    default:
                        throw Util.shouldNotReachHere();
                }
            } else {
                CiRegister rright = right.asRegister();
                switch (code) {
                    case LogicAnd:
                        masm.iand(reg, reg, rright);
                        break;
                    case LogicOr:
                        masm.ior(reg, reg, rright);
                        break;
                    case LogicXor:
                        masm.ixor(reg, reg, rright);
                        break;
                    default:
                        throw Util.shouldNotReachHere();
                }
            }

            moveRegs(reg, dst.asRegister(), left.kind, dst.kind);
        } else {
            CiRegister lreg = left.asRegister();
            if (right.isConstant()) {
                CiConstant rightConstant = (CiConstant) right;
                // masm.movq(rscratch1, rightConstant.asLong());
	        masm.movlong(ARMV7.r8,rightConstant.asLong(), CiKind.Long);
                switch (code) {
                    case LogicAnd:// masm.andq(lreg, rscratch1);
                        masm.land(lreg,lreg,ARMV7.r8);
                        break;
                    case LogicOr: masm.lor(lreg,lreg, ARMV7.r8);
                        break;
                    case LogicXor:
                        masm.lxor(lreg,lreg, ARMV7.r8);
                        break;
                    default:
                        throw Util.shouldNotReachHere();
                }
            } else {
                CiRegister rreg = right.asRegister();
                switch (code) {
                    case LogicAnd:
                        masm.land(lreg, lreg, rreg);
                        break;
                    case LogicOr:
                        masm.lor(lreg, lreg, rreg);
                        break;
                    case LogicXor:
                        masm.lxor(lreg, lreg, rreg);
                        break;
                    default:
                        throw Util.shouldNotReachHere();
                }
            }
            CiRegister dreg = dst.asRegister();
            moveRegs(lreg, dreg, left.kind, dst.kind);
        }
        // Checkstyle: on
    }

    void arithmeticIdiv(LIROpcode code, CiValue left, CiValue right, CiValue result, LIRDebugInfo info) {
        assert left.isRegister() : "left must be register";
        assert right.isRegister() || right.isConstant() : "right must be register or constant";
        assert result.isRegister() : "result must be register";

        CiRegister lreg = left.asRegister();
        CiRegister dreg = result.asRegister();

        //assert 0 == 1 : "arithmeticIdiv ARMV7IRAssembler";
        if (right.isConstant()) {
            assert 0 == 1 : "arithmeticIdiv divide by constant not implemented";
            Util.shouldNotReachHere("cwi: I assume this is dead code, notify me if I'm wrong...");

            int divisor = ((CiConstant) right).asInt();
            assert divisor > 0 && CiUtil.isPowerOf2(divisor) : "divisor must be power of two";
            if (code == LIROpcode.Idiv) {
             //   assert lreg == ARMV7.rax : "dividend must be rax";
       //         masm.cdql(); // sign extend into rdx:rax
                if (divisor == 2) {
         //           masm.subl(lreg, ARMV7.rdx);
                } else {
           //         masm.andl(ARMV7.rdx, divisor - 1);
             //       masm.addl(lreg, ARMV7.rdx);
                }
           //     masm.sarl(lreg, CiUtil.log2(divisor));
                moveRegs(lreg, dreg, left.kind, result.kind);
            } else {
                assert code == LIROpcode.Irem;
                Label done = new Label();
                masm.mov(ConditionFlag.Always,false,dreg, lreg);
                //masm.andl(dreg, 0x80000000 | (divisor - 1));
                //masm.jcc(ConditionFlag.positive, done);
                masm.jcc(ConditionFlag.Positive, done);
                masm.decrementl(dreg, 1);
               // masm.orl(dreg, ~(divisor - 1));
                masm.incrementl(dreg, 1);
                masm.bind(done);
            }
        } else {
            CiRegister rreg = right.asRegister();


            //assert lreg == ARMV7.r6 : "left register must be r6-ax";
          //  assert rreg != ARMV7.rdx : "right register must not be rdx";

         //   moveRegs(lreg, ARMV7.rax);

            Label continuation = new Label();

            if (C1XOptions.GenSpecialDivChecks) {
                // check for special case of Integer.MIN_VALUE / -1
                Label normalCase = new Label();
                masm.mov32BitConstant(ARMV7.r12,Integer.MIN_VALUE);
                masm.cmp(ConditionFlag.Always,lreg,ARMV7.r12,0,0);

                masm.jcc(ConditionFlag.NotEqual, normalCase);
                if (code == LIROpcode.Irem) {
                    // prepare X86Register.rdx for possible special case where remainder = 0
                    masm.eor(ConditionFlag.Always,false,ARMV7.r9,ARMV7.r9,ARMV7.r9,0,0);
                }
                masm.mov32BitConstant(ARMV7.r12,-1);
                masm.cmp(ConditionFlag.Always,rreg, ARMV7.r12,0,0);
                masm.jcc(ConditionFlag.Equal, continuation);

                // handle normal case
                masm.bind(normalCase);
            }
           // masm.cdql();
            masm.mov(ConditionFlag.Always,false,ARMV7.r9,lreg);
            int offset = masm.codeBuffer.position();

            masm.sdiv(ConditionFlag.Always,dreg,lreg,rreg);


            // normal and special case exit
            masm.bind(continuation);

            tasm.recordImplicitException(offset, info);
            if (code == LIROpcode.Irem) {
                /*
                (a/b)b + (a%b) = a
                => (a%b) = a - (a/b)b
                r9 = a
                r12 = a
                reg = b
                 */
                masm.mul(ConditionFlag.Always,false,lreg,dreg,rreg);
                masm.sub(ConditionFlag.Always,false,dreg,ARMV7.r9,lreg,0,0);

            } else {
                assert code == LIROpcode.Idiv;
		        // Already put the signed division result in the register
                // so do nothing

            }
        }
    }

    void arithmeticIudiv(LIROpcode code, CiValue left, CiValue right, CiValue result, LIRDebugInfo info) {
        assert left.isRegister() : "left must be register";
        assert right.isRegister() : "right must be register";
        assert result.isRegister() : "result must be register";

        CiRegister lreg = left.asRegister();
        CiRegister dreg = result.asRegister();
        CiRegister rreg = right.asRegister();

 	    masm.mov(ConditionFlag.Always,false,ARMV7.r9,lreg);
        int offset = masm.codeBuffer.position();

        masm.udiv(ConditionFlag.Always,dreg,lreg,rreg);
	    tasm.recordImplicitException(offset, info);



        if (code == LIROpcode.Iurem) {
                /*
                (a/b)b + (a%b) = a
                => (a%b) = a - (a/b)b
                r9 = a
                r12 = a
                reg = b
                 */
                masm.mul(ConditionFlag.Always,false,lreg,dreg,rreg);
                masm.sub(ConditionFlag.Always,false,dreg,ARMV7.r9,lreg,0,0);

        } else {
                assert code == LIROpcode.Iudiv;
                // Already put the usigned division result in the register
                // so do nothing
        }


    }

    void arithmeticLdiv(LIROpcode code, CiValue left, CiValue right, CiValue result, LIRDebugInfo info) {
        System.out.println("arithmeticLdiv not implemented");
        assert left.isRegister() : "left must be register";
        assert right.isRegister() : "right must be register";
        assert result.isRegister() : "result must be register";
        assert result.kind.isLong();
        CiRegister lreg = left.asRegister();
        CiRegister dreg = result.asRegister();
        CiRegister rreg = right.asRegister();

        Label continuation = new Label();
        if (C1XOptions.GenSpecialDivChecks) {
            // check for special case of Long.MIN_VALUE / -1
            Label normalCase = new Label();
            masm.movlong(rreg, java.lang.Long.MIN_VALUE, CiKind.Long);
            masm.jcc(ConditionFlag.NotEqual, normalCase);
            if (code == LIROpcode.Lrem) {
                masm.eor(ConditionFlag.Always, false, rreg, rreg, rreg, 0, 0);
                masm.eor(ConditionFlag.Always, false, ARMV7.cpuRegisters[rreg.encoding + 1], ARMV7.cpuRegisters[rreg.encoding + 1], ARMV7.cpuRegisters[rreg.encoding + 1], 0, 0);
            }
            masm.cmpl(rreg, -1);
            masm.jcc(ConditionFlag.Equal, continuation);
            // handle normal case
            masm.bind(normalCase);
        }
        int offset = masm.codeBuffer.position();
        // normal and special case exit
        masm.bind(continuation);

        tasm.recordImplicitException(offset, info);
        if (code == LIROpcode.Lrem) {
        } else {
            assert code == LIROpcode.Ldiv;
        }
        masm.mov32BitConstant(ARMV7.r12, 4);
        masm.blx(ARMV7.r12);
    }

    void arithmeticLudiv(LIROpcode code, CiValue left, CiValue right, CiValue result, LIRDebugInfo info) {
        assert left.isRegister() : "left must be register";
        assert right.isRegister() : "right must be register";
        assert result.isRegister() : "result must be register";
        System.out.println("arithmeticLudiv not implemented");
        CiRegister lreg = left.asRegister();
        CiRegister dreg = result.asRegister();
        CiRegister rreg = right.asRegister();
        int offset = masm.codeBuffer.position();
        tasm.recordImplicitException(offset, info);
        if (code == LIROpcode.Lurem) {
        } else {
            assert code == LIROpcode.Ludiv;
        }
        masm.mov32BitConstant(ARMV7.r12, 12);
        masm.blx(ARMV7.r12);
    }

    private ConditionFlag convertCondition(Condition condition) {
        ConditionFlag acond = ConditionFlag.NeverUse;
        switch (condition) {
            case EQ:
                acond = ConditionFlag.Equal; /* ConditionFlag.equal; */
                break;
            case NE:
                acond = ConditionFlag.NotEqual; /* notEqual; */
                break;
            case LT:
                acond = ConditionFlag.SignedLesser; /* less; */
                break;
            case LE:
                acond = ConditionFlag.SignedLowerOrEqual; /* lessEqual; */
                break;
            case GE:
                acond = ConditionFlag.SignedGreaterOrEqual; /* greaterEqual; */
                break;
            case GT:
                acond = ConditionFlag.SignedGreater; /* greater; */
                break;
            case BE:
                acond = ConditionFlag.UnsignedLowerOrEqual; /* belowEqual; */
                break;
            case AE:
                acond = ConditionFlag.CarrySetUnsignedHigherEqual; /* aboveEqual; */
                break;
            case BT:
                acond = ConditionFlag.CarryClearUnsignedLower; /* below; */
                break;
            case AT:
                acond = ConditionFlag.UnsignedHigher; /* above; */
                break;
            default:
                throw Util.shouldNotReachHere();
        }
        return acond;
    }

    @Override
    protected void emitCompare(Condition condition, CiValue opr1, CiValue opr2, LIROp2 op) {
        // Checkstyle: off
        assert Util.archKindsEqual(opr1.kind.stackKind(), opr2.kind.stackKind()) || (opr1.kind == CiKind.Long && opr2.kind == CiKind.Int) : "nonmatching stack kinds (" + condition + "): " +
                        opr1.kind.stackKind() + "==" + opr2.kind.stackKind();
        if (opr1.isConstant()) {
            CiValue newOpr1 = compilation.registerConfig.getScratchRegister().asValue(opr1.kind);
            const2reg(opr1, newOpr1, null);
            opr1 = newOpr1;
        }
        if (opr1.isRegister()) {
            CiRegister reg1 = opr1.asRegister();
            if (opr2.isRegister()) {
                // register - register
                switch (opr1.kind) {
                    case Boolean:
                    case Byte:
                    case Char:
                    case Short:
                    case Int:
                        masm.cmpl(reg1, opr2.asRegister());
                        break;
                    case Object:
                        masm.cmpq(reg1, opr2.asRegister());
                        break;
                    case Long:
                        masm.lcmpl(convertCondition(condition), reg1, opr2.asRegister());
                        break;
                    case Float:
                        masm.ucomisd(opr1.asRegister(), opr2.asRegister(), opr1.kind, opr2.kind);
                        break;
                    case Double:
                        masm.ucomisd(reg1, opr2.asRegister(), opr1.kind, opr2.kind);
                        break;
                    default:
                        throw Util.shouldNotReachHere(opr1.kind.toString());
                }
            } else if (opr2.isStackSlot()) {
                // register - stack
                CiStackSlot opr2Slot = (CiStackSlot) opr2;
                switch (opr1.kind) {
                    case Boolean:
                    case Byte:
                    case Char:
                    case Short:
                    case Int:
                        masm.cmpl(reg1, frameMap.toStackAddress(opr2Slot));
                        break;
                    case Long:
                        masm.setUpScratch(frameMap.toStackAddress(opr2Slot));
                        masm.ldrd(ConditionFlag.Always, ARMV7.r8, ARMV7.r12, 0);
                        masm.lcmpl(convertCondition(condition), reg1, ARMV7.r8);
                        break;
                    case Object:
                        masm.cmpptr(reg1, frameMap.toStackAddress(opr2Slot));
                        break;
                    case Float:
                        masm.setUpScratch(frameMap.toStackAddress(opr2Slot));
                        masm.vldr(ConditionFlag.Always, ARMV7.s30, ARMV7.r12, 0, CiKind.Float, CiKind.Int);
                        masm.ucomisd(reg1, ARMV7.s30, opr1.kind, CiKind.Float);
                        break;
                    case Double:
                        masm.setUpScratch(frameMap.toStackAddress(opr2Slot));
                        masm.vldr(ConditionFlag.Always, ARMV7.s30, ARMV7.r12, 0, CiKind.Double, CiKind.Int);
                        masm.ucomisd(reg1, ARMV7.s30, opr1.kind, CiKind.Double);
                        break;
                    default:
                        throw Util.shouldNotReachHere();
                }
            } else if (opr2.isConstant()) {
                // register - constant
                CiConstant c = (CiConstant) opr2;
                switch (opr1.kind) {
                    case Boolean:
                    case Byte:
                    case Char:
                    case Short:
                    case Int:
                        masm.cmpl(reg1, c.asInt());
                        break;
                    case Float:
                        masm.setUpScratch(tasm.recordDataReferenceInCode(CiConstant.forFloat(((CiConstant) opr2).asFloat())));
                        masm.addRegisters(ConditionFlag.Always, false, ARMV7.r12, ARMV7.r12, ARMV7.r15, 0, 0);
                        masm.vldr(ConditionFlag.Always, ARMV7.s30, ARMV7.r12, 0, CiKind.Float, CiKind.Int);
                        masm.ucomisd(reg1, ARMV7.s30, opr1.kind, CiKind.Float);
                        break;
                    case Double:
                        masm.setUpScratch(tasm.recordDataReferenceInCode(CiConstant.forDouble(((CiConstant) opr2).asDouble())));
                        masm.addRegisters(ConditionFlag.Always, false, ARMV7.r12, ARMV7.r12, ARMV7.r15, 0, 0);
                        masm.vldr(ConditionFlag.Always, ARMV7.s30, ARMV7.r12, 0, CiKind.Double, CiKind.Int);
                        masm.ucomisd(reg1, ARMV7.s30, opr1.kind, CiKind.Double);
                        break;
                    case Long: {
                        if (c.asLong() == 0) {
                            masm.movlong(ARMV7.r8, 0, CiKind.Long);
                        } else {
                            masm.movlong(ARMV7.r8, c.asLong(), CiKind.Long);
                        }
                        masm.lcmpl(convertCondition(condition), reg1, ARMV7.r8);
                        break;
                    }
                    case Object: {
                        movoop(rscratch1, c);
                        masm.cmpq(reg1, rscratch1);
                        break;
                    }
                    default:
                        throw Util.shouldNotReachHere();
                }
            } else {
                throw Util.shouldNotReachHere();
            }
        } else if (opr1.isStackSlot()) {
            if (opr2.isConstant()) {
                CiConstant right = (CiConstant) opr2;
                assert false : "stack constant ";
                switch (opr1.kind) {
                    case Boolean:
                    case Byte:
                    case Char:
                    case Short:
                    case Int:
                    case Long:
                        assert NumUtil.isInt(right.asLong());
                    case Object:
                        assert right.isNull();
                    default:
                        throw Util.shouldNotReachHere();
                }
            } else {
                throw Util.shouldNotReachHere();
            }
        } else {
            throw Util.shouldNotReachHere(opr1.toString() + " opr2 = " + opr2);
        }
        // Checkstyle: on
    }

    @Override
    protected void emitCompare2Int(LIROpcode code, CiValue left, CiValue right, CiValue dst, LIROp2 op) {
        if (code == LIROpcode.Cmpfd2i || code == LIROpcode.Ucmpfd2i) {
            if (left.kind.isFloat()) {
                masm.cmpss2int(left.asRegister(), right.asRegister(), dst.asRegister(), code == LIROpcode.Ucmpfd2i, left.kind, right.kind);
            } else if (left.kind.isDouble()) {
                masm.cmpsd2int(left.asRegister(), right.asRegister(), dst.asRegister(), code == LIROpcode.Ucmpfd2i, left.kind, right.kind);
            } else {
                throw Util.unimplemented("no fpu stack");
            }
        } else {
            assert code == LIROpcode.Cmpl2i;
            System.out.println("Cmpl2i");
            CiRegister dest = dst.asRegister();
            Label high = new Label();
            Label done = new Label();
            Label isEqual = new Label();
            masm.cmpptr(left.asRegister(), right.asRegister());
            masm.jcc(ConditionFlag.Equal, isEqual);
            masm.jcc(ConditionFlag.SignedGreater, high); // unsigned Greater?
            masm.xorptr(dest, dest);
            masm.decrementl(dest, 1);
            masm.jmp(done);
            masm.bind(high);
            masm.xorptr(dest, dest);
            masm.incrementl(dest, 1);
            masm.jmp(done);
            masm.bind(isEqual);
            masm.xorptr(dest, dest);
            masm.bind(done);
        }
    }

    @Override
    protected void emitDirectCallAlignment() {
        masm.alignForPatchableDirectCall();
    }

    @Override
    protected void emitIndirectCall(Object target, LIRDebugInfo info, CiValue callAddress) {
        CiRegister reg = rscratch1;
        if (callAddress.isRegister()) {
            reg = callAddress.asRegister();
        } else {
            moveOp(callAddress, reg.asValue(callAddress.kind), callAddress.kind, null, false);
        }
        masm.mov32BitConstant(ARMV7.r8,8);
        indirectCall(reg, target, info);
    }

    @Override
    protected void emitDirectCall(Object target, LIRDebugInfo info) {
        directCall(target, info);
    }

    @Override
    protected void emitNativeCall(String symbol, LIRDebugInfo info, CiValue callAddress) {
        CiRegister reg = rscratch1;
        if (callAddress.isRegister()) {
            reg = callAddress.asRegister();
        } else {
            moveOp(callAddress, reg.asValue(callAddress.kind), callAddress.kind, null, false);
        }
	masm.mov32BitConstant(ARMV7.r8,0);
        indirectCall(reg, symbol, info);
    }

    @Override
    protected void emitThrow(CiValue exceptionPC, CiValue exceptionOop, LIRDebugInfo info, boolean unwind) {
       // exception object is not added to oop map by LinearScan
       // (LinearScan assumes that no oops are in fixed registers)
       // info.addRegisterOop(exceptionOop);
       directCall(unwind ? CiRuntimeCall.UnwindException : CiRuntimeCall.HandleException, info);
        // enough room for two byte trap
        if (!C1XOptions.EmitNopAfterCall) {
            masm.nop();
        }
    }

    private void emitXIRShiftOp(LIROpcode code, CiValue left, CiValue count, CiValue dest) {
        if (count.isConstant()) {
            emitShiftOp(code, left, ((CiConstant) count).asInt(), dest);
        } else {
            emitShiftOp(code, left, count, dest, IllegalValue);
        }
    }

    @Override
    protected void emitShiftOp(LIROpcode code, CiValue left, CiValue count, CiValue dest, CiValue tmp) {
        // optimized version for linear scan:
        // * count must be already in ECX (guaranteed by LinearScan)
        // * left and dest must be equal
        // * tmp must be unused
        assert count.asRegister() == SHIFTCount : "count must be in r8";
        assert left == dest : "left and dest must be equal";
        assert tmp.isIllegal() : "wasting a register if tmp is allocated";
        assert left.isRegister();

        if (left.kind.isInt()) {
            CiRegister value = left.asRegister();
            assert value != SHIFTCount : "left cannot be r8";

            // Checkstyle: off
            switch (code) {
                  case Shl  : masm.ishl(dest.asRegister(), value, count.asRegister()); break;
                  case Shr  : masm.ishr(dest.asRegister(), value, count.asRegister()); break;
                  case Ushr : masm.iushr(dest.asRegister(), value, count.asRegister()); break;
                default   : throw Util.shouldNotReachHere();
            }
        } else {
            CiRegister lreg = left.asRegister();
            assert lreg != SHIFTCount : "left cannot be r8";
            switch (code) {
                case Shl  : masm.lshl(dest.asRegister(), lreg, count.asRegister());
                    break;
                case Shr  : masm.lshr(dest.asRegister(), lreg, count.asRegister());
                    break;
                case Ushr : masm.lushr(dest.asRegister(), lreg, count.asRegister());
                    break;
                default   : throw Util.shouldNotReachHere();
            }
            // Checkstyle: on
        }
    }

    @Override
    protected void emitShiftOp(LIROpcode code, CiValue left, int count, CiValue dest) {
        assert dest.isRegister();
        if (dest.kind.isInt()) {
            // first move left into dest so that left is not destroyed by the shift
            CiRegister value = dest.asRegister();
            count = count & 0x1F; // Java spec


            masm.mov(ConditionFlag.Always,false,dest.asRegister(),left.asRegister());
            // Checkstyle: off
            masm.mov32BitConstant(ARMV7.r12,count);
	    //System.out.println("emitShiftOp DEST is " + dest.asRegister().encoding);
            switch (code) {
                case Shl  : masm.ishl(dest.asRegister(), value, ARMV7.r12); break;
                case Shr  : //masm.sarl(value, count);
                            masm.ishr(dest.asRegister(),value,ARMV7.r12);
                 break;
                case Ushr : //masm.shrl(value, count);
                          masm.iushr(dest.asRegister(),value,ARMV7.r12);
                 break;

                default   : throw Util.shouldNotReachHere();
            }
        } else {

            // first move left into dest so that left is not destroyed by the shift
            CiRegister value = dest.asRegister();
            count = count & 0x1F; // Java spec

            moveRegs(left.asRegister(), value, left.kind, dest.kind);
            masm.mov32BitConstant(ARMV7.r12,count);
            switch (code) {
                case Shl  : //masm.shlq(value, count);
                           masm.lshl(value, left.asRegister(), ARMV7.r12);
                    break;
                case Shr  : //masm.sarq(value, count);
			   masm.lshr(value, left.asRegister(), ARMV7.r12);
                    break;
               case Ushr : //masm.shrq(value, count);
                          masm.lushr(value, left.asRegister(), ARMV7.r12);
                   break;
                default   : throw Util.shouldNotReachHere();
            }
            // Checkstyle: on
        }
    }

    @Override
    protected void emitSignificantBitOp(boolean most, CiValue src, CiValue dst) {
        assert dst.isRegister();
        CiRegister result = dst.asRegister();
        masm.xorq(result, result);
        //   masm.notq(result); // twos complement?
	    masm.rsb(ConditionFlag.Always,false,result,result,0,0); // negate
	    masm.incq(result); // add 1 to get to the twos completent
        if (src.isRegister()) {
            CiRegister value = src.asRegister();
            assert value != result;
	        //System.out.println("CHECK Semantics of clz versus bsrq concerning reutrn value  BITOPS emitSignificantBitOp");
            if (most) {

                  masm.clz(ConditionFlag.Always,result,value);
		          // NOTE wILL RETURN 32 if zero!!!
                 //  masm.bsrq(result, value);
            } else {
                  masm.rbit(ConditionFlag.Always,ARMV7.r12,value);
                  masm.clz(ConditionFlag.Always,result,ARMV7.r12);
                 //  masm.bsfq(result, value);
            }
        } else {
            CiAddress laddr = asAddress(src);
	        masm.setUpScratch(laddr);
            masm.ldrImmediate(ConditionFlag.Always,1,0,0,ARMV7.r12,ARMV7.r12,0);
            if (most) {
                  masm.clz(ConditionFlag.Always,result,ARMV7.r12);
                  //        masm.bsrq(result, laddr);
            } else {
                  //        masm.bsfq(result, laddr);
                  masm.rbit(ConditionFlag.Always,ARMV7.r12,ARMV7.r12);
                  masm.clz(ConditionFlag.Always,result,ARMV7.r12);
            }
        }
    }

    @Override
    protected void emitAlignment() {
        masm.align(target.wordSize);
    }

    @Override
    protected void emitNegate(LIRNegate op) {
        CiValue left = op.operand();
        CiValue dest = op.result();
        assert left.isRegister();
        if (left.kind.isInt()) {
            masm.ineg(dest.asRegister(), left.asRegister());
        } else if (dest.kind.isFloat()) {
            masm.vneg(ConditionFlag.Always, dest.asRegister(), left.asRegister(), CiKind.Float);
        } else if (dest.kind.isDouble()) {
            masm.vneg(ConditionFlag.Always, dest.asRegister(), left.asRegister(), CiKind.Double);
        } else {
            masm.lneg(dest.asRegister(), left.asRegister());
        }
    }

    @Override
    protected void emitLea(CiValue src, CiValue dest) {
        CiRegister reg = dest.asRegister();
        masm.leaq(reg, asAddress(src));
    }

    @Override
    protected void emitNullCheck(CiValue src, LIRDebugInfo info) {
        assert src.isRegister();
        if (C1XOptions.NullCheckUniquePc) {
            masm.nop();
        }
        tasm.recordImplicitException(codePos(), info);
        masm.nullCheck(src.asRegister());
    }

    @Override
    protected void emitVolatileMove(CiValue src, CiValue dest, CiKind kind, LIRDebugInfo info) {
        assert kind == CiKind.Long : "only for volatile long fields";
        if (info != null) {
            tasm.recordImplicitException(codePos(), info);
        }
<<<<<<< HEAD
        assert false : "emitVolatileMove ARMV7IRAssembler";
        if (src.kind.isDouble()) {
            if (dest.isRegister()) {
            } else if (dest.isStackSlot()) {
            } else {
                assert dest.isAddress();
=======
        assert 0 == 1 : "emitVolatileMove ARMV7IRAssembler";


        if (src.kind.isDouble()) {
            if (dest.isRegister()) {
                //      masm.movdq(dest.asRegister(), asXmmDoubleReg(src));
                masm.vmov(ConditionFlag.Always,dest.asRegister(),asXmmDoubleReg(src));
            } else if (dest.isStackSlot()) {
                masm.setUpScratch(frameMap.toStackAddress((CiStackSlot) dest));
                masm.vstr(ConditionFlag.Always,ARMV7.r12, asXmmDoubleReg(src), 0);
               // masm.movsd(frameMap.toStackAddress((CiStackSlot) dest), asXmmDoubleReg(src));
            } else {
                assert dest.isAddress();
                masm.setUpScratch((CiAddress)dest);
                masm.vstr(ConditionFlag.Always,ARMV7.r12, asXmmDoubleReg(src), 0);
                //masm.movsd((CiAddress) dest, asXmmDoubleReg(src));
>>>>>>> 6b80e162
            }
        } else {
            assert dest.kind.isDouble();
            if (src.isStackSlot()) {
                masm.movdbl(dest.asRegister(), frameMap.toStackAddress((CiStackSlot) src));
            } else {
                assert src.isAddress();
                masm.movdbl(dest.asRegister(), (CiAddress) src);
            }
        }
    }

    @Override
    protected void emitMemoryBarriers(int barriers) {
        masm.membar(barriers);
    }

    @Override
    protected void doPeephole(LIRList list) {
        // Do nothing for now
    }

    @Override
    protected void emitXir(LIRXirInstruction instruction) {
        XirSnippet snippet = instruction.snippet;

        Label[] labels = new Label[snippet.template.labels.length];
        for (int i = 0; i < labels.length; i++) {
            labels[i] = new Label();
        }
        emitXirInstructions(instruction, snippet.template.fastPath, labels, instruction.getOperands(), snippet.marks);
        if (snippet.template.slowPath != null) {
            addSlowPath(new SlowPath(instruction, labels, snippet.marks));
        }
    }

    @Override
    protected void emitSlowPath(SlowPath sp) {
        int start = -1;
        if (C1XOptions.TraceAssembler) {
            TTY.println("Emitting slow path for XIR instruction " + sp.instruction.snippet.template.name);
            start = masm.codeBuffer.position();
        }
        emitXirInstructions(sp.instruction, sp.instruction.snippet.template.slowPath, sp.labels, sp.instruction.getOperands(), sp.marks);
        masm.nop();
        if (C1XOptions.TraceAssembler) {
            TTY.println("From " + start + " to " + masm.codeBuffer.position());
        }
    }

    public void emitXirInstructions(LIRXirInstruction xir, XirInstruction[] instructions, Label[] labels, CiValue[] operands, Map<XirMark, Mark> marks) {
        LIRDebugInfo info = xir == null ? null : xir.info;
        LIRDebugInfo infoAfter = xir == null ? null : xir.infoAfter;
        for (XirInstruction inst : instructions) {
            switch (inst.op) {
                case Add:
                    emitArithOp(LIROpcode.Add, operands[inst.x().index], operands[inst.y().index], operands[inst.result.index], null);
                    break;
                case Sub:
                    emitArithOp(LIROpcode.Sub, operands[inst.x().index], operands[inst.y().index], operands[inst.result.index], null);
                    break;
                case Div:
                    if (inst.kind == CiKind.Int) {
                        arithmeticIdiv(LIROpcode.Idiv, operands[inst.x().index], operands[inst.y().index], operands[inst.result.index], null);
                    } else {
                        emitArithOp(LIROpcode.Div, operands[inst.x().index], operands[inst.y().index], operands[inst.result.index], null);
                    }
                    break;
                case Mul:
                    emitArithOp(LIROpcode.Mul, operands[inst.x().index], operands[inst.y().index], operands[inst.result.index], null);
                    break;
                case Mod:
                    if (inst.kind == CiKind.Int) {
                        arithmeticIdiv(LIROpcode.Irem, operands[inst.x().index], operands[inst.y().index], operands[inst.result.index], null);
                    } else {
                        emitArithOp(LIROpcode.Rem, operands[inst.x().index], operands[inst.y().index], operands[inst.result.index], null);
                    }
                    break;
                case Shl:
                    emitXIRShiftOp(LIROpcode.Shl, operands[inst.x().index], operands[inst.y().index], operands[inst.result.index]);
                    break;
                case Sar:
                    emitXIRShiftOp(LIROpcode.Shr, operands[inst.x().index], operands[inst.y().index], operands[inst.result.index]);
                    break;
                case Shr:
                    emitXIRShiftOp(LIROpcode.Ushr, operands[inst.x().index], operands[inst.y().index], operands[inst.result.index]);
                    break;
                case And:
                    emitLogicOp(LIROpcode.LogicAnd, operands[inst.x().index], operands[inst.y().index], operands[inst.result.index]);
                    break;
                case Or:
                    emitLogicOp(LIROpcode.LogicOr, operands[inst.x().index], operands[inst.y().index], operands[inst.result.index]);
                    break;
                case Xor:
                    emitLogicOp(LIROpcode.LogicXor, operands[inst.x().index], operands[inst.y().index], operands[inst.result.index]);
                    break;
                case Mov: {
                    CiValue result = operands[inst.result.index];
                    CiValue source = operands[inst.x().index];
                    moveOp(source, result, result.kind, null, false);
                    break;
                }
                case PointerLoad: {
                    if ((Boolean) inst.extra && info != null) {
                        tasm.recordImplicitException(codePos(), info);
                    }
                    CiValue result = operands[inst.result.index];
                    CiValue pointer = operands[inst.x().index];
                    CiRegisterValue register = assureInRegister(pointer);
                    moveOp(new CiAddress(inst.kind, register, 0), result, inst.kind, null, false);
                    break;
                }
                case PointerStore: {
                    if ((Boolean) inst.extra && info != null) {
                        tasm.recordImplicitException(codePos(), info);
                    }

                    CiValue value = operands[inst.y().index];
                    CiValue pointer = operands[inst.x().index];
                    assert pointer.isVariableOrRegister();
                    moveOp(value, new CiAddress(inst.kind, pointer, 0), inst.kind, null, false);
                    break;
                }
                case PointerLoadDisp: {
                    CiXirAssembler.AddressAccessInformation addressInformation = (CiXirAssembler.AddressAccessInformation) inst.extra;
                    boolean canTrap = addressInformation.canTrap;
                    CiAddress.Scale scale = addressInformation.scale;
                    int displacement = addressInformation.disp;
                    CiValue result = operands[inst.result.index];
                    CiValue pointer = operands[inst.x().index];
                    CiValue index = operands[inst.y().index];
                    pointer = assureInRegister(pointer);
                    assert pointer.isVariableOrRegister();
                    CiValue src = null;
                    if (index.isConstant()) {
                        assert index.kind == CiKind.Int;
                        CiConstant constantIndex = (CiConstant) index;
                        src = new CiAddress(inst.kind, pointer, constantIndex.asInt() * scale.value + displacement);
                    } else {
                        src = new CiAddress(inst.kind, pointer, index, scale, displacement);
                    }
                    moveOp(src, result, inst.kind, canTrap ? info : null, false);
                    break;
                }
                case Here: {
                    CiValue result = operands[inst.result.index];
                    CiRegister dst = result.asRegister();
                    int beforeLea = masm.codeBuffer.position();
                    masm.leaq(dst, new CiAddress(target.wordKind, ARMV7.r15.asValue(), 0));
                    int afterLea = masm.codeBuffer.position();
                    masm.codeBuffer.setPosition(beforeLea);
                    masm.leaq(dst, new CiAddress(target.wordKind, ARMV7.r15.asValue(), beforeLea - afterLea));
                    break;
                }
                case LoadEffectiveAddress: {
                    CiXirAssembler.AddressAccessInformation addressInformation = (CiXirAssembler.AddressAccessInformation) inst.extra;
                    CiAddress.Scale scale = addressInformation.scale;
                    int displacement = addressInformation.disp;
                    CiValue result = operands[inst.result.index];
                    CiValue pointer = operands[inst.x().index];
                    CiValue index = operands[inst.y().index];
                    pointer = assureInRegister(pointer);
                    assert pointer.isVariableOrRegister();
                    CiValue src = new CiAddress(CiKind.Illegal, pointer, index, scale, displacement);
                    emitLea(src, result);
                    break;
                }
                case PointerStoreDisp: {
                    CiXirAssembler.AddressAccessInformation addressInformation = (CiXirAssembler.AddressAccessInformation) inst.extra;
                    boolean canTrap = addressInformation.canTrap;
                    CiAddress.Scale scale = addressInformation.scale;
                    int displacement = addressInformation.disp;
                    CiValue value = operands[inst.z().index];
                    CiValue pointer = operands[inst.x().index];
                    CiValue index = operands[inst.y().index];
                    pointer = assureInRegister(pointer);
                    assert pointer.isVariableOrRegister();
                    CiValue dst;
                    if (index.isConstant()) {
                        assert index.kind == CiKind.Int;
                        CiConstant constantIndex = (CiConstant) index;
                        dst = new CiAddress(inst.kind, pointer, IllegalValue, scale, constantIndex.asInt() * scale.value + displacement);
                    } else {
                        dst = new CiAddress(inst.kind, pointer, index, scale, displacement);
                    }
                    moveOp(value, dst, inst.kind, canTrap ? info : null, false);
                    break;
                }
                case RepeatMoveBytes:
                    assert false: "RepeatMoveBytes in ARMV7LIRAssembler unimplemented";
                    break;
                case RepeatMoveWords:
                    assert false : "RepeatMoveWords in ARMV7LIRAssembler unimplemented";
                    break;
                case PointerCAS: {
                    assert false: "PointerCAS in ARMV7LIRAssembler unimplemented";
                    if ((Boolean) inst.extra && info != null) {
                        tasm.recordImplicitException(codePos(), info);
                    }
                    CiValue exchangedVal = operands[inst.y().index];
                    CiValue exchangedAddress = operands[inst.x().index];
                    CiRegisterValue pointerRegister = assureInRegister(exchangedAddress);
                    CiAddress addr = new CiAddress(target.wordKind, pointerRegister);
                    break;
                }
                case CallStub: {
                    XirTemplate stubId = (XirTemplate) inst.extra;
                    CiRegister result = CiRegister.None;
                    if (inst.result != null) {
                        result = operands[inst.result.index].asRegister();
                    }
                    CiValue[] args = new CiValue[inst.arguments.length];
                    for (int i = 0; i < args.length; i++) {
                        args[i] = operands[inst.arguments[i].index];
                    }
                    callStub(stubId, info, result, args);
                    break;
                }
                case CallRuntime: {
                    CiKind[] signature = new CiKind[inst.arguments.length];
                    for (int i = 0; i < signature.length; i++) {
                        signature[i] = inst.arguments[i].kind;
                    }
                    CiCallingConvention cc = frameMap.getCallingConvention(signature, RuntimeCall);
                    for (int i = 0; i < inst.arguments.length; i++) {
                        CiValue argumentLocation = cc.locations[i];
                        CiValue argumentSourceLocation = operands[inst.arguments[i].index];
                        if (argumentLocation != argumentSourceLocation) {
                            moveOp(argumentSourceLocation, argumentLocation, argumentLocation.kind, null, false);
                        }
                    }
                    RuntimeCallInformation runtimeCallInformation = (RuntimeCallInformation) inst.extra;
                    directCall(runtimeCallInformation.target, (runtimeCallInformation.useInfoAfter) ? infoAfter : info);
                    if (inst.result != null && inst.result.kind != CiKind.Illegal && inst.result.kind != CiKind.Void) {
                        CiRegister returnRegister = compilation.registerConfig.getReturnRegister(inst.result.kind);
                        CiValue resultLocation = returnRegister.asValue(inst.result.kind.stackKind());
                        moveOp(resultLocation, operands[inst.result.index], inst.result.kind.stackKind(), null, false);
                    }
                    break;
                }
                case Jmp: {
                    if (inst.extra instanceof XirLabel) {
                        Label label = labels[((XirLabel) inst.extra).index];
                        masm.jmp(label);
                    } else {
                        directJmp(inst.extra);
                    }
                    break;
                }
                case DecAndJumpNotZero: {
                    assert false : "DecAndJumpNotZero in ARMV7LIRAssembler unimplemented";
                    Label label = labels[((XirLabel) inst.extra).index];
                    CiValue value = operands[inst.x().index];
                    if (value.kind == CiKind.Long) {
                        masm.decq(value.asRegister());
                    } else {
                        assert value.kind == CiKind.Int;
                    }
                    break;
                }
                case Jeq: {
                    Label label = labels[((XirLabel) inst.extra).index];
                    emitXirCompare(inst, Condition.EQ, ConditionFlag.Equal, operands, label);
                    break;
                }
                case Jneq: {
                    Label label = labels[((XirLabel) inst.extra).index];
                    emitXirCompare(inst, Condition.NE, ConditionFlag.NotEqual, operands, label);
                    break;
                }
                case Jgt: {
                    Label label = labels[((XirLabel) inst.extra).index];
                    emitXirCompare(inst, Condition.GT, ConditionFlag.SignedGreater, operands, label);
                    break;
                }
                case Jgteq: {
                    Label label = labels[((XirLabel) inst.extra).index];
                    emitXirCompare(inst, Condition.GE, ConditionFlag.SignedGreaterOrEqual, operands, label);
                    break;
                }
                case Jugteq: {
                    Label label = labels[((XirLabel) inst.extra).index];
                    emitXirCompare(inst, Condition.AE, ConditionFlag.CarrySetUnsignedHigherEqual, operands, label);
                    break;
                }
                case Jlt: {
                    Label label = labels[((XirLabel) inst.extra).index];
                    emitXirCompare(inst, Condition.LT, ConditionFlag.SignedLesser, operands, label);
                    break;
                }
                case Jlteq: {
                    Label label = labels[((XirLabel) inst.extra).index];
                    emitXirCompare(inst, Condition.LE, ConditionFlag.SignedLowerOrEqual, operands, label);
                    break;
                }
                case Jbset: {
                    Label label = labels[((XirLabel) inst.extra).index];
                    CiValue pointer = operands[inst.x().index];
                    CiValue offset = operands[inst.y().index];
                    CiValue bit = operands[inst.z().index];
                    assert offset.isConstant() && bit.isConstant();
                    CiConstant constantOffset = (CiConstant) offset;
                    CiConstant constantBit = (CiConstant) bit;
                    CiAddress src = new CiAddress(inst.kind, pointer, constantOffset.asInt());
                    assert (0 == 1);
                    // masm.btli(src, constantBit.asInt());
                    // masm.jcc(ConditionFlag.aboveEqual, label);
                    masm.jcc(ConditionFlag.SignedGreaterOrEqual, label);
                    break;
                }

                case Bind: {
                    XirLabel l = (XirLabel) inst.extra;
                    Label label = labels[l.index];
                    asm.bind(label);
                    break;
                }
                case Safepoint: {
                    assert info != null : "Must have debug info in order to create a safepoint.";
                    tasm.recordSafepoint(codePos(), info);
                    break;
                }
                case NullCheck: {
                    tasm.recordImplicitException(codePos(), info);
                    CiValue pointer = operands[inst.x().index];
                    masm.nullCheck(pointer.asRegister());
                    break;
                }
                case Align: {
                    masm.align((Integer) inst.extra);
                    break;
                }
                case StackOverflowCheck: {
                    int frameSize = initialFrameSizeInBytes();
                    int lastFramePage = frameSize / target.pageSize;
                    // emit multiple stack bangs for methods with frames larger than a page
                    for (int i = 0; i <= lastFramePage; i++) {
                        int offset = (i + C1XOptions.StackShadowPages) * target.pageSize;
                        // Deduct 'frameSize' to handle frames larger than the shadow
                        bangStackWithOffset(offset - frameSize);
                    }

                    break;
                }
                case PushFrame: {
                    int frameSize = initialFrameSizeInBytes();
                    if (CompilationBroker.SIMULATEADAPTER) {
                        /*
                         * Needed as we now have adjusted the start address to include the adapter offset? If this is
                         * not included then the stack adjustment and the LR register are lost!
                         */
                        masm.nop();
                        masm.nop();
                        masm.nop();
                        masm.nop();
                    }
                    /*
                     * FOR a valid stack backtrace?
                     *
                     * //masm.mov(ConditionFlag.Always,false,ARMV7.r12,ARMV7.r13);
                     * //masm.push(ConditionFlag.Always,1<<11|1<<12|1<<14|1<<15);// r11, r12(stack),r14 (LR),r15(PC)
                     * //masm.add(ConditionFlag.Always,false,ARMV7.r11,ARMV7.r13,12,0);
                     *
                     * REMEMBER: ARMV7CompilerStubEmitter (prologue) ARMV7Assembler (return --) and FrameMap.java see
                     * the inCallerFrame, where we would need to do an adjustment to the offset if we change what is
                     * pushed onto the stack, ie if we push more than just LR we need to adject the offset
                     */
                    // We only Push LR as that is what X86 does
                    // this means we can reuse all their
                    // stack unwinding code
<<<<<<< HEAD
                    masm.push(ConditionFlag.Always, 1 << 14);
                    masm.decrementq(ARMV7.r13, frameSize);// DIRTY HACK TO get STACK to work
                    // masm.decrementq(ARMV7.r13, frameSize); // does not emit code for frameSize == 0
=======
		    masm.push(ConditionFlag.Always,1<<14);
		            //masm.decrementq(ARMV7.r13,frameSize);// DIRTY HACK TO get STACK to work
                    

		    //masm.push(ConditionFlag.Always,1<<11|1<<14);
		    masm.decrementq(ARMV7.r13, frameSize); // does not emit code for frameSize == 0
>>>>>>> 6b80e162

                    // masm.vmov(ConditionFlag.Always,ARMV7.s6,ARMV7.s3);
                    // masm.vmov(ConditionFlag.Always,ARMV7.s4,ARMV7.s2);
                    // masm.vmov(ConditionFlag.Always,ARMV7.s2,ARMV7.s1);

                    // masm.str(ConditionFlag.Always,ARMV7.r14,ARMV7.r13,0); // save the return value!!!!!

                    if (C1XOptions.ZapStackOnMethodEntry) {
                        final int intSize = 4;
                        for (int i = 0; i < frameSize / intSize; ++i) {
                            masm.setUpScratch(new CiAddress(CiKind.Int, ARMV7.r13.asValue(), i * intSize));
                            masm.mov32BitConstant(ARMV7.r8, 0xC1C1C1C1);
                            masm.str(ConditionFlag.Always, 0, 0, 0, ARMV7.r8, ARMV7.r12, ARMV7.r0, 0, 0);
                            // masm.movl(new CiAddress(CiKind.Int, ARMV7.rsp.asValue(), i * intSize), 0xC1C1C1C1);
                        }
                    }

                    CiCalleeSaveLayout csl = compilation.registerConfig.getCalleeSaveLayout();
                    if (csl != null && csl.size != 0) {
                        int frameToCSA = frameMap.offsetToCalleeSaveAreaStart();
                        assert frameToCSA >= 0;
                        masm.save(csl, frameToCSA);
                    }

                    if (DEBUG_METHODS) {
                        int a = methodCounter.incrementAndGet();
                        masm.mov32BitConstant(ARMV7.r12, a);
                        try {
                            writeDebugMethod(compilation.method.holder() + "." + compilation.method.name(), a);
                        } catch (Exception e) {
                            e.printStackTrace();
                        }
                    }

                    break;
                }
                case PopFrame: {
                    int frameSize = initialFrameSizeInBytes();

                    CiCalleeSaveLayout csl = compilation.registerConfig.getCalleeSaveLayout();
                    if (csl != null && csl.size != 0) {
                        registerRestoreEpilogueOffset = masm.codeBuffer.position();
                        // saved all registers, restore all registers
                        int frameToCSA = frameMap.offsetToCalleeSaveAreaStart();
                        masm.restore(csl, frameToCSA);
                    }
                    masm.incrementq(ARMV7.r13, frameSize);
                    break;
                }
                case Push: {
                    CiRegisterValue value = assureInRegister(operands[inst.x().index]);
                    if (value.asRegister().number < 16) {
                        masm.push(ConditionFlag.Always, 1 << value.asRegister().number);
                    } else {
                        masm.vpush(ConditionFlag.Always, value.asRegister(), value.asRegister(), value.kind, value.kind);
                    }
                    break;
                }
                case Pop: {
                    CiValue result = operands[inst.result.index];
                    if (result.isRegister()) {
                        if (result.asRegister().encoding < 16) {
                            masm.pop(ConditionFlag.Always, 1 << result.asRegister().encoding);
                        } else {
                            masm.vpop(ConditionFlag.Always, result.asRegister(), result.asRegister());
                        }
                    } else {
                        masm.pop(ConditionFlag.Always, 1 << 12);
                        moveOp(rscratch1.asValue(), result, result.kind, null, true);
                    }
                    break;
                }
                case Mark: {
                    XirMark xmark = (XirMark) inst.extra;
                    Mark[] references = new Mark[xmark.references.length];
                    for (int i = 0; i < references.length; i++) {
                        references[i] = marks.get(xmark.references[i]);
                        assert references[i] != null;
                    }
                    Mark mark = tasm.recordMark(xmark.id, references);
                    marks.put(xmark, mark);
                    break;
                }
                case Nop: {
                    for (int i = 0; i < (Integer) inst.extra; i++) {
                        masm.nop();
                    }
                    break;
                }
                case RawBytes: {
                    for (byte b : (byte[]) inst.extra) {
                        masm.codeBuffer.emitByte(b & 0xff);
                    }
                    break;
                }
                case ShouldNotReachHere: {
                    if (inst.extra == null) {
                        stop("should not reach here");
                    } else {
                        stop("should not reach here: " + inst.extra);
                    }
                    break;
                }
                default:
                    throw Util.unimplemented("XIR operation " + inst.op);
            }
        }
    }

    /**
     * @param offset the offset RSP at which to bang. Note that this offset is relative to RSP after RSP has been
     *            adjusted to allocated the frame for the method. It denotes an offset "down" the stack.
     *            For very large frames, this means that the offset may actually be negative (i.e. denoting
     *            a slot "up" the stack above RSP).
     */
    private void bangStackWithOffset(int offset) {
        masm.setUpScratch(new CiAddress(target.wordKind, ARMV7.RSP, -offset));
        masm.strImmediate(ConditionFlag.Always, 0, 0, 0, ARMV7.r0, ARMV7.r12, 0);
        // assuming rax is the return value register
        //  masm.movq(new CiAddress(target.wordKind, ARMV7.RSP, -offset), ARMV7.rax);
    }

    private CiRegisterValue assureInRegister(CiValue pointer) {
        if (pointer.isConstant()) {
            CiRegisterValue register = rscratch1.asValue(pointer.kind);
            moveOp(pointer, register, pointer.kind, null, false);
            return register;
        }

        assert pointer.isRegister() : "should be register, but is: " + pointer;
        return (CiRegisterValue) pointer;
    }

    private void emitXirCompare(XirInstruction inst, Condition condition, ConditionFlag cflag, CiValue[] ops, Label label) {
        CiValue x = ops[inst.x().index];
        CiValue y = ops[inst.y().index];
        emitCompare(condition, x, y, null);
        masm.jcc(cflag, label); // allow space movw, movt add pc, blx(ConditionFlag,r12)
        masm.nop(3); // allow space in buffer on patchJumpTarget +3instructions
    }

    @Override
    public void emitDeoptizationStub(DeoptimizationStub stub) {
        masm.bind(stub.label);
        directCall(CiRuntimeCall.Deoptimize, stub.info);
        shouldNotReachHere();
    }

    public CompilerStub lookupStub(XirTemplate template) {
        return compilation.compiler.lookupStub(template);
    }

    public void callStub(XirTemplate stub, LIRDebugInfo info, CiRegister result, CiValue... args) {
        callStubHelper(lookupStub(stub), stub.resultOperand.kind, info, result, args);
    }

    public void callStub(CompilerStub stub, LIRDebugInfo info, CiRegister result, CiValue... args) {
        callStubHelper(stub, stub.resultKind, info, result, args);
    }

    private void callStubHelper(CompilerStub stub, CiKind resultKind, LIRDebugInfo info, CiRegister result, CiValue... args) {
        assert args.length == stub.inArgs.length;

        for (int i = 0; i < args.length; i++) {
            CiStackSlot inArg = stub.inArgs[i];
            assert inArg.inCallerFrame();
            CiStackSlot outArg = inArg.asOutArg();
            //System.out.print("CALL STUB STORE ");
            storeParameter(args[i], outArg);
        }

        directCall(stub.stubObject, info);

        if (result != CiRegister.None) {
            //System.out.print("CALL STUB RESULT ");

            final CiAddress src = compilation.frameMap().toStackAddress(stub.outResult.asOutArg());
            loadResult(result, src);
        }

        // Clear out parameters
        if (C1XOptions.GenAssertionCode) {
            for (int i = 0; i < args.length; i++) {
                CiStackSlot inArg = stub.inArgs[i];
                CiStackSlot outArg = inArg.asOutArg();
                CiAddress dst = compilation.frameMap().toStackAddress(outArg);
                masm.movptr(dst, 0);
            }
        }
    }

    private void loadResult(CiRegister dst, CiAddress src) {
        final CiKind kind = src.kind;
        masm.setUpScratch(src);
        if (kind == CiKind.Int || kind == CiKind.Boolean) {
            masm.ldrImmediate(ConditionFlag.Always, 1, 0, 0, dst, ARMV7.r12, 0);
        } else if (kind == CiKind.Float) {
            masm.vldr(ConditionFlag.Always, dst, ARMV7.r12, 0, CiKind.Float, CiKind.Int);
        } else if (kind == CiKind.Double) {
            masm.vldr(ConditionFlag.Always, dst, ARMV7.r12, 0, CiKind.Double, CiKind.Int);
        } else if (kind == CiKind.Long) {
            masm.ldrd(ConditionFlag.Always, dst, ARMV7.r12, 0);
        } else { // Additional clause added by APN
            masm.ldrImmediate(ConditionFlag.Always, 1, 0, 0, dst, ARMV7.r12, 0);
        }
    }

    private void storeParameter(CiValue registerOrConstant, CiStackSlot outArg) {
        CiAddress dst = compilation.frameMap().toStackAddress(outArg);
        CiKind k = registerOrConstant.kind;
        if (registerOrConstant.isConstant()) {
            CiConstant c = (CiConstant) registerOrConstant;
            if (c.kind == CiKind.Object) {
                movoop(dst, c);
            } else {
                masm.movptr(dst, c.asInt());
            }
        } else if (registerOrConstant.isRegister()) {
            masm.setUpScratch(dst);
            if (k.isFloat()) {
                masm.vstr(ConditionFlag.Always, registerOrConstant.asRegister(), ARMV7.r12, 0, CiKind.Float, CiKind.Int);
            } else if (k.isDouble()) {
                masm.vstr(ConditionFlag.Always, registerOrConstant.asRegister(), ARMV7.r12, 0, CiKind.Double, CiKind.Int);
            } else if (k.isLong()) {
                masm.strd(ConditionFlag.Always, registerOrConstant.asRegister(), ARMV7.r12, 0);
            } else {
                masm.str(ConditionFlag.Always, registerOrConstant.asRegister(), ARMV7.r12, 0);
            }
        } else {
            throw new InternalError("should not reach here");
        }
    }

    public void movoop(CiRegister dst, CiConstant obj) {
        assert obj.kind == CiKind.Object;
        if (obj.isNull()) {
            masm.xorq(ARMV7.r12, ARMV7.r12);
        } else {
            if (target.inlineObjects) {
                assert (0 == 1);
                masm.setUpScratch(tasm.recordDataReferenceInCode(obj));
                masm.mov32BitConstant(ARMV7.r12, 0xdeaddead); // patched?
                masm.mov(ConditionFlag.Always, false, dst, ARMV7.r12);
            } else {
                masm.setUpScratch(tasm.recordDataReferenceInCode(obj));
                masm.addRegisters(ConditionFlag.Always, false, ARMV7.r12, ARMV7.r12, ARMV7.r15, 0, 0);
                masm.ldr(ConditionFlag.Always, dst, ARMV7.r12, 0);
            }
        }
    }

    public void movoop(CiAddress dst, CiConstant obj) {
        movoop(ARMV7.r8, obj); // was rscratch1
        masm.setUpScratch(dst);
	masm.strImmediate(ConditionFlag.Always,0,0,0,ARMV7.r8,ARMV7.r12,0);

     //   masm.movq(dst, rscratch1);
    }

    public void directCall(Object target, LIRDebugInfo info) {
        int before = masm.codeBuffer.position();
        masm.call();
        int after = masm.codeBuffer.position();
        if (C1XOptions.EmitNopAfterCall) {
            masm.nop();
        }
        tasm.recordDirectCall(before, after - before, asCallTarget(target), info);
        tasm.recordExceptionHandlers(after, info);
        masm.nop(4);
    }

    public void directJmp(Object target) {
        int before = masm.codeBuffer.position();
        masm.jmp(0, true);
        int after = masm.codeBuffer.position();
        if (C1XOptions.EmitNopAfterCall) {
            masm.nop();
        }
        tasm.recordDirectCall(before, after - before, asCallTarget(target), null);
    }

    public void indirectCall(CiRegister src, Object target, LIRDebugInfo info) {
        int before = masm.codeBuffer.position();
        masm.call(src);
        int after = masm.codeBuffer.position();
        if (C1XOptions.EmitNopAfterCall) {
            masm.nop();
        }
        tasm.recordIndirectCall(before, after - before, asCallTarget(target), info);
        tasm.recordExceptionHandlers(after, info);
    }

    protected void stop(String msg) {
        if (C1XOptions.GenAssertionCode) {
            // TODO: pass a pointer to the message
            directCall(CiRuntimeCall.Debug, null);
            masm.hlt();
        }
    }

    public void shouldNotReachHere() {
        stop("should not reach here");
    }
}<|MERGE_RESOLUTION|>--- conflicted
+++ resolved
@@ -1,63 +1,50 @@
 /*
- * Copyright (c) 2009, 2012, Oracle and/or its affiliates. All rights reserved.
- * DO NOT ALTER OR REMOVE COPYRIGHT NOTICES OR THIS FILE HEADER.
+ * Copyright (c) 2009, 2012, Oracle and/or its affiliates. All rights reserved. DO NOT ALTER OR REMOVE COPYRIGHT NOTICES
+ * OR THIS FILE HEADER.
  *
- * This code is free software; you can redistribute it and/or modify it
- * under the terms of the GNU General Public License version 2 only, as
- * published by the Free Software Foundation.
+ * This code is free software; you can redistribute it and/or modify it under the terms of the GNU General Public
+ * License version 2 only, as published by the Free Software Foundation.
  *
- * This code is distributed in the hope that it will be useful, but WITHOUT
- * ANY WARRANTY; without even the implied warranty of MERCHANTABILITY or
- * FITNESS FOR A PARTICULAR PURPOSE.  See the GNU General Public License
- * version 2 for more details (a copy is included in the LICENSE file that
- * accompanied this code).
+ * This code is distributed in the hope that it will be useful, but WITHOUT ANY WARRANTY; without even the implied
+ * warranty of MERCHANTABILITY or FITNESS FOR A PARTICULAR PURPOSE. See the GNU General Public License version 2 for
+ * more details (a copy is included in the LICENSE file that accompanied this code).
  *
- * You should have received a copy of the GNU General Public License version
- * 2 along with this work; if not, write to the Free Software Foundation,
- * Inc., 51 Franklin St, Fifth Floor, Boston, MA 02110-1301 USA.
+ * You should have received a copy of the GNU General Public License version 2 along with this work; if not, write to
+ * the Free Software Foundation, Inc., 51 Franklin St, Fifth Floor, Boston, MA 02110-1301 USA.
  *
- * Please contact Oracle, 500 Oracle Parkway, Redwood Shores, CA 94065 USA
- * or visit www.oracle.com if you need additional information or have any
- * questions.
+ * Please contact Oracle, 500 Oracle Parkway, Redwood Shores, CA 94065 USA or visit www.oracle.com if you need
+ * additional information or have any questions.
  */
 package com.sun.c1x.target.armv7;
 
-import com.oracle.max.asm.Buffer;
-import com.oracle.max.asm.Label;
-import com.oracle.max.asm.NumUtil;
-import com.oracle.max.asm.target.armv7.ARMV7;
+import static com.sun.cri.ci.CiCallingConvention.Type.*;
+import static com.sun.cri.ci.CiValue.*;
+
+import java.io.*;
+import java.util.*;
+import java.util.concurrent.atomic.*;
+
+import com.oracle.max.asm.*;
+import com.oracle.max.asm.target.armv7.*;
 import com.oracle.max.asm.target.armv7.ARMV7Assembler.ConditionFlag;
-import com.oracle.max.asm.target.armv7.ARMV7MacroAssembler;
-import com.oracle.max.criutils.TTY;
-import com.sun.c1x.C1XCompilation;
-import com.sun.c1x.C1XOptions;
-import com.sun.c1x.asm.TargetMethodAssembler;
+import com.oracle.max.criutils.*;
+import com.sun.c1x.*;
+import com.sun.c1x.asm.*;
 import com.sun.c1x.gen.LIRGenerator.DeoptimizationStub;
-import com.sun.c1x.ir.BlockBegin;
-import com.sun.c1x.ir.Condition;
-import com.sun.c1x.ir.Infopoint;
+import com.sun.c1x.ir.*;
 import com.sun.c1x.lir.FrameMap.StackBlock;
 import com.sun.c1x.lir.*;
-import com.sun.c1x.stub.CompilerStub;
-import com.sun.c1x.util.Util;
+import com.sun.c1x.stub.*;
+import com.sun.c1x.util.*;
 import com.sun.cri.ci.*;
 import com.sun.cri.ci.CiTargetMethod.JumpTable;
 import com.sun.cri.ci.CiTargetMethod.Mark;
-import com.sun.cri.xir.CiXirAssembler;
+import com.sun.cri.xir.*;
 import com.sun.cri.xir.CiXirAssembler.RuntimeCallInformation;
 import com.sun.cri.xir.CiXirAssembler.XirInstruction;
 import com.sun.cri.xir.CiXirAssembler.XirLabel;
 import com.sun.cri.xir.CiXirAssembler.XirMark;
-import com.sun.cri.xir.XirSnippet;
-import com.sun.cri.xir.XirTemplate;
-import com.sun.max.vm.compiler.CompilationBroker;
-
-import java.io.*;
-import java.util.Map;
-import java.util.concurrent.atomic.AtomicInteger;
-
-import static com.sun.cri.ci.CiCallingConvention.Type.RuntimeCall;
-import static com.sun.cri.ci.CiValue.IllegalValue;
+import com.sun.max.vm.compiler.*;
 
 /**
  * This class implements the x86-specific code generation for LIR.
@@ -124,6 +111,7 @@
         return System.getenv("MAXINE_HOME") + "/maxine-tester/junit-tests/";
 
     }
+
     private CiAddress asAddress(CiValue value) {
         if (value.isAddress()) {
             return (CiAddress) value;
@@ -159,7 +147,7 @@
                 int afterLea = masm.codeBuffer.position();
                 masm.codeBuffer.setPosition(beforeLea);
                 masm.leaq(dst.asRegister(), new CiAddress(target.wordKind, ARMV7.r15.asValue(), beforeLea - afterLea));
-	        break;
+                break;
             case UNCOMMON_TRAP:
                 directCall(CiRuntimeCall.Deoptimize, info);
                 break;
@@ -174,18 +162,17 @@
     @Override
     protected void emitMonitorAddress(int monitor, CiValue dst) {
         CiStackSlot slot = frameMap.toMonitorBaseStackAddress(monitor);
-        masm.leaq(dst.asRegister(), new CiAddress(slot.kind, ARMV7.r13.asValue(),
-            slot.index() * target.arch.wordSize));
+        masm.leaq(dst.asRegister(), new CiAddress(slot.kind, ARMV7.r13.asValue(), slot.index() * target.arch.wordSize));
     }
 
     @Override
     protected void emitPause() {
-       masm.pause();
+        masm.pause();
     }
 
     @Override
     protected void emitBreakpoint() {
-       masm.int3();
+        masm.int3();
     }
 
     @Override
@@ -210,10 +197,10 @@
         if (src != dest) {
             if (srcKind == CiKind.Long && destKind == CiKind.Long) {
                 masm.mov(ConditionFlag.Always, false, dest, src);
-                masm.mov(ConditionFlag.Always, false, ARMV7.cpuRegisters[dest.number+1], ARMV7.cpuRegisters[src.number+1]);
-            } else  if (srcKind == CiKind.Int && destKind == CiKind.Long){
+                masm.mov(ConditionFlag.Always, false, ARMV7.cpuRegisters[dest.number + 1], ARMV7.cpuRegisters[src.number + 1]);
+            } else if (srcKind == CiKind.Int && destKind == CiKind.Long) {
                 masm.mov(ConditionFlag.Always, false, dest, src);
-                masm.asr(ConditionFlag.Always, false, ARMV7.cpuRegisters[dest.number+1], src, 31);
+                masm.asr(ConditionFlag.Always, false, ARMV7.cpuRegisters[dest.number + 1], src, 31);
             } else {
                 masm.mov(ConditionFlag.Always, false, dest, src);
             }
@@ -236,29 +223,29 @@
         // a CMP and a Jcc in which case the XOR will modify the condition
         // flags and interfere with the Jcc.
         masm.movlong(dst, constant, dstKind);
-     }
+    }
 
     private void const2reg(CiRegister dst, CiConstant constant) {
         assert constant.kind == CiKind.Object;
         /*
-        Constant is an object therefore it is a 32 bit quantity on ARM
+         * Constant is an object therefore it is a 32 bit quantity on ARM
          */
         // Do not optimize with an XOR as this instruction may be between
         // a CMP and a Jcc in which case the XOR will modify the condition
         // flags and interfere with the Jcc.
         if (constant.isNull()) {
-          //  masm.movq(dst, 0x0L);
-            masm.mov32BitConstant(dst,0x0);
+            // masm.movq(dst, 0x0L);
+            masm.mov32BitConstant(dst, 0x0);
 
         } else if (target.inlineObjects) {
             tasm.recordDataReferenceInCode(constant);
-            //masm.movq(dst, 0xDEADDEADDEADDEADL);
-            masm.mov32BitConstant(dst,0xDEADDEAD);
+            // masm.movq(dst, 0xDEADDEADDEADDEADL);
+            masm.mov32BitConstant(dst, 0xDEADDEAD);
         } else {
             masm.setUpScratch(tasm.recordDataReferenceInCode(constant));
-            masm.addRegisters(ConditionFlag.Always,false,ARMV7.r12,ARMV7.r12,ARMV7.r15,0,0);
-            masm.ldr(ConditionFlag.Always,dst, ARMV7.r12, 0);
-             //masm.movq(dst, tasm.recordDataReferenceInCode(constant));
+            masm.addRegisters(ConditionFlag.Always, false, ARMV7.r12, ARMV7.r12, ARMV7.r15, 0, 0);
+            masm.ldr(ConditionFlag.Always, dst, ARMV7.r12, 0);
+            // masm.movq(dst, tasm.recordDataReferenceInCode(constant));
         }
     }
 
@@ -295,17 +282,28 @@
 
         // Checkstyle: off
         switch (c.kind) {
-            case Boolean :
-            case Byte    :
-            case Char    :
-            case Short   :
-            case Jsr     :
-            case Int     : const2reg(dest.asRegister(), c.asInt()); break;
-            case Long    : const2reg(dest.asRegister(), c.asLong(), dest.kind); break;
-            case Object  : const2reg(dest.asRegister(), c); break;
-            case Float   : const2reg(dest.asRegister(), c.asFloat(), dest.kind); break;
-            case Double  : const2reg(dest.asRegister(), c.asDouble(), dest.kind); break;
-            default      : throw Util.shouldNotReachHere();
+            case Boolean:
+            case Byte:
+            case Char:
+            case Short:
+            case Jsr:
+            case Int:
+                const2reg(dest.asRegister(), c.asInt());
+                break;
+            case Long:
+                const2reg(dest.asRegister(), c.asLong(), dest.kind);
+                break;
+            case Object:
+                const2reg(dest.asRegister(), c);
+                break;
+            case Float:
+                const2reg(dest.asRegister(), c.asFloat(), dest.kind);
+                break;
+            case Double:
+                const2reg(dest.asRegister(), c.asDouble(), dest.kind);
+                break;
+            default:
+                throw Util.shouldNotReachHere();
         }
         // Checkstyle: on
     }
@@ -424,7 +422,6 @@
 
         // Checkstyle: off
         switch (src.kind) {
-<<<<<<< HEAD
             case Boolean:
             case Byte:
             case Char:
@@ -432,24 +429,12 @@
             case Jsr:
             case Object:
             case Int:
+
                 masm.setUpScratch(addr);
                 masm.str(ConditionFlag.Always, src.asRegister(), ARMV7.r12, 0);
                 break;
             case Long:
-=======
-            case Boolean :
-            case Byte    :
-            case Char    :
-            case Short   :
-            case Jsr     :
-            case Object  :
-
-            case Int     :
-                masm.setUpScratch(addr);
-                masm.str(ConditionFlag.Always,src.asRegister(),ARMV7.r12,0);
-             break;
-            case Long    :
->>>>>>> 6b80e162
+
                 masm.setUpScratch(addr);
                 masm.strd(ConditionFlag.Always, src.asRegister(), ARMV7.r12, 0);
                 break;
@@ -474,7 +459,6 @@
 
         // Checkstyle: off
         switch (kind) {
-<<<<<<< HEAD
             case Float:
                 masm.movflt(toAddr, src.asRegister());
                 break;
@@ -503,48 +487,11 @@
                 break;
             default:
                 throw Util.shouldNotReachHere();
-=======
-            case Float   : masm.movflt(toAddr, asXmmFloatReg(src));
-                break;
-            case Double  : masm.movflt(toAddr, asXmmDoubleReg(src));
-                break;
-
-            case Jsr     :
-            case Object  :
-            case Int     :
-                            masm.setUpScratch(toAddr);
-                            masm.strImmediate(ConditionFlag.Always,1,0,0,src.asRegister(),ARMV7.r12,0);
-                break;
-            case Long    :
-                            masm.setUpScratch(toAddr);
-                            masm.strDualImmediate(ConditionFlag.Always,1,0,0,src.asRegister(),ARMV7.r12,0);
-                break;
-            case Char    :
-            case Short   : masm.setUpScratch(toAddr);
-                           masm.strHImmediate(ConditionFlag.Always,1,0,0,src.asRegister(),ARMV7.r12,0);
-                break;
-            case Byte    :
-            case Boolean :
-                           masm.setUpScratch(toAddr);
-                           masm.strbImmediate(ConditionFlag.Always, 1, 0, 0, src.asRegister(), ARMV7.r12, 0);
-                break;
-            default      : throw Util.shouldNotReachHere();
->>>>>>> 6b80e162
+
         }
 
         // Checkstyle: on
     }
-
-<<<<<<< HEAD
-=======
-        // System.out.println("LIRAasXmmFloatReg val.encoding "+ src.asRegister().encoding + " val.number "+ src.asRegister().number);
-        assert src.kind.isFloat() : "must be float, actual kind: " + src.kind;
-        //CiRegister result = src.asRegister();
-        CiRegister result = getFloatRegister(src.asRegister());
-        assert result.isFpu() : "must be xmm, actual type: " + result;
-        return result;
-    }
->>>>>>> 6b80e162
 
     @Override
     protected void stack2reg(CiValue src, CiValue dest, CiKind kind) {
@@ -581,66 +528,29 @@
     @Override
     protected void mem2mem(CiValue src, CiValue dest, CiKind kind) {
         if (dest.kind.isInt()) {
-            // we have 32 bit values ..
-            masm.setUpScratch((CiAddress)src);
-            masm.ldrImmediate(ConditionFlag.Always,1,0,0,ARMV7.r12,ARMV7.r12,0);
-            masm.setUpRegister(ARMV7.r8,(CiAddress)dest);
-            masm.strImmediate(ConditionFlag.Always,0,0,0,ARMV7.r12,ARMV7.r8,0);
-            //masm.pushl((CiAddress) src);
-            //masm.popl((CiAddress) dest);
-<<<<<<< HEAD
-
-            // TODO WHAT ABOUT Long?
-
+            masm.setUpScratch((CiAddress) src);
+            masm.ldrImmediate(ConditionFlag.Always, 1, 0, 0, ARMV7.r12, ARMV7.r12, 0);
+            masm.setUpRegister(ARMV7.r8, (CiAddress) dest);
+            masm.strImmediate(ConditionFlag.Always, 0, 0, 0, ARMV7.r12, ARMV7.r8, 0);
+            assert !dest.kind.isLong();
         } else {
-	    System.err.println("MEM2MEM PUSH POP PTR CALLED");
-           // masm.pushptr((CiAddress) src);
-            //masm.popptr((CiAddress) dest);
-=======
-	    	/*
-	    	  Concerns are that we are 32 bit and data types such as long/double will require TWO
-	    	  registers
-	    	   */
-            assert(dest.kind.isLong() == false);
-
-        } else {
-	        System.err.println("MEM2MEM PUSH POP PTR CALLED LACK CONFIDENCE IN IMPLEMENTATION");
-            assert 0==1;
+            assert false : "Not implemented yet";
             masm.pushptr((CiAddress) src);
             masm.popptr((CiAddress) dest);
->>>>>>> 6b80e162
         }
     }
 
     @Override
     protected void mem2stack(CiValue src, CiValue dest, CiKind kind) {
-<<<<<<< HEAD
         assert false : "mem2stack ARMV7IRAssembler";
         if (dest.kind.isInt()) {
-            // masm.pushl((CiAddress) src);
-            // masm.popl(frameMap.toStackAddress((CiStackSlot) dest));
-=======
-        assert 0 == 1 : "mem2stack ARMV7IRAssembler";
-	    System.err.println("MEM2STACK LACK CONIFIDENCE IN IMPLEMENTATION");
-        if (DEBUG_MOVS) {
-            masm.movw(ConditionFlag.Always, ARMV7.r12, 12);
-            masm.movw(ConditionFlag.Always, ARMV7.r12, 12);
-            masm.movw(ConditionFlag.Always, ARMV7.r12, 12);
-            masm.movw(ConditionFlag.Always, ARMV7.r12, 12);
-            masm.movw(ConditionFlag.Always, ARMV7.r12, 12);
-        }
-        if (dest.kind.isInt()) {
             masm.setUpScratch((CiAddress) src);
-            masm.ldrImmediate(ConditionFlag.Always,1,0,0,ARMV7.r8,ARMV7.r12,0);
+            masm.ldrImmediate(ConditionFlag.Always, 1, 0, 0, ARMV7.r8, ARMV7.r12, 0);
             masm.setUpScratch(frameMap.toStackAddress((CiStackSlot) dest));
-            masm.str(ConditionFlag.Always,ARMV7.r8,ARMV7.r12,0);
-
-            //masm.pushl((CiAddress) src);
-            //masm.popl(frameMap.toStackAddress((CiStackSlot) dest));
-            assert(dest.kind.isLong() == false);
->>>>>>> 6b80e162
+            masm.str(ConditionFlag.Always, ARMV7.r8, ARMV7.r12, 0);
+            assert !dest.kind.isLong();
         } else {
-            assert(0 ==1);
+            assert false : "Not implemented yet";
             masm.pushptr((CiAddress) src);
             masm.popptr(frameMap.toStackAddress((CiStackSlot) dest));
         }
@@ -674,7 +584,7 @@
         masm.setUpScratch(addr);
         switch (kind) {
             case Float:
-                 masm.vldr(ConditionFlag.Always, dest.asRegister(), ARMV7.r12, 0, CiKind.Float, CiKind.Int);
+                masm.vldr(ConditionFlag.Always, dest.asRegister(), ARMV7.r12, 0, CiKind.Float, CiKind.Int);
                 break;
             case Double:
                 masm.vldr(ConditionFlag.Always, dest.asRegister(), ARMV7.r12, 0, CiKind.Double, CiKind.Int);
@@ -708,13 +618,14 @@
         CiAddress addr = (CiAddress) src;
         // Checkstyle: off
         switch (C1XOptions.ReadPrefetchInstr) {
-            case 0  :// masm.prefetchnta(addr);
-                break;
-            case 1  : //masm.prefetcht0(addr);
-                break;
-            case 2  : //masm.prefetcht2(addr);
-                break;
-            default : throw Util.shouldNotReachHere();
+            case 0:// masm.prefetchnta(addr);
+                break;
+            case 1: // masm.prefetcht0(addr);
+                break;
+            case 2: // masm.prefetcht2(addr);
+                break;
+            default:
+                throw Util.shouldNotReachHere();
         }
         // Checkstyle: on
     }
@@ -723,16 +634,24 @@
     protected void emitOp3(LIROp3 op) {
         // Checkstyle: off
         switch (op.code) {
-            case Idiv  :
-            case Irem  : arithmeticIdiv(op.code, op.opr1(), op.opr2(), op.result(), op.info); break;
-            case Iudiv :
-            case Iurem : arithmeticIudiv(op.code, op.opr1(), op.opr2(), op.result(), op.info); break;
-            case Ldiv  :
-            case Lrem  : arithmeticLdiv(op.code, op.opr1(), op.opr2(), op.result(), op.info); break;
+            case Idiv:
+            case Irem:
+                arithmeticIdiv(op.code, op.opr1(), op.opr2(), op.result(), op.info);
+                break;
+            case Iudiv:
+            case Iurem:
+                arithmeticIudiv(op.code, op.opr1(), op.opr2(), op.result(), op.info);
+                break;
+            case Ldiv:
+            case Lrem:
+                arithmeticLdiv(op.code, op.opr1(), op.opr2(), op.result(), op.info);
+                break;
             case Ludiv:
             case Lurem:
-                 arithmeticLudiv(op.code, op.opr1(), op.opr2(), op.result(), op.info); break;
-            default    : throw Util.shouldNotReachHere();
+                arithmeticLudiv(op.code, op.opr1(), op.opr2(), op.result(), op.info);
+                break;
+            default:
+                throw Util.shouldNotReachHere();
         }
         // Checkstyle: on
     }
@@ -757,7 +676,6 @@
         }
         return true;
     }
-
 
     @Override
     protected void emitTableSwitch(LIRTableSwitch op) {
@@ -824,68 +742,92 @@
     protected void emitBranch(LIRBranch op) {
 
         assert assertEmitBranch(op);
-        //assert 0 == 1 : "emitBranch ARMV7IRAssembler";
+        // assert 0 == 1 : "emitBranch ARMV7IRAssembler";
 
         if (op.cond() == Condition.TRUE) {
             if (op.info != null) {
                 tasm.recordImplicitException(codePos(), op.info);
             }
-           masm.jmp(op.label());
+            masm.jmp(op.label());
         } else {
             ConditionFlag acond = ConditionFlag.Always;
             if (op.code == LIROpcode.CondFloatBranch) {
                 assert op.unorderedBlock() != null : "must have unordered successor";
-                //masm.jcc(ConditionFlag.parity, op.unorderedBlock().label());
-                masm.jcc(ConditionFlag.SignedOverflow,op.unorderedBlock().label());
-                /* http://community.arm.com/groups/processors/blog/2013/09/25/condition-codes-4-floating-point-comparisons-using-vfp
-                See link,  table explains the ARM way of determining if one or more arguments was a NaN
-                floating-point logical relationships after a compare must use integer codes, that do not map one-to-one
-                SignedOverflow means one or more arguments were NaN
+                // masm.jcc(ConditionFlag.parity, op.unorderedBlock().label());
+                masm.jcc(ConditionFlag.SignedOverflow, op.unorderedBlock().label());
+                /*
+                 * http://community.arm.com/groups/processors/blog/2013/09/25/condition-codes-4-floating-point-comparisons
+                 * -using-vfp See link, table explains the ARM way of determining if one or more arguments was a NaN
+                 * floating-point logical relationships after a compare must use integer codes, that do not map
+                 * one-to-one SignedOverflow means one or more arguments were NaN
                  */
                 // parityset in X86 test for FP compares means that a NaN has occurred
-                // TODO how to encode the parity condition bit for X86??? masm.jcc(ConditionFlag., op.unorderedBlock().label());
-                //assert 0 == 1 : "parity flag ARMV7IRAssembler";
+                // TODO how to encode the parity condition bit for X86??? masm.jcc(ConditionFlag.,
+// op.unorderedBlock().label());
+                // assert 0 == 1 : "parity flag ARMV7IRAssembler";
 
                 // Checkstyle: off
                 switch (op.cond()) {
-                    case EQ : //acond = ConditionFlag.equal;
+                    case EQ: // acond = ConditionFlag.equal;
                         acond = ConditionFlag.Equal;
                         break;
-                    case NE :
+                    case NE:
                         acond = ConditionFlag.NotEqual;
-                        //acond = ConditionFlag.notEqual;
-                        break;
-                    case LT :
+                        // acond = ConditionFlag.notEqual;
+                        break;
+                    case LT:
                         acond = ConditionFlag.CarryClearUnsignedLower;
-                        //acond = ConditionFlag.below;
-                        break;
-                    case LE :
+                        // acond = ConditionFlag.below;
+                        break;
+                    case LE:
                         acond = ConditionFlag.UnsignedLowerOrEqual;
-                        //acond = ConditionFlag.belowEqual;
-                        break;
-                    case GE :
+                        // acond = ConditionFlag.belowEqual;
+                        break;
+                    case GE:
                         acond = ConditionFlag.SignedGreaterOrEqual;
-                        //acond = ConditionFlag.aboveEqual;
-                        break;
-                    case GT :
+                        // acond = ConditionFlag.aboveEqual;
+                        break;
+                    case GT:
                         acond = ConditionFlag.SignedGreater;
-                        //acond = ConditionFlag.above;
-                        break;
-                    default : throw Util.shouldNotReachHere();
+                        // acond = ConditionFlag.above;
+                        break;
+                    default:
+                        throw Util.shouldNotReachHere();
                 }
             } else {
                 switch (op.cond()) {
-                    case EQ : acond = ConditionFlag.Equal; /*ConditionFlag.equal;*/ break;
-                    case NE : acond = ConditionFlag.NotEqual; /*notEqual;*/ break;
-                    case LT : acond = ConditionFlag.SignedLesser; /*less;*/ break;
-                    case LE : acond = ConditionFlag.SignedLowerOrEqual; /*lessEqual;*/ break;
-                    case GE : acond = ConditionFlag.SignedGreaterOrEqual; /*greaterEqual;*/ break;
-                    case GT : acond = ConditionFlag.SignedGreater; /*greater;*/ break;
-                    case BE : acond = ConditionFlag.UnsignedLowerOrEqual; /*belowEqual;*/ break;
-                    case AE : acond = ConditionFlag.CarrySetUnsignedHigherEqual; /*aboveEqual;*/ break;
-                    case BT : acond = ConditionFlag.CarryClearUnsignedLower; /*below;*/ break;
-                    case AT : acond = ConditionFlag.UnsignedHigher; /*above;*/ break;
-                    default : throw Util.shouldNotReachHere();
+                    case EQ:
+                        acond = ConditionFlag.Equal; /* ConditionFlag.equal; */
+                        break;
+                    case NE:
+                        acond = ConditionFlag.NotEqual; /* notEqual; */
+                        break;
+                    case LT:
+                        acond = ConditionFlag.SignedLesser; /* less; */
+                        break;
+                    case LE:
+                        acond = ConditionFlag.SignedLowerOrEqual; /* lessEqual; */
+                        break;
+                    case GE:
+                        acond = ConditionFlag.SignedGreaterOrEqual; /* greaterEqual; */
+                        break;
+                    case GT:
+                        acond = ConditionFlag.SignedGreater; /* greater; */
+                        break;
+                    case BE:
+                        acond = ConditionFlag.UnsignedLowerOrEqual; /* belowEqual; */
+                        break;
+                    case AE:
+                        acond = ConditionFlag.CarrySetUnsignedHigherEqual; /* aboveEqual; */
+                        break;
+                    case BT:
+                        acond = ConditionFlag.CarryClearUnsignedLower; /* below; */
+                        break;
+                    case AT:
+                        acond = ConditionFlag.UnsignedHigher; /* above; */
+                        break;
+                    default:
+                        throw Util.shouldNotReachHere();
                 }
                 // Checkstyle: on
             }
@@ -949,125 +891,51 @@
                 break;
             }
             case L2F:
-<<<<<<< HEAD
                 assert false : "long to float convert";
-=======
-                if (DEBUG_MOVS) {
-                    masm.movw(ConditionFlag.Always, ARMV7.r12, 16);
-                    masm.movw(ConditionFlag.Always, ARMV7.r12, 16);
-                    masm.movw(ConditionFlag.Always, ARMV7.r12, 16);
-                    masm.movw(ConditionFlag.Always, ARMV7.r12, 16);
-                    masm.movw(ConditionFlag.Always, ARMV7.r12, 16);
-                }
-
-                masm.push(ConditionFlag.Always,1<< (srcRegister.number+1)| 1<< srcRegister.number);
-                masm.eor(ConditionFlag.Always,false,ARMV7.r12,ARMV7.r12,ARMV7.r12,0,0);
-                masm.cmp(ConditionFlag.Always,ARMV7.cpuRegisters[srcRegister.number+1],ARMV7.r12,0,0);
-                masm.movlong(ARMV7.r8,-1);
-                masm.mulLong(ARMV7.r8,ARMV7.r8,srcRegister);
-                masm.pop(ConditionFlag.Always,1<< (srcRegister.number+1)| 1<< srcRegister.number);
-
-                masm.mov(ConditionFlag.SignedLesser,false,srcRegister,ARMV7.r8);
-                masm.mov(ConditionFlag.SignedLesser,false,ARMV7.cpuRegisters[srcRegister.number+1],ARMV7.r9);
-
-                masm.vmov(ConditionFlag.Always,ARMV7.s31,ARMV7.cpuRegisters[srcRegister.number+1]);
-                masm.unsignedvcvt(ConditionFlag.Always,true,ARMV7.s31,ARMV7.s31);
-                // HIGHWORD = s31
-                masm.mov32BitConstant(ARMV7.r12,0xffffffff);
-                masm.vmov(ConditionFlag.Always,ARMV7.s30,ARMV7.r12);
-                masm.unsignedvcvt(ConditionFlag.Always,true,ARMV7.s30,ARMV7.s30);
-                masm.vmul(ConditionFlag.Always,ARMV7.s30,ARMV7.s31,ARMV7.s30); // HIGHWORD multiplied by ...
-                masm.vmov(ConditionFlag.Always,ARMV7.s31,src.asRegister());
-                masm.unsignedvcvt(ConditionFlag.Always,true,ARMV7.s31,ARMV7.s31); //s30 holds the LSB
-                masm.vadd(ConditionFlag.Always,asXmmFloatReg(dest),ARMV7.s30,ARMV7.s31);
-
-                masm.mov32BitConstant(ARMV7.r12,-1);
-                masm.vmov(ConditionFlag.SignedLesser,ARMV7.s31,ARMV7.r12);
-                masm.vcvt(ConditionFlag.SignedLesser,ARMV7.s31,false,true,ARMV7.s31);
-                masm.vmul(ConditionFlag.SignedLesser,asXmmFloatReg(dest),asXmmFloatReg(dest),ARMV7.s31);
-
-
->>>>>>> 6b80e162
+                /*
+                 * masm.push(ConditionFlag.Always,1<< (srcRegister.number+1)| 1<< srcRegister.number);
+                 * masm.eor(ConditionFlag.Always,false,ARMV7.r12,ARMV7.r12,ARMV7.r12,0,0);
+                 * masm.cmp(ConditionFlag.Always,ARMV7.cpuRegisters[srcRegister.number+1],ARMV7.r12,0,0);
+                 * masm.movlong(ARMV7.r8,-1); masm.mulLong(ARMV7.r8,ARMV7.r8,srcRegister);
+                 * masm.pop(ConditionFlag.Always,1<< (srcRegister.number+1)| 1<< srcRegister.number);
+                 * masm.mov(ConditionFlag.SignedLesser,false,srcRegister,ARMV7.r8);
+                 * masm.mov(ConditionFlag.SignedLesser,false,ARMV7.cpuRegisters[srcRegister.number+1],ARMV7.r9);
+                 * masm.vmov(ConditionFlag.Always,ARMV7.s31,ARMV7.cpuRegisters[srcRegister.number+1]);
+                 * masm.unsignedvcvt(ConditionFlag.Always,true,ARMV7.s31,ARMV7.s31); // HIGHWORD = s31
+                 * masm.mov32BitConstant(ARMV7.r12,0xffffffff); masm.vmov(ConditionFlag.Always,ARMV7.s30,ARMV7.r12);
+                 * masm.unsignedvcvt(ConditionFlag.Always,true,ARMV7.s30,ARMV7.s30);
+                 * masm.vmul(ConditionFlag.Always,ARMV7.s30,ARMV7.s31,ARMV7.s30); // HIGHWORD multiplied by ...
+                 * masm.vmov(ConditionFlag.Always,ARMV7.s31,src.asRegister());
+                 * masm.unsignedvcvt(ConditionFlag.Always,true,ARMV7.s31,ARMV7.s31); //s30 holds the LSB
+                 * masm.vadd(ConditionFlag.Always,asXmmFloatReg(dest),ARMV7.s30,ARMV7.s31);
+                 * masm.mov32BitConstant(ARMV7.r12,-1); masm.vmov(ConditionFlag.SignedLesser,ARMV7.s31,ARMV7.r12);
+                 * masm.vcvt(ConditionFlag.SignedLesser,ARMV7.s31,false,true,ARMV7.s31);
+                 * masm.vmul(ConditionFlag.SignedLesser,asXmmFloatReg(dest),asXmmFloatReg(dest),ARMV7.s31);
+                 */
+
                 break;
             case L2D:
-<<<<<<< HEAD
                 assert false : "long to double convert";
-=======
-
-                if (DEBUG_MOVS) {
-                    masm.movw(ConditionFlag.Always, ARMV7.r12, 17);
-                    masm.movw(ConditionFlag.Always, ARMV7.r12, 17);
-                    masm.movw(ConditionFlag.Always, ARMV7.r12, 17);
-                    masm.movw(ConditionFlag.Always, ARMV7.r12, 17);
-                    masm.movw(ConditionFlag.Always, ARMV7.r12, 17);
-                }
                 /*
-                Experimented with rounding mode for better accuracy
-                //masm.vmrs(ConditionFlag.Always,ARMV7.r8);
-                //masm.mov32BitConstant(ARMV7.r9,0x00a00000);
-                // masm.orr(ConditionFlag.Always,false,ARMV7.r9,ARMV7.r8,ARMV7.r9,0,0);
-                //masm.vmsr(ConditionFlag.Always,ARMV7.r9);
+                 * masm.push(ConditionFlag.Always,1<< (srcRegister.number+1)| 1<< srcRegister.number);
+                 * masm.eor(ConditionFlag.Always,false,ARMV7.r12,ARMV7.r12,ARMV7.r12,0,0);
+                 * masm.cmp(ConditionFlag.Always,ARMV7.cpuRegisters[srcRegister.number+1],ARMV7.r12,0,0);
+                 * masm.movlong(ARMV7.r8,-1); masm.mulLong(ARMV7.r8,ARMV7.r8,srcRegister);
+                 * masm.pop(ConditionFlag.Always,1<< (srcRegister.number+1)| 1<< srcRegister.number);
+                 * masm.mov(ConditionFlag.SignedLesser,false,srcRegister,ARMV7.r8);
+                 * masm.mov(ConditionFlag.SignedLesser,false,ARMV7.cpuRegisters[srcRegister.number+1],ARMV7.r9);
+                 * masm.vmov(ConditionFlag.Always,ARMV7.s30,ARMV7.cpuRegisters[srcRegister.number+1]);
+                 * masm.unsignedvcvt(ConditionFlag.Always,true,ARMV7.d15,ARMV7.s30); // HIGHWORD = d15
+                 * masm.mov32BitConstant(ARMV7.r12,0xffffffff); masm.vmov(ConditionFlag.Always, ARMV7.s29,ARMV7.r12);
+                 * masm.unsignedvcvt(ConditionFlag.Always,true,asXmmDoubleReg(dest),ARMV7.s29);
+                 * masm.vmul(ConditionFlag.Always,asXmmDoubleReg(dest),asXmmDoubleReg(dest),ARMV7.d15); // HIGHWORD
+                 * multiplied by ... masm.vmov(ConditionFlag.Always,ARMV7.s30,src.asRegister());
+                 * masm.unsignedvcvt(ConditionFlag.Always,true,ARMV7.d15,ARMV7.s30); //s30 holds the LSB
+                 * masm.vadd(ConditionFlag.Always,asXmmDoubleReg(dest),ARMV7.d15,asXmmDoubleReg(dest));
+                 * masm.mov32BitConstant(ARMV7.r12,-1); masm.vmov(ConditionFlag.SignedLesser,ARMV7.s30,ARMV7.r12);
+                 * masm.vcvt(ConditionFlag.SignedLesser,ARMV7.d15,false,true,ARMV7.s30);
+                 * masm.vmul(ConditionFlag.SignedLesser,asXmmDoubleReg(dest),asXmmDoubleReg(dest),ARMV7.d15);
                  */
-
-                masm.push(ConditionFlag.Always,1<< (srcRegister.number+1)| 1<< srcRegister.number);
-                masm.eor(ConditionFlag.Always,false,ARMV7.r12,ARMV7.r12,ARMV7.r12,0,0);
-                masm.cmp(ConditionFlag.Always,ARMV7.cpuRegisters[srcRegister.number+1],ARMV7.r12,0,0);
-                masm.movlong(ARMV7.r8,-1);
-                masm.mulLong(ARMV7.r8,ARMV7.r8,srcRegister);
-                masm.pop(ConditionFlag.Always,1<< (srcRegister.number+1)| 1<< srcRegister.number);
-
-                masm.mov(ConditionFlag.SignedLesser,false,srcRegister,ARMV7.r8);
-                masm.mov(ConditionFlag.SignedLesser,false,ARMV7.cpuRegisters[srcRegister.number+1],ARMV7.r9);
-
-                masm.vmov(ConditionFlag.Always,ARMV7.s30,ARMV7.cpuRegisters[srcRegister.number+1]);
-                masm.unsignedvcvt(ConditionFlag.Always,true,ARMV7.d15,ARMV7.s30);
-                // HIGHWORD = d15
-                masm.mov32BitConstant(ARMV7.r12,0xffffffff);
-                masm.vmov(ConditionFlag.Always, ARMV7.s29,ARMV7.r12);
-                masm.unsignedvcvt(ConditionFlag.Always,true,asXmmDoubleReg(dest),ARMV7.s29);
-                masm.vmul(ConditionFlag.Always,asXmmDoubleReg(dest),asXmmDoubleReg(dest),ARMV7.d15); // HIGHWORD multiplied by ...
-                masm.vmov(ConditionFlag.Always,ARMV7.s30,src.asRegister());
-                masm.unsignedvcvt(ConditionFlag.Always,true,ARMV7.d15,ARMV7.s30); //s30 holds the LSB
-                masm.vadd(ConditionFlag.Always,asXmmDoubleReg(dest),ARMV7.d15,asXmmDoubleReg(dest));
-
-                masm.mov32BitConstant(ARMV7.r12,-1);
-                masm.vmov(ConditionFlag.SignedLesser,ARMV7.s30,ARMV7.r12);
-                masm.vcvt(ConditionFlag.SignedLesser,ARMV7.d15,false,true,ARMV7.s30);
-                masm.vmul(ConditionFlag.SignedLesser,asXmmDoubleReg(dest),asXmmDoubleReg(dest),ARMV7.d15);
-                /*
-                int number = asXmmDoubleReg(dest).encoding;
-                CiRegister floatReg = ARMV7.floatRegisters[number*2+16];
-                masm.push(ConditionFlag.Always,1<< (srcRegister.number+1)| 1<< srcRegister.number);
-                masm.eor(ConditionFlag.Always,false,ARMV7.r12,ARMV7.r12,ARMV7.r12,0,0);
-                masm.cmp(ConditionFlag.Always,ARMV7.cpuRegisters[srcRegister.number+1],ARMV7.r12,0,0);
-                masm.movlong(ARMV7.r8,-1);
-                masm.mulLong(ARMV7.r8,ARMV7.r8,srcRegister);
-                masm.pop(ConditionFlag.Always,1<< (srcRegister.number+1)| 1<< srcRegister.number);
-
-                masm.mov(ConditionFlag.SignedLesser,false,srcRegister,ARMV7.r8);
-                masm.mov(ConditionFlag.SignedLesser,false,ARMV7.cpuRegisters[srcRegister.number+1],ARMV7.r9);
-
-                masm.vmov(ConditionFlag.Always,ARMV7.s31,ARMV7.cpuRegisters[srcRegister.number+1]);
-                masm.unsignedvcvt(ConditionFlag.Always,true,ARMV7.s31,ARMV7.s31);
-                // HIGHWORD = s31
-                masm.mov32BitConstant(ARMV7.r12,0xffffffff);
-                masm.vmov(ConditionFlag.Always,ARMV7.s30,ARMV7.r12);
-                masm.unsignedvcvt(ConditionFlag.Always,true,ARMV7.s30,ARMV7.s30);
-                masm.vmul(ConditionFlag.Always,ARMV7.s30,ARMV7.s31,ARMV7.s30); // HIGHWORD multiplied by ...
-                masm.vmov(ConditionFlag.Always,ARMV7.s31,src.asRegister());
-                masm.unsignedvcvt(ConditionFlag.Always,true,ARMV7.s31,ARMV7.s31); //s30 holds the LSB
-                masm.vadd(ConditionFlag.Always,floatReg,ARMV7.s30,ARMV7.s31);
-
-                masm.mov32BitConstant(ARMV7.r12,-1);
-                masm.vmov(ConditionFlag.SignedLesser,ARMV7.s31,ARMV7.r12);
-                masm.vcvt(ConditionFlag.SignedLesser,ARMV7.s31,false,true,ARMV7.s31);
-                masm.vmul(ConditionFlag.SignedLesser,floatReg,floatReg,ARMV7.s31);
-                masm.vcvt(ConditionFlag.Always,asXmmDoubleReg(dest),false,false,floatReg);
-
-                */
-
-                //masm.cvtsi2sdq(asXmmDoubleReg(dest), srcRegister);
->>>>>>> 6b80e162
                 break;
             case F2L:
                 assert srcRegister.isFpu() && dest.kind.isLong() : "must both be XMM register (no fpu stack)";
@@ -1081,53 +949,19 @@
                 callStub(op.stub, null, dest.asRegister(), src);
                 masm.bind(endLabel);
 
-
                 break;
             case MOV_I2F:
-<<<<<<< HEAD
                 masm.vcvt(ConditionFlag.Always, dest.asRegister(), false, true, srcRegister, dest.kind, src.kind);
-=======
-                //implements intBitsToFloat
-                masm.vmov(ConditionFlag.Always,asXmmFloatReg(dest),srcRegister);
->>>>>>> 6b80e162
                 break;
             case MOV_L2D:
-<<<<<<< HEAD
                 assert false : "mov_l2d uimplemented";
-=======
-                if (DEBUG_MOVS) {
-                    masm.movw(ConditionFlag.Always, ARMV7.r12, 20);
-                    masm.movw(ConditionFlag.Always, ARMV7.r12, 20);
-                    masm.movw(ConditionFlag.Always, ARMV7.r12, 20);
-                    masm.movw(ConditionFlag.Always, ARMV7.r12, 20);
-                    masm.movw(ConditionFlag.Always, ARMV7.r12, 20);
-                }
-                masm.vmov(ConditionFlag.Always,asXmmDoubleReg(dest),srcRegister);
->>>>>>> 6b80e162
+
                 break;
             case MOV_F2I:
-<<<<<<< HEAD
                 masm.vcvt(ConditionFlag.Always, dest.asRegister(), true, true, src.asRegister(), dest.kind, src.kind);
-=======
-                // implements floatToRawIntBits
-                masm.vmov(ConditionFlag.Always,dest.asRegister(),asXmmFloatReg(src));
->>>>>>> 6b80e162
                 break;
             case MOV_D2L:
-<<<<<<< HEAD
                 assert false : "mov_d2l uimplemented";
-=======
-                if (DEBUG_MOVS) {
-                    masm.movw(ConditionFlag.Always, ARMV7.r12, 21);
-                    masm.movw(ConditionFlag.Always, ARMV7.r12, 21);
-                    masm.movw(ConditionFlag.Always, ARMV7.r12, 21);
-                    masm.movw(ConditionFlag.Always, ARMV7.r12, 21);
-                    masm.movw(ConditionFlag.Always, ARMV7.r12, 21);
-                }
-
-                //implements doubleToRawLongBits
-                masm.vmov(ConditionFlag.Always,dest.asRegister(),asXmmDoubleReg(src));
->>>>>>> 6b80e162
                 break;
             default:
                 throw Util.shouldNotReachHere();
@@ -1150,10 +984,10 @@
             masm.membar(-1);
         }
         if (op.code == LIROpcode.CasInt || op.code == LIROpcode.CasObj) {
-            //((CiRegisterConfig)masm.registerConfig).printAllocatable();
+            // ((CiRegisterConfig)masm.registerConfig).printAllocatable();
             masm.casInt(newval, cmpval, address);
         } else {
-            //System.out.println("AM I EVER CALLED");
+            // System.out.println("AM I EVER CALLED");
             assert op.code == LIROpcode.CasLong;
             masm.casLong(newval, cmpval, address);
         }
@@ -1167,61 +1001,61 @@
             case EQ:
                 acond = ConditionFlag.Equal;
                 ncond = ConditionFlag.NotEqual;
-                //ncond = ConditionFlag.notEqual;
+                // ncond = ConditionFlag.notEqual;
                 break;
             case NE:
                 ncond = ConditionFlag.Equal;
                 acond = ConditionFlag.NotEqual;
-               // acond = ConditionFlag.notEqual;
-               // ncond = ConditionFlag.equal;
+                // acond = ConditionFlag.notEqual;
+                // ncond = ConditionFlag.equal;
                 break;
             case LT:
                 acond = ConditionFlag.SignedLesser;
                 ncond = ConditionFlag.SignedGreaterOrEqual;
-               // acond = ConditionFlag.less;
-               // ncond = ConditionFlag.greaterEqual;
+                // acond = ConditionFlag.less;
+                // ncond = ConditionFlag.greaterEqual;
                 break;
             case LE:
                 acond = ConditionFlag.SignedLowerOrEqual;
                 ncond = ConditionFlag.SignedGreater;
-               // acond = ConditionFlag.lessEqual;
-               // ncond = ConditionFlag.greater;
+                // acond = ConditionFlag.lessEqual;
+                // ncond = ConditionFlag.greater;
                 break;
             case GE:
                 acond = ConditionFlag.SignedGreaterOrEqual;
                 ncond = ConditionFlag.SignedLesser;
-               // acond = ConditionFlag.greaterEqual;
-               // ncond = ConditionFlag.less;
+                // acond = ConditionFlag.greaterEqual;
+                // ncond = ConditionFlag.less;
                 break;
             case GT:
                 acond = ConditionFlag.SignedGreater;
                 ncond = ConditionFlag.SignedLowerOrEqual;
-               // acond = ConditionFlag.greater;
-              //  ncond = ConditionFlag.lessEqual;
+                // acond = ConditionFlag.greater;
+                // ncond = ConditionFlag.lessEqual;
                 break;
             case BE:
-                acond  = ConditionFlag.UnsignedLowerOrEqual;
+                acond = ConditionFlag.UnsignedLowerOrEqual;
                 ncond = ConditionFlag.UnsignedHigher;
-               // acond = ConditionFlag.belowEqual;
-               // ncond = ConditionFlag.above;
+                // acond = ConditionFlag.belowEqual;
+                // ncond = ConditionFlag.above;
                 break;
             case BT:
                 acond = ConditionFlag.CarryClearUnsignedLower;
                 ncond = ConditionFlag.CarrySetUnsignedHigherEqual;
-               // acond = ConditionFlag.below;
-               // ncond = ConditionFlag.aboveEqual;
+                // acond = ConditionFlag.below;
+                // ncond = ConditionFlag.aboveEqual;
                 break;
             case AE:
                 acond = ConditionFlag.CarrySetUnsignedHigherEqual;
                 ncond = ConditionFlag.CarryClearUnsignedLower;
-               // acond = ConditionFlag.aboveEqual;
-              //  ncond = ConditionFlag.below;
+                // acond = ConditionFlag.aboveEqual;
+                // ncond = ConditionFlag.below;
                 break;
             case AT:
                 acond = ConditionFlag.UnsignedHigher;
                 ncond = ConditionFlag.UnsignedLowerOrEqual;
-               // acond = ConditionFlag.above;
-               // ncond = ConditionFlag.belowEqual;
+                // acond = ConditionFlag.above;
+                // ncond = ConditionFlag.belowEqual;
                 break;
             default:
                 throw Util.shouldNotReachHere();
@@ -1251,30 +1085,30 @@
             const2reg(def, result, null);
         }
 
-        //assert 0 == 1 : "emitConditionalMove ARMV7IRAssembler";
+        // assert 0 == 1 : "emitConditionalMove ARMV7IRAssembler";
 
         if (!other.isConstant()) {
             // optimized version that does not require a branch
             if (other.isRegister()) {
                 assert other.asRegister() != result.asRegister() : "other already overwritten by previous move";
                 if (other.kind.isInt()) {
-			masm.mov(ncond,false,result.asRegister(), other.asRegister());
-                   // masm.cmovq(ncond, result.asRegister(), other.asRegister());
+                    masm.mov(ncond, false, result.asRegister(), other.asRegister());
+                    // masm.cmovq(ncond, result.asRegister(), other.asRegister());
                 } else {
-			masm.mov(ncond,false,result.asRegister(), other.asRegister());
-                   // masm.cmovq(ncond, result.asRegister(), other.asRegister());
+                    masm.mov(ncond, false, result.asRegister(), other.asRegister());
+                    // masm.cmovq(ncond, result.asRegister(), other.asRegister());
                 }
             } else {
                 assert other.isStackSlot();
                 CiStackSlot otherSlot = (CiStackSlot) other;
-		masm.setUpScratch(frameMap.toStackAddress(otherSlot));
-                masm.ldrImmediate(ConditionFlag.Always,1,0,0,ARMV7.r12,ARMV7.r12,0);
+                masm.setUpScratch(frameMap.toStackAddress(otherSlot));
+                masm.ldrImmediate(ConditionFlag.Always, 1, 0, 0, ARMV7.r12, ARMV7.r12, 0);
                 if (other.kind.isInt()) {
-			masm.mov(ncond,false, result.asRegister(),ARMV7.r12);
-                   // masm.cmovl(ncond, result.asRegister(), frameMap.toStackAddress(otherSlot));
+                    masm.mov(ncond, false, result.asRegister(), ARMV7.r12);
+                    // masm.cmovl(ncond, result.asRegister(), frameMap.toStackAddress(otherSlot));
                 } else {
-                   // masm.cmovq(ncond, result.asRegister(), frameMap.toStackAddress(otherSlot));
-			masm.mov(ncond,false, result.asRegister(),ARMV7.r12);
+                    // masm.cmovq(ncond, result.asRegister(), frameMap.toStackAddress(otherSlot));
+                    masm.mov(ncond, false, result.asRegister(), ARMV7.r12);
                 }
             }
 
@@ -1539,22 +1373,18 @@
         assert value.kind.isDouble();
         switch (code) {
             case Abs:
-              /*  if (dest.asRegister() != value.asRegister()) {
-                    masm.movdbl(dest.asRegister(), value.asRegister());
-                }
-                int op1,
-                op2;
-                op1 = dest.asRegister().encoding;
-                op2 = value.asRegister().encoding;
-                //TODO: Fix that code
-                masm.vmov(ConditionFlag.Always, ARMV7.r8, ARMV7.floatRegisters[op1 * 2]);
-                masm.vmov(ConditionFlag.Always, ARMV7.r9, ARMV7.floatRegisters[op2 * 2]);
-                masm.and(ConditionFlag.Always, false, ARMV7.r8, ARMV7.r9, ARMV7.r8, 0, 0);
-                masm.vmov(ConditionFlag.Always, ARMV7.floatRegisters[op1 * 2], ARMV7.r8);
-                masm.vmov(ConditionFlag.Always, ARMV7.r8, ARMV7.floatRegisters[op1 * 2 + 1]);
-                masm.vmov(ConditionFlag.Always, ARMV7.r9, ARMV7.floatRegisters[op2 * 2 + 1]);
-                masm.and(ConditionFlag.Always, false, ARMV7.r8, ARMV7.r9, ARMV7.r8, 0, 0);
-                masm.vmov(ConditionFlag.Always, ARMV7.floatRegisters[op1 * 2 + 1], ARMV7.r8);*/
+                /*
+                 * if (dest.asRegister() != value.asRegister()) { masm.movdbl(dest.asRegister(), value.asRegister()); }
+                 * int op1, op2; op1 = dest.asRegister().encoding; op2 = value.asRegister().encoding; //TODO: Fix that
+                 * code masm.vmov(ConditionFlag.Always, ARMV7.r8, ARMV7.floatRegisters[op1 * 2]);
+                 * masm.vmov(ConditionFlag.Always, ARMV7.r9, ARMV7.floatRegisters[op2 * 2]);
+                 * masm.and(ConditionFlag.Always, false, ARMV7.r8, ARMV7.r9, ARMV7.r8, 0, 0);
+                 * masm.vmov(ConditionFlag.Always, ARMV7.floatRegisters[op1 * 2], ARMV7.r8);
+                 * masm.vmov(ConditionFlag.Always, ARMV7.r8, ARMV7.floatRegisters[op1 * 2 + 1]);
+                 * masm.vmov(ConditionFlag.Always, ARMV7.r9, ARMV7.floatRegisters[op2 * 2 + 1]);
+                 * masm.and(ConditionFlag.Always, false, ARMV7.r8, ARMV7.r9, ARMV7.r8, 0, 0);
+                 * masm.vmov(ConditionFlag.Always, ARMV7.floatRegisters[op1 * 2 + 1], ARMV7.r8);
+                 */
                 break;
             case Sqrt:
                 masm.vsqrt(ConditionFlag.Always, dest.asRegister(), value.asRegister());
@@ -1568,27 +1398,28 @@
     protected void emitLogicOp(LIROpcode code, CiValue left, CiValue right, CiValue dst) {
         assert left.isRegister();
 
-	assert(dst.isRegister());
+        assert (dst.isRegister());
         // Checkstyle: off
         if (left.kind.isInt()) {
             CiRegister reg = left.asRegister();
             if (right.isConstant()) {
                 int val = ((CiConstant) right).asInt();
-                masm.mov32BitConstant(ARMV7.r12,val);
+                masm.mov32BitConstant(ARMV7.r12, val);
 
                 switch (code) {
-                  case LogicAnd : //masm.andl(reg, val);
-                      masm.iand(reg,reg,ARMV7.r12);
-
-                      //masm.and(ConditionFlag.Always,reg,ARMV7.r12);
-                      break;
-                   case LogicOr  : //masm.orl(reg, val);
-                      masm.ior(reg,reg,ARMV7.r12);
-                       break;
-                  case LogicXor : //masm.xorl(reg, val);
-                      masm.ixor(reg,reg,ARMV7.r12);
-                      break;
-                    default       : throw Util.shouldNotReachHere();
+                    case LogicAnd: // masm.andl(reg, val);
+                        masm.iand(reg, reg, ARMV7.r12);
+
+                        // masm.and(ConditionFlag.Always,reg,ARMV7.r12);
+                        break;
+                    case LogicOr: // masm.orl(reg, val);
+                        masm.ior(reg, reg, ARMV7.r12);
+                        break;
+                    case LogicXor: // masm.xorl(reg, val);
+                        masm.ixor(reg, reg, ARMV7.r12);
+                        break;
+                    default:
+                        throw Util.shouldNotReachHere();
                 }
             } else if (right.isStackSlot()) {
                 // added support for stack operands
@@ -1632,15 +1463,16 @@
             if (right.isConstant()) {
                 CiConstant rightConstant = (CiConstant) right;
                 // masm.movq(rscratch1, rightConstant.asLong());
-	        masm.movlong(ARMV7.r8,rightConstant.asLong(), CiKind.Long);
+                masm.movlong(ARMV7.r8, rightConstant.asLong(), CiKind.Long);
                 switch (code) {
                     case LogicAnd:// masm.andq(lreg, rscratch1);
-                        masm.land(lreg,lreg,ARMV7.r8);
-                        break;
-                    case LogicOr: masm.lor(lreg,lreg, ARMV7.r8);
+                        masm.land(lreg, lreg, ARMV7.r8);
+                        break;
+                    case LogicOr:
+                        masm.lor(lreg, lreg, ARMV7.r8);
                         break;
                     case LogicXor:
-                        masm.lxor(lreg,lreg, ARMV7.r8);
+                        masm.lxor(lreg, lreg, ARMV7.r8);
                         break;
                     default:
                         throw Util.shouldNotReachHere();
@@ -1675,7 +1507,7 @@
         CiRegister lreg = left.asRegister();
         CiRegister dreg = result.asRegister();
 
-        //assert 0 == 1 : "arithmeticIdiv ARMV7IRAssembler";
+        // assert 0 == 1 : "arithmeticIdiv ARMV7IRAssembler";
         if (right.isConstant()) {
             assert 0 == 1 : "arithmeticIdiv divide by constant not implemented";
             Util.shouldNotReachHere("cwi: I assume this is dead code, notify me if I'm wrong...");
@@ -1683,63 +1515,61 @@
             int divisor = ((CiConstant) right).asInt();
             assert divisor > 0 && CiUtil.isPowerOf2(divisor) : "divisor must be power of two";
             if (code == LIROpcode.Idiv) {
-             //   assert lreg == ARMV7.rax : "dividend must be rax";
-       //         masm.cdql(); // sign extend into rdx:rax
+                // assert lreg == ARMV7.rax : "dividend must be rax";
+                // masm.cdql(); // sign extend into rdx:rax
                 if (divisor == 2) {
-         //           masm.subl(lreg, ARMV7.rdx);
+                    // masm.subl(lreg, ARMV7.rdx);
                 } else {
-           //         masm.andl(ARMV7.rdx, divisor - 1);
-             //       masm.addl(lreg, ARMV7.rdx);
-                }
-           //     masm.sarl(lreg, CiUtil.log2(divisor));
+                    // masm.andl(ARMV7.rdx, divisor - 1);
+                    // masm.addl(lreg, ARMV7.rdx);
+                }
+                // masm.sarl(lreg, CiUtil.log2(divisor));
                 moveRegs(lreg, dreg, left.kind, result.kind);
             } else {
                 assert code == LIROpcode.Irem;
                 Label done = new Label();
-                masm.mov(ConditionFlag.Always,false,dreg, lreg);
-                //masm.andl(dreg, 0x80000000 | (divisor - 1));
-                //masm.jcc(ConditionFlag.positive, done);
+                masm.mov(ConditionFlag.Always, false, dreg, lreg);
+                // masm.andl(dreg, 0x80000000 | (divisor - 1));
+                // masm.jcc(ConditionFlag.positive, done);
                 masm.jcc(ConditionFlag.Positive, done);
                 masm.decrementl(dreg, 1);
-               // masm.orl(dreg, ~(divisor - 1));
+                // masm.orl(dreg, ~(divisor - 1));
                 masm.incrementl(dreg, 1);
                 masm.bind(done);
             }
         } else {
             CiRegister rreg = right.asRegister();
 
-
-            //assert lreg == ARMV7.r6 : "left register must be r6-ax";
-          //  assert rreg != ARMV7.rdx : "right register must not be rdx";
-
-         //   moveRegs(lreg, ARMV7.rax);
+            // assert lreg == ARMV7.r6 : "left register must be r6-ax";
+            // assert rreg != ARMV7.rdx : "right register must not be rdx";
+
+            // moveRegs(lreg, ARMV7.rax);
 
             Label continuation = new Label();
 
             if (C1XOptions.GenSpecialDivChecks) {
                 // check for special case of Integer.MIN_VALUE / -1
                 Label normalCase = new Label();
-                masm.mov32BitConstant(ARMV7.r12,Integer.MIN_VALUE);
-                masm.cmp(ConditionFlag.Always,lreg,ARMV7.r12,0,0);
+                masm.mov32BitConstant(ARMV7.r12, Integer.MIN_VALUE);
+                masm.cmp(ConditionFlag.Always, lreg, ARMV7.r12, 0, 0);
 
                 masm.jcc(ConditionFlag.NotEqual, normalCase);
                 if (code == LIROpcode.Irem) {
                     // prepare X86Register.rdx for possible special case where remainder = 0
-                    masm.eor(ConditionFlag.Always,false,ARMV7.r9,ARMV7.r9,ARMV7.r9,0,0);
-                }
-                masm.mov32BitConstant(ARMV7.r12,-1);
-                masm.cmp(ConditionFlag.Always,rreg, ARMV7.r12,0,0);
+                    masm.eor(ConditionFlag.Always, false, ARMV7.r9, ARMV7.r9, ARMV7.r9, 0, 0);
+                }
+                masm.mov32BitConstant(ARMV7.r12, -1);
+                masm.cmp(ConditionFlag.Always, rreg, ARMV7.r12, 0, 0);
                 masm.jcc(ConditionFlag.Equal, continuation);
 
                 // handle normal case
                 masm.bind(normalCase);
             }
-           // masm.cdql();
-            masm.mov(ConditionFlag.Always,false,ARMV7.r9,lreg);
+            // masm.cdql();
+            masm.mov(ConditionFlag.Always, false, ARMV7.r9, lreg);
             int offset = masm.codeBuffer.position();
 
-            masm.sdiv(ConditionFlag.Always,dreg,lreg,rreg);
-
+            masm.sdiv(ConditionFlag.Always, dreg, lreg, rreg);
 
             // normal and special case exit
             masm.bind(continuation);
@@ -1747,18 +1577,14 @@
             tasm.recordImplicitException(offset, info);
             if (code == LIROpcode.Irem) {
                 /*
-                (a/b)b + (a%b) = a
-                => (a%b) = a - (a/b)b
-                r9 = a
-                r12 = a
-                reg = b
+                 * (a/b)b + (a%b) = a => (a%b) = a - (a/b)b r9 = a r12 = a reg = b
                  */
-                masm.mul(ConditionFlag.Always,false,lreg,dreg,rreg);
-                masm.sub(ConditionFlag.Always,false,dreg,ARMV7.r9,lreg,0,0);
+                masm.mul(ConditionFlag.Always, false, lreg, dreg, rreg);
+                masm.sub(ConditionFlag.Always, false, dreg, ARMV7.r9, lreg, 0, 0);
 
             } else {
                 assert code == LIROpcode.Idiv;
-		        // Already put the signed division result in the register
+                // Already put the signed division result in the register
                 // so do nothing
 
             }
@@ -1774,31 +1600,24 @@
         CiRegister dreg = result.asRegister();
         CiRegister rreg = right.asRegister();
 
- 	    masm.mov(ConditionFlag.Always,false,ARMV7.r9,lreg);
+        masm.mov(ConditionFlag.Always, false, ARMV7.r9, lreg);
         int offset = masm.codeBuffer.position();
 
-        masm.udiv(ConditionFlag.Always,dreg,lreg,rreg);
-	    tasm.recordImplicitException(offset, info);
-
-
+        masm.udiv(ConditionFlag.Always, dreg, lreg, rreg);
+        tasm.recordImplicitException(offset, info);
 
         if (code == LIROpcode.Iurem) {
-                /*
-                (a/b)b + (a%b) = a
-                => (a%b) = a - (a/b)b
-                r9 = a
-                r12 = a
-                reg = b
-                 */
-                masm.mul(ConditionFlag.Always,false,lreg,dreg,rreg);
-                masm.sub(ConditionFlag.Always,false,dreg,ARMV7.r9,lreg,0,0);
+            /*
+             * (a/b)b + (a%b) = a => (a%b) = a - (a/b)b r9 = a r12 = a reg = b
+             */
+            masm.mul(ConditionFlag.Always, false, lreg, dreg, rreg);
+            masm.sub(ConditionFlag.Always, false, dreg, ARMV7.r9, lreg, 0, 0);
 
         } else {
-                assert code == LIROpcode.Iudiv;
-                // Already put the usigned division result in the register
-                // so do nothing
-        }
-
+            assert code == LIROpcode.Iudiv;
+            // Already put the usigned division result in the register
+            // so do nothing
+        }
 
     }
 
@@ -2081,7 +1900,7 @@
         } else {
             moveOp(callAddress, reg.asValue(callAddress.kind), callAddress.kind, null, false);
         }
-        masm.mov32BitConstant(ARMV7.r8,8);
+        masm.mov32BitConstant(ARMV7.r8, 8);
         indirectCall(reg, target, info);
     }
 
@@ -2098,16 +1917,16 @@
         } else {
             moveOp(callAddress, reg.asValue(callAddress.kind), callAddress.kind, null, false);
         }
-	masm.mov32BitConstant(ARMV7.r8,0);
+        masm.mov32BitConstant(ARMV7.r8, 0);
         indirectCall(reg, symbol, info);
     }
 
     @Override
     protected void emitThrow(CiValue exceptionPC, CiValue exceptionOop, LIRDebugInfo info, boolean unwind) {
-       // exception object is not added to oop map by LinearScan
-       // (LinearScan assumes that no oops are in fixed registers)
-       // info.addRegisterOop(exceptionOop);
-       directCall(unwind ? CiRuntimeCall.UnwindException : CiRuntimeCall.HandleException, info);
+        // exception object is not added to oop map by LinearScan
+        // (LinearScan assumes that no oops are in fixed registers)
+        // info.addRegisterOop(exceptionOop);
+        directCall(unwind ? CiRuntimeCall.UnwindException : CiRuntimeCall.HandleException, info);
         // enough room for two byte trap
         if (!C1XOptions.EmitNopAfterCall) {
             masm.nop();
@@ -2139,22 +1958,33 @@
 
             // Checkstyle: off
             switch (code) {
-                  case Shl  : masm.ishl(dest.asRegister(), value, count.asRegister()); break;
-                  case Shr  : masm.ishr(dest.asRegister(), value, count.asRegister()); break;
-                  case Ushr : masm.iushr(dest.asRegister(), value, count.asRegister()); break;
-                default   : throw Util.shouldNotReachHere();
+                case Shl:
+                    masm.ishl(dest.asRegister(), value, count.asRegister());
+                    break;
+                case Shr:
+                    masm.ishr(dest.asRegister(), value, count.asRegister());
+                    break;
+                case Ushr:
+                    masm.iushr(dest.asRegister(), value, count.asRegister());
+                    break;
+                default:
+                    throw Util.shouldNotReachHere();
             }
         } else {
             CiRegister lreg = left.asRegister();
             assert lreg != SHIFTCount : "left cannot be r8";
             switch (code) {
-                case Shl  : masm.lshl(dest.asRegister(), lreg, count.asRegister());
-                    break;
-                case Shr  : masm.lshr(dest.asRegister(), lreg, count.asRegister());
-                    break;
-                case Ushr : masm.lushr(dest.asRegister(), lreg, count.asRegister());
-                    break;
-                default   : throw Util.shouldNotReachHere();
+                case Shl:
+                    masm.lshl(dest.asRegister(), lreg, count.asRegister());
+                    break;
+                case Shr:
+                    masm.lshr(dest.asRegister(), lreg, count.asRegister());
+                    break;
+                case Ushr:
+                    masm.lushr(dest.asRegister(), lreg, count.asRegister());
+                    break;
+                default:
+                    throw Util.shouldNotReachHere();
             }
             // Checkstyle: on
         }
@@ -2168,21 +1998,23 @@
             CiRegister value = dest.asRegister();
             count = count & 0x1F; // Java spec
 
-
-            masm.mov(ConditionFlag.Always,false,dest.asRegister(),left.asRegister());
+            masm.mov(ConditionFlag.Always, false, dest.asRegister(), left.asRegister());
             // Checkstyle: off
-            masm.mov32BitConstant(ARMV7.r12,count);
-	    //System.out.println("emitShiftOp DEST is " + dest.asRegister().encoding);
+            masm.mov32BitConstant(ARMV7.r12, count);
+            // System.out.println("emitShiftOp DEST is " + dest.asRegister().encoding);
             switch (code) {
-                case Shl  : masm.ishl(dest.asRegister(), value, ARMV7.r12); break;
-                case Shr  : //masm.sarl(value, count);
-                            masm.ishr(dest.asRegister(),value,ARMV7.r12);
-                 break;
-                case Ushr : //masm.shrl(value, count);
-                          masm.iushr(dest.asRegister(),value,ARMV7.r12);
-                 break;
-
-                default   : throw Util.shouldNotReachHere();
+                case Shl:
+                    masm.ishl(dest.asRegister(), value, ARMV7.r12);
+                    break;
+                case Shr: // masm.sarl(value, count);
+                    masm.ishr(dest.asRegister(), value, ARMV7.r12);
+                    break;
+                case Ushr: // masm.shrl(value, count);
+                    masm.iushr(dest.asRegister(), value, ARMV7.r12);
+                    break;
+
+                default:
+                    throw Util.shouldNotReachHere();
             }
         } else {
 
@@ -2191,18 +2023,19 @@
             count = count & 0x1F; // Java spec
 
             moveRegs(left.asRegister(), value, left.kind, dest.kind);
-            masm.mov32BitConstant(ARMV7.r12,count);
+            masm.mov32BitConstant(ARMV7.r12, count);
             switch (code) {
-                case Shl  : //masm.shlq(value, count);
-                           masm.lshl(value, left.asRegister(), ARMV7.r12);
-                    break;
-                case Shr  : //masm.sarq(value, count);
-			   masm.lshr(value, left.asRegister(), ARMV7.r12);
-                    break;
-               case Ushr : //masm.shrq(value, count);
-                          masm.lushr(value, left.asRegister(), ARMV7.r12);
-                   break;
-                default   : throw Util.shouldNotReachHere();
+                case Shl: // masm.shlq(value, count);
+                    masm.lshl(value, left.asRegister(), ARMV7.r12);
+                    break;
+                case Shr: // masm.sarq(value, count);
+                    masm.lshr(value, left.asRegister(), ARMV7.r12);
+                    break;
+                case Ushr: // masm.shrq(value, count);
+                    masm.lushr(value, left.asRegister(), ARMV7.r12);
+                    break;
+                default:
+                    throw Util.shouldNotReachHere();
             }
             // Checkstyle: on
         }
@@ -2213,34 +2046,34 @@
         assert dst.isRegister();
         CiRegister result = dst.asRegister();
         masm.xorq(result, result);
-        //   masm.notq(result); // twos complement?
-	    masm.rsb(ConditionFlag.Always,false,result,result,0,0); // negate
-	    masm.incq(result); // add 1 to get to the twos completent
+        // masm.notq(result); // twos complement?
+        masm.rsb(ConditionFlag.Always, false, result, result, 0, 0); // negate
+        masm.incq(result); // add 1 to get to the twos completent
         if (src.isRegister()) {
             CiRegister value = src.asRegister();
             assert value != result;
-	        //System.out.println("CHECK Semantics of clz versus bsrq concerning reutrn value  BITOPS emitSignificantBitOp");
+            // System.out.println("CHECK Semantics of clz versus bsrq concerning reutrn value  BITOPS emitSignificantBitOp");
             if (most) {
 
-                  masm.clz(ConditionFlag.Always,result,value);
-		          // NOTE wILL RETURN 32 if zero!!!
-                 //  masm.bsrq(result, value);
+                masm.clz(ConditionFlag.Always, result, value);
+                // NOTE wILL RETURN 32 if zero!!!
+                // masm.bsrq(result, value);
             } else {
-                  masm.rbit(ConditionFlag.Always,ARMV7.r12,value);
-                  masm.clz(ConditionFlag.Always,result,ARMV7.r12);
-                 //  masm.bsfq(result, value);
+                masm.rbit(ConditionFlag.Always, ARMV7.r12, value);
+                masm.clz(ConditionFlag.Always, result, ARMV7.r12);
+                // masm.bsfq(result, value);
             }
         } else {
             CiAddress laddr = asAddress(src);
-	        masm.setUpScratch(laddr);
-            masm.ldrImmediate(ConditionFlag.Always,1,0,0,ARMV7.r12,ARMV7.r12,0);
+            masm.setUpScratch(laddr);
+            masm.ldrImmediate(ConditionFlag.Always, 1, 0, 0, ARMV7.r12, ARMV7.r12, 0);
             if (most) {
-                  masm.clz(ConditionFlag.Always,result,ARMV7.r12);
-                  //        masm.bsrq(result, laddr);
+                masm.clz(ConditionFlag.Always, result, ARMV7.r12);
+                // masm.bsrq(result, laddr);
             } else {
-                  //        masm.bsfq(result, laddr);
-                  masm.rbit(ConditionFlag.Always,ARMV7.r12,ARMV7.r12);
-                  masm.clz(ConditionFlag.Always,result,ARMV7.r12);
+                // masm.bsfq(result, laddr);
+                masm.rbit(ConditionFlag.Always, ARMV7.r12, ARMV7.r12);
+                masm.clz(ConditionFlag.Always, result, ARMV7.r12);
             }
         }
     }
@@ -2288,31 +2121,13 @@
         if (info != null) {
             tasm.recordImplicitException(codePos(), info);
         }
-<<<<<<< HEAD
         assert false : "emitVolatileMove ARMV7IRAssembler";
+
         if (src.kind.isDouble()) {
             if (dest.isRegister()) {
             } else if (dest.isStackSlot()) {
             } else {
                 assert dest.isAddress();
-=======
-        assert 0 == 1 : "emitVolatileMove ARMV7IRAssembler";
-
-
-        if (src.kind.isDouble()) {
-            if (dest.isRegister()) {
-                //      masm.movdq(dest.asRegister(), asXmmDoubleReg(src));
-                masm.vmov(ConditionFlag.Always,dest.asRegister(),asXmmDoubleReg(src));
-            } else if (dest.isStackSlot()) {
-                masm.setUpScratch(frameMap.toStackAddress((CiStackSlot) dest));
-                masm.vstr(ConditionFlag.Always,ARMV7.r12, asXmmDoubleReg(src), 0);
-               // masm.movsd(frameMap.toStackAddress((CiStackSlot) dest), asXmmDoubleReg(src));
-            } else {
-                assert dest.isAddress();
-                masm.setUpScratch((CiAddress)dest);
-                masm.vstr(ConditionFlag.Always,ARMV7.r12, asXmmDoubleReg(src), 0);
-                //masm.movsd((CiAddress) dest, asXmmDoubleReg(src));
->>>>>>> 6b80e162
             }
         } else {
             assert dest.kind.isDouble();
@@ -2502,13 +2317,13 @@
                     break;
                 }
                 case RepeatMoveBytes:
-                    assert false: "RepeatMoveBytes in ARMV7LIRAssembler unimplemented";
+                    assert false : "RepeatMoveBytes in ARMV7LIRAssembler unimplemented";
                     break;
                 case RepeatMoveWords:
                     assert false : "RepeatMoveWords in ARMV7LIRAssembler unimplemented";
                     break;
                 case PointerCAS: {
-                    assert false: "PointerCAS in ARMV7LIRAssembler unimplemented";
+                    assert false : "PointerCAS in ARMV7LIRAssembler unimplemented";
                     if ((Boolean) inst.extra && info != null) {
                         tasm.recordImplicitException(codePos(), info);
                     }
@@ -2683,24 +2498,8 @@
                     // We only Push LR as that is what X86 does
                     // this means we can reuse all their
                     // stack unwinding code
-<<<<<<< HEAD
                     masm.push(ConditionFlag.Always, 1 << 14);
                     masm.decrementq(ARMV7.r13, frameSize);// DIRTY HACK TO get STACK to work
-                    // masm.decrementq(ARMV7.r13, frameSize); // does not emit code for frameSize == 0
-=======
-		    masm.push(ConditionFlag.Always,1<<14);
-		            //masm.decrementq(ARMV7.r13,frameSize);// DIRTY HACK TO get STACK to work
-                    
-
-		    //masm.push(ConditionFlag.Always,1<<11|1<<14);
-		    masm.decrementq(ARMV7.r13, frameSize); // does not emit code for frameSize == 0
->>>>>>> 6b80e162
-
-                    // masm.vmov(ConditionFlag.Always,ARMV7.s6,ARMV7.s3);
-                    // masm.vmov(ConditionFlag.Always,ARMV7.s4,ARMV7.s2);
-                    // masm.vmov(ConditionFlag.Always,ARMV7.s2,ARMV7.s1);
-
-                    // masm.str(ConditionFlag.Always,ARMV7.r14,ARMV7.r13,0); // save the return value!!!!!
 
                     if (C1XOptions.ZapStackOnMethodEntry) {
                         final int intSize = 4;
@@ -2806,15 +2605,15 @@
 
     /**
      * @param offset the offset RSP at which to bang. Note that this offset is relative to RSP after RSP has been
-     *            adjusted to allocated the frame for the method. It denotes an offset "down" the stack.
-     *            For very large frames, this means that the offset may actually be negative (i.e. denoting
-     *            a slot "up" the stack above RSP).
+     *            adjusted to allocated the frame for the method. It denotes an offset "down" the stack. For very large
+     *            frames, this means that the offset may actually be negative (i.e. denoting a slot "up" the stack above
+     *            RSP).
      */
     private void bangStackWithOffset(int offset) {
         masm.setUpScratch(new CiAddress(target.wordKind, ARMV7.RSP, -offset));
         masm.strImmediate(ConditionFlag.Always, 0, 0, 0, ARMV7.r0, ARMV7.r12, 0);
         // assuming rax is the return value register
-        //  masm.movq(new CiAddress(target.wordKind, ARMV7.RSP, -offset), ARMV7.rax);
+        // masm.movq(new CiAddress(target.wordKind, ARMV7.RSP, -offset), ARMV7.rax);
     }
 
     private CiRegisterValue assureInRegister(CiValue pointer) {
@@ -2862,14 +2661,14 @@
             CiStackSlot inArg = stub.inArgs[i];
             assert inArg.inCallerFrame();
             CiStackSlot outArg = inArg.asOutArg();
-            //System.out.print("CALL STUB STORE ");
+            // System.out.print("CALL STUB STORE ");
             storeParameter(args[i], outArg);
         }
 
         directCall(stub.stubObject, info);
 
         if (result != CiRegister.None) {
-            //System.out.print("CALL STUB RESULT ");
+            // System.out.print("CALL STUB RESULT ");
 
             final CiAddress src = compilation.frameMap().toStackAddress(stub.outResult.asOutArg());
             loadResult(result, src);
@@ -2949,9 +2748,9 @@
     public void movoop(CiAddress dst, CiConstant obj) {
         movoop(ARMV7.r8, obj); // was rscratch1
         masm.setUpScratch(dst);
-	masm.strImmediate(ConditionFlag.Always,0,0,0,ARMV7.r8,ARMV7.r12,0);
-
-     //   masm.movq(dst, rscratch1);
+        masm.strImmediate(ConditionFlag.Always, 0, 0, 0, ARMV7.r8, ARMV7.r12, 0);
+
+        // masm.movq(dst, rscratch1);
     }
 
     public void directCall(Object target, LIRDebugInfo info) {
