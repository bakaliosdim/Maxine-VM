/*
 * Copyright (c) 2007 Sun Microsystems, Inc.  All rights reserved.
 *
 * Sun Microsystems, Inc. has intellectual property rights relating to technology embodied in the product
 * that is described in this document. In particular, and without limitation, these intellectual property
 * rights may include one or more of the U.S. patents listed at http://www.sun.com/patents and one or
 * more additional patents or pending patent applications in the U.S. and in other countries.
 *
 * U.S. Government Rights - Commercial software. Government users are subject to the Sun
 * Microsystems, Inc. standard license agreement and applicable provisions of the FAR and its
 * supplements.
 *
 * Use is subject to license terms. Sun, Sun Microsystems, the Sun logo, Java and Solaris are trademarks or
 * registered trademarks of Sun Microsystems, Inc. in the U.S. and other countries. All SPARC trademarks
 * are used under license and are trademarks or registered trademarks of SPARC International, Inc. in the
 * U.S. and other countries.
 *
 * UNIX is a registered trademark in the U.S. and other countries, exclusively licensed through X/Open
 * Company, Ltd.
 */
package com.sun.max.ins.object;

import java.awt.*;
import java.awt.event.*;

import javax.swing.*;
import javax.swing.table.*;

import com.sun.max.collect.*;
import com.sun.max.ins.*;
import com.sun.max.ins.gui.*;
import com.sun.max.ins.value.*;
import com.sun.max.tele.debug.*;
import com.sun.max.tele.object.*;
import com.sun.max.unsafe.*;
import com.sun.max.util.*;
import com.sun.max.vm.reference.*;
import com.sun.max.vm.type.*;
import com.sun.max.vm.value.*;


/**
 * A table that displays Maxine array elements; for use in an instance of {@link ObjectInspector}.
 * Null array elements can be hidden from the display.
 *
 * @author Michael Van De Vanter
 */
public final class ArrayElementsTable extends InspectorTable {

    public static final int MAXIMUM_ROWS_FOR_COMPUTING_COLUMN_WIDTHS = 1000;

    private final ObjectInspector _objectInspector;
    private final Inspection _inspection;
    private final TeleObject _teleObject;
    private final Reference _objectReference;  // Reference to an object is canonical; doesn't change
    private Pointer _objectOrigin;  // Origin may change via GC
    private final Kind _elementKind;
    private final int _elementSize;
    private final int _startOffset;
    private final int _startIndex;
    private final int _arrayLength;
    private final String _indexPrefix;
    private final WordValueLabel.ValueMode _wordValueMode;

    /** Maps display rows to element rows (indexes) in the table. */
    private int[] _rowToElementMap;
    private int _visibleElementCount = 0;  // number of array elements being displayed

    private final ArrayElementsTableModel _model;
    private final ArrayElementsTableColumnModel _columnModel;
    private final TableColumn[] _columns;

    /**
     * A {@link JTable} specialized to display Maxine array elements.
     *
     * @param objectInspector the parent of this component
     * @param kind the Maxine value "kind" of the array.
     * @param startOffset memory position relative to the object origin where the displayed array starts
     * @param startIndex index into the displayed array where the display starts
     * @param length number of elements to display
     * @param indexPrefix text to prepend to the displayed name(index) of each element.
     * @param wordValueMode how to display word values, based on their presumed use in the VM.
     */
    ArrayElementsTable(final ObjectInspector objectInspector, final Kind kind, int startOffset, int startIndex, int length, String indexPrefix, WordValueLabel.ValueMode wordValueMode) {
        super(objectInspector.inspection());
        _objectInspector = objectInspector;
        _inspection = objectInspector.inspection();
        _teleObject = objectInspector.teleObject();
        _objectReference = _teleObject.reference();
        _elementKind = kind;
        _elementSize = kind.size();
        _startOffset = startOffset;
        _startIndex = startIndex;
        _arrayLength = length;
        _indexPrefix = indexPrefix;
        _wordValueMode = wordValueMode;

        // Initialize map so that all elements will display
        _rowToElementMap = new int[_arrayLength];
        for (int index = 0; index < _arrayLength; index++) {
            _rowToElementMap[index] = index;
        }
        _visibleElementCount = _arrayLength;

        _model = new ArrayElementsTableModel();
        _columns = new TableColumn[ArrayElementColumnKind.VALUES.length()];
        _columnModel = new ArrayElementsTableColumnModel(_objectInspector);
        setModel(_model);
        setColumnModel(_columnModel);
        setFillsViewportHeight(true);
        setShowHorizontalLines(style().memoryTableShowHorizontalLines());
        setShowVerticalLines(style().memoryTableShowVerticalLines());
        setIntercellSpacing(style().memoryTableIntercellSpacing());
        setRowHeight(style().memoryTableRowHeight());
        setRowSelectionAllowed(true);
        setSelectionMode(ListSelectionModel.SINGLE_SELECTION);
        addMouseListener(new TableCellMouseClickAdapter(_inspection, this) {
            @Override
            public void procedure(final MouseEvent mouseEvent) {
                final int selectedRow = getSelectedRow();
                final int selectedColumn = getSelectedColumn();
                if (selectedRow != -1 && selectedColumn != -1) {
                    // Left button selects a table cell; also cause an address selection at the row.
                    if (MaxineInspector.mouseButtonWithModifiers(mouseEvent) == MouseEvent.BUTTON1) {
                        _inspection.focus().setAddress(_model.rowToAddress(selectedRow));
                    }
                }
                super.procedure(mouseEvent);
            }
        });
<<<<<<< HEAD
        refresh(_inspection.teleVM().epoch(), true);
        JTableColumnResizer.adjustColumnPreferredWidths(this, MAXIMUM_ROWS_FOR_COMPUTING_COLUMN_WIDTHS);
=======
        refresh(_inspection.maxVM().epoch(), true);
        JTableColumnResizer.adjustColumnPreferredWidths(this);
>>>>>>> 0d86ff1d
    }

    @Override
    public void paintChildren(Graphics g) {
        // Draw a box around the selected row in the table
        super.paintChildren(g);
        final int row = getSelectedRow();
        if (row >= 0) {
            g.setColor(style().debugSelectedCodeBorderColor());
            g.drawRect(0, row * getRowHeight(row), getWidth() - 1, getRowHeight(row) - 1);
        }
    }

    /**
     * Add tool tip text to the column headers, as specified by {@link ArrayElementsColumnKind}.
     *
     * @see javax.swing.JTable#createDefaultTableHeader()
     */
    @Override
    protected JTableHeader createDefaultTableHeader() {
        return new JTableHeader(_columnModel) {
            @Override
            public String getToolTipText(java.awt.event.MouseEvent mouseEvent) {
                final Point p = mouseEvent.getPoint();
                final int index = _columnModel.getColumnIndexAtX(p.x);
                final int modelIndex = _columnModel.getColumn(index).getModelIndex();
                return ArrayElementColumnKind.VALUES.get(modelIndex).toolTipText();
            }
        };
    }

    /**
     * Models (a possible subset of) words/rows in a sequence of array elements;
     * the value of each cell is simply the index into the array
     * elements being displayed.
     */
    private final class ArrayElementsTableModel extends AbstractTableModel {

        public int getColumnCount() {
            return ArrayElementColumnKind.VALUES.length();
        }

        public int getRowCount() {
            return _visibleElementCount;
        }

        public Object getValueAt(int row, int col) {
            return _rowToElementMap[row];
        }

        @Override
        public Class< ? > getColumnClass(int col) {
            return Integer.class;
        }

        /**
         * @param row index of a displayed row in the table
         * @return the offset in memory of the displayed element, relative to the object origin.
         */
        public int rowToOffset(int row) {
            return _startOffset + (_rowToElementMap[row] * _elementSize);
        }

        /**
         * @param row index of a displayed row in the table
         * @return the memory location of the displayed element in the VM.
         */
        public Address rowToAddress(int row) {
            return _objectOrigin.plus(rowToOffset(row)).asAddress();
        }

        /**
         * @param address a memory address in the VM.
         * @return the displayed table row that shows the array element at an address;
         * -1 if the address is not in the array, or if that element is currently hidden..
         */
        public int addressToRow(Address address) {
            if (!address.isZero()) {
                final int offset = address.minus(_objectOrigin).minus(_startOffset).toInt();
                if (offset >= 0 && offset < _arrayLength * _elementSize) {
                    final int elementRow = offset / _elementSize;
                    for (int row = 0; row < _visibleElementCount; row++) {
                        if (_rowToElementMap[row] == elementRow) {
                            return elementRow;
                        }
                    }
                }
            }
            return -1;
        }
    }

    /**
     * A column model for array elements, to be used in an {@link ObjectInspector}.
     * Column selection is driven by choices in the parent {@link ObjectInspector}.
     * This implementation cannot update column choices dynamically.
     */
    private final class ArrayElementsTableColumnModel extends DefaultTableColumnModel {

        ArrayElementsTableColumnModel(ObjectInspector objectInspector) {
            createColumn(ArrayElementColumnKind.TAG, new TagRenderer(), true);
            createColumn(ArrayElementColumnKind.ADDRESS, new AddressRenderer(), objectInspector.showAddresses());
            createColumn(ArrayElementColumnKind.POSITION, new PositionRenderer(), objectInspector.showOffsets());
            createColumn(ArrayElementColumnKind.NAME, new NameRenderer(), true);
            createColumn(ArrayElementColumnKind.VALUE, new ValueRenderer(), true);
            createColumn(ArrayElementColumnKind.REGION, new RegionRenderer(), objectInspector.showMemoryRegions());
        }

        private void createColumn(ArrayElementColumnKind columnKind, TableCellRenderer renderer, boolean isVisible) {
            final int col = columnKind.ordinal();
            _columns[col] = new TableColumn(col, 0, renderer, null);
            _columns[col].setHeaderValue(columnKind.label());
            _columns[col].setMinWidth(columnKind.minWidth());
            if (isVisible) {
                addColumn(_columns[col]);
            }
            _columns[col].setIdentifier(columnKind);
        }
    }

    private final class TagRenderer extends PlainLabel implements TableCellRenderer, TextSearchable, Prober {

        TagRenderer() {
            super(_inspection, null);
        }

        public Component getTableCellRendererComponent(JTable table, Object value, boolean isSelected, boolean hasFocus, int row, int col) {
            String registerNameList = null;
            final TeleNativeThread thread = focus().thread();
            if (thread != null) {
                final TeleIntegerRegisters teleIntegerRegisters = thread.integerRegisters();
                final Address address = _model.rowToAddress(row);
                final Sequence<Symbol> registerSymbols = teleIntegerRegisters.find(address, address.plus(maxVM().wordSize()));
                if (registerSymbols.isEmpty()) {
                    setText("");
                    setToolTipText("");
                    setForeground(style().memoryDefaultTagTextColor());
                } else {
                    for (Symbol registerSymbol : registerSymbols) {
                        final String name = registerSymbol.name();
                        if (registerNameList == null) {
                            registerNameList = name;
                        } else {
                            registerNameList = registerNameList + "," + name;
                        }
                    }
                    setText(registerNameList + "--->");
                    setToolTipText("Register(s): " + registerNameList + " in thread " + inspection().nameDisplay().longName(thread) + " point at this location");
                    setForeground(style().memoryRegisterTagTextColor());
                }
            }
            return this;
        }
    }

    private final class AddressRenderer extends LocationLabel.AsAddressWithOffset implements TableCellRenderer {

        AddressRenderer() {
            super(_inspection);
        }

        public Component getTableCellRendererComponent(JTable table, Object value, boolean isSelected, boolean hasFocus, int row, int col) {
            setValue(_model.rowToOffset(row), _objectOrigin);
            return this;
        }
    }

    private final class PositionRenderer extends LocationLabel.AsOffset implements TableCellRenderer {

        public PositionRenderer() {
            super(_inspection);
        }

        public Component getTableCellRendererComponent(JTable table, Object value, boolean isSelected, boolean hasFocus, int row, int col) {
            setValue(_model.rowToOffset(row), _objectOrigin);
            return this;
        }
    }

    private final class NameRenderer extends LocationLabel.AsIndex implements TableCellRenderer {

        public NameRenderer() {
            super(_inspection, _indexPrefix, 0, 0, Address.zero());
        }

        public Component getTableCellRendererComponent(JTable table, Object value, boolean isSelected, boolean hasFocus, int row, int col) {
            setValue(row, _model.rowToOffset(row), _objectOrigin);
            return this;
        }
    }

    private final class ValueRenderer implements TableCellRenderer, Prober {

        private InspectorLabel[] _labels = new InspectorLabel[_arrayLength];

        public void refresh(long epoch, boolean force) {
            for (InspectorLabel label : _labels) {
                if (label != null) {
                    label.refresh(epoch, force);
                }
            }
        }

        public void redisplay() {
            for (InspectorLabel label : _labels) {
                if (label != null) {
                    label.redisplay();
                }
            }
        }

        public Component getTableCellRendererComponent(JTable table, Object value, boolean isSelected, boolean hasFocus, final int row, int column) {
            final int index = _rowToElementMap[row];
            InspectorLabel label = _labels[index];
            if (label == null) {
                if (_elementKind == Kind.REFERENCE) {
                    label = new WordValueLabel(_inspection, WordValueLabel.ValueMode.REFERENCE) {
                        @Override
                        public Value fetchValue() {
                            return maxVM().getElementValue(_elementKind, _objectReference, _startIndex + index);
                        }
                    };
                } else if (_elementKind == Kind.WORD) {
                    label = new WordValueLabel(_inspection, _wordValueMode) {
                        @Override
                        public Value fetchValue() {
                            return maxVM().getElementValue(_elementKind, _objectReference, _startIndex + index);
                        }
                    };
                } else {
                    label = new PrimitiveValueLabel(_inspection, _elementKind) {
                        @Override
                        public Value fetchValue() {
                            return maxVM().getElementValue(_elementKind, _objectReference, _startIndex + index);
                        }
                    };
                }
                _labels[index] = label;
            }
            return label;
        }
    }

    private final class RegionRenderer implements TableCellRenderer, Prober {

        private InspectorLabel[] _labels = new InspectorLabel[_arrayLength];

        public void refresh(long epoch, boolean force) {
            for (InspectorLabel label : _labels) {
                if (label != null) {
                    label.refresh(epoch, force);
                }
            }
        }

        public void redisplay() {
            for (InspectorLabel label : _labels) {
                if (label != null) {
                    label.redisplay();
                }
            }
        }

        public Component getTableCellRendererComponent(JTable table, Object value, boolean isSelected, boolean hasFocus, final int row, int column) {
            final int elementRow = _rowToElementMap[row];
            InspectorLabel label = _labels[elementRow];
            if (label == null) {
                label = new MemoryRegionValueLabel(_inspection) {
                    @Override
                    public Value fetchValue() {
                        return maxVM().getElementValue(_elementKind, _objectReference, _startIndex + elementRow);
                    }
                };
                _labels[elementRow] = label;
            }
            return label;
        }
    }

    public void redisplay() {
        for (TableColumn column : _columns) {
            final Prober prober = (Prober) column.getCellRenderer();
            prober.redisplay();
        }
        invalidate();
        repaint();
    }

    private long _lastRefreshEpoch = -1;

    public void refresh(long epoch, boolean force) {
        if (epoch > _lastRefreshEpoch || force) {
            _lastRefreshEpoch = epoch;
            _objectOrigin = _teleObject.getCurrentOrigin();
            // Update the mapping between array elements and displayed rows.
            if (_objectInspector.hideNullArrayElements()) {
                final int previousVisibleCount = _visibleElementCount;
                _visibleElementCount = 0;
                for (int index = 0; index < _arrayLength; index++) {
                    if (!maxVM().getElementValue(_elementKind, _objectReference, index).isZero()) {
                        _rowToElementMap[_visibleElementCount++] = index;
                    }
                }
                if (previousVisibleCount != _visibleElementCount) {
                    _model.fireTableDataChanged();
                }
            } else {
                if (_visibleElementCount != _arrayLength) {
                    // Previously hiding but no longer; reset map
                    for (int index = 0; index < _arrayLength; index++) {
                        _rowToElementMap[index] = index;
                    }
                    _visibleElementCount = _arrayLength;
                }
            }
            // Update selection, based on global address focus.
            final int oldSelectedRow = getSelectedRow();
            final int newRow = _model.addressToRow(focus().address());
            if (newRow >= 0) {
                getSelectionModel().setSelectionInterval(newRow, newRow);
            } else {
                if (oldSelectedRow >= 0) {
                    getSelectionModel().clearSelection();
                }
            }
            //
            for (TableColumn column : _columns) {
                final Prober prober = (Prober) column.getCellRenderer();
                prober.refresh(epoch, force);
            }
        }
    }


}<|MERGE_RESOLUTION|>--- conflicted
+++ resolved
@@ -128,13 +128,8 @@
                 super.procedure(mouseEvent);
             }
         });
-<<<<<<< HEAD
-        refresh(_inspection.teleVM().epoch(), true);
+        refresh(_inspection.maxVM().epoch(), true);
         JTableColumnResizer.adjustColumnPreferredWidths(this, MAXIMUM_ROWS_FOR_COMPUTING_COLUMN_WIDTHS);
-=======
-        refresh(_inspection.maxVM().epoch(), true);
-        JTableColumnResizer.adjustColumnPreferredWidths(this);
->>>>>>> 0d86ff1d
     }
 
     @Override
