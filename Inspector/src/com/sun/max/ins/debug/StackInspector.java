--- conflicted
+++ resolved
@@ -245,12 +245,7 @@
         return _saveSettingsListener;
     }
 
-<<<<<<< HEAD
-    @Override
     public void createView() {
-=======
-    public void createView(long epoch) {
->>>>>>> 813a8aae
         _teleNativeThread = inspection().focus().thread();
 
         if (_teleNativeThread == null) {
