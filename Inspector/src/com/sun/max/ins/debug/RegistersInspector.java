/*
 * Copyright (c) 2007 Sun Microsystems, Inc.  All rights reserved.
 *
 * Sun Microsystems, Inc. has intellectual property rights relating to technology embodied in the product
 * that is described in this document. In particular, and without limitation, these intellectual property
 * rights may include one or more of the U.S. patents listed at http://www.sun.com/patents and one or
 * more additional patents or pending patent applications in the U.S. and in other countries.
 *
 * U.S. Government Rights - Commercial software. Government users are subject to the Sun
 * Microsystems, Inc. standard license agreement and applicable provisions of the FAR and its
 * supplements.
 *
 * Use is subject to license terms. Sun, Sun Microsystems, the Sun logo, Java and Solaris are trademarks or
 * registered trademarks of Sun Microsystems, Inc. in the U.S. and other countries. All SPARC trademarks
 * are used under license and are trademarks or registered trademarks of SPARC International, Inc. in the
 * U.S. and other countries.
 *
 * UNIX is a registered trademark in the U.S. and other countries, exclusively licensed through X/Open
 * Company, Ltd.
 */
package com.sun.max.ins.debug;

import java.awt.*;

import com.sun.max.ins.*;
import com.sun.max.ins.InspectionSettings.*;
import com.sun.max.ins.gui.*;
import com.sun.max.ins.gui.TableColumnVisibilityPreferences.*;
import com.sun.max.program.*;
import com.sun.max.tele.debug.*;


/**
 * A singleton inspector that displays register contents for the thread the VM that is the current user focus.
 *
 * @author Michael Van De Vanter
 */
public final class RegistersInspector extends Inspector implements TableColumnViewPreferenceListener {


    // Set to null when inspector closed.
    private static RegistersInspector _registersInspector;

    /**
     * Displays the (singleton) registers  inspector, creating it if needed.
     */
    public static RegistersInspector make(Inspection inspection) {
        if (_registersInspector == null) {
            _registersInspector = new RegistersInspector(inspection);
        }
        return _registersInspector;
    }

    private final SaveSettingsListener _saveSettingsListener = createGeometrySettingsClient(this, "registersInspector");

    // This is a singleton viewer, so only use a single level of view preferences.
    private final RegistersViewPreferences _viewPreferences;

    private TeleNativeThread _teleNativeThread;
    private RegistersTable _table;

    private RegistersInspector(Inspection inspection) {
        super(inspection);
        Trace.begin(1,  tracePrefix() + " initializing");
        _viewPreferences = RegistersViewPreferences.globalPreferences(inspection());
        _viewPreferences.addListener(this);
        createFrame(null);
        refreshView(true);
        Trace.end(1,  tracePrefix() + " initializing");
    }

    @Override
    protected Rectangle defaultFrameBounds() {
        return inspection().geometry().registersFrameDefaultBounds();
    }

    @Override
    protected void createView() {
        _teleNativeThread = inspection().focus().thread();
        if (_teleNativeThread == null) {
            _table = null;
        } else {
            _table = new RegistersTable(inspection(), _teleNativeThread, _viewPreferences);
        }
        frame().setContentPane(new InspectorScrollPane(inspection(), _table));
        updateFrameTitle();
    }

    @Override
    protected SaveSettingsListener saveSettingsListener() {
        return _saveSettingsListener;
    }

    @Override
    protected InspectorTable getTable() {
        return _table;
    }

    @Override
    public String getTextForTitle() {
        String title = "Registers: ";
        if (_teleNativeThread != null) {
            title += inspection().nameDisplay().longNameWithState(_teleNativeThread);
        }
        return title;
    }

    @Override
    public InspectorAction getViewOptionsAction() {
        return new InspectorAction(inspection(), "View Options") {
            @Override
            public void procedure() {
                new TableColumnVisibilityPreferences.Dialog<RegistersColumnKind>(inspection(), "Registers View Options", _viewPreferences);
            }
        };
    }

    @Override
    public InspectorAction getPrintAction() {
        return getDefaultPrintAction();
    }

    @Override
    protected void refreshView(boolean force) {
        _table.refresh(force);
        super.refreshView(force);
        // The title displays thread state, so must be updated.
        updateFrameTitle();
    }

    @Override
    public void threadFocusSet(TeleNativeThread oldTeleNativeThread, TeleNativeThread teleNativeThread) {
        reconstructView();
    }

    public void tableColumnViewPreferencesChanged() {
        reconstructView();
    }

<<<<<<< HEAD
    @Override
    public void viewConfigurationChanged() {
=======
    public void viewConfigurationChanged(long epoch) {
>>>>>>> 813a8aae
        reconstructView();
    }

    @Override
    public void inspectorClosing() {
        Trace.line(1, tracePrefix() + " closing");
        _registersInspector = null;
        _viewPreferences.removeListener(this);
        super.inspectorClosing();
    }

}<|MERGE_RESOLUTION|>--- conflicted
+++ resolved
@@ -137,12 +137,7 @@
         reconstructView();
     }
 
-<<<<<<< HEAD
-    @Override
     public void viewConfigurationChanged() {
-=======
-    public void viewConfigurationChanged(long epoch) {
->>>>>>> 813a8aae
         reconstructView();
     }
 
