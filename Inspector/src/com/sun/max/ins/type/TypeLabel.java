/*
 * Copyright (c) 2007 Sun Microsystems, Inc.  All rights reserved.
 *
 * Sun Microsystems, Inc. has intellectual property rights relating to technology embodied in the product
 * that is described in this document. In particular, and without limitation, these intellectual property
 * rights may include one or more of the U.S. patents listed at http://www.sun.com/patents and one or
 * more additional patents or pending patent applications in the U.S. and in other countries.
 *
 * U.S. Government Rights - Commercial software. Government users are subject to the Sun
 * Microsystems, Inc. standard license agreement and applicable provisions of the FAR and its
 * supplements.
 *
 * Use is subject to license terms. Sun, Sun Microsystems, the Sun logo, Java and Solaris are trademarks or
 * registered trademarks of Sun Microsystems, Inc. in the U.S. and other countries. All SPARC trademarks
 * are used under license and are trademarks or registered trademarks of SPARC International, Inc. in the
 * U.S. and other countries.
 *
 * UNIX is a registered trademark in the U.S. and other countries, exclusively licensed through X/Open
 * Company, Ltd.
 */
package com.sun.max.ins.type;

import java.awt.event.*;

import com.sun.max.ins.*;
import com.sun.max.ins.gui.*;
import com.sun.max.ins.memory.*;
import com.sun.max.tele.*;
import com.sun.max.tele.object.*;
import com.sun.max.vm.prototype.*;
import com.sun.max.vm.type.*;

/**
 * A label specialized for displaying information about a {@TypeDescriptor}, even if not yet loaded in the VM.
 *
 * @author Bernd Mathiske
 * @author Michael Van De Vanter
 */
public class TypeLabel extends InspectorLabel {

    private TypeDescriptor _typeDescriptor;
    private TeleClassActor _teleClassActor;

    private final class MyMouseClickAdapter extends InspectorMouseClickAdapter {

        public MyMouseClickAdapter(Inspection inspection) {
            super(inspection);
        }

        @Override
        public void procedure(MouseEvent mouseEvent) {
            switch (MaxineInspector.mouseButtonWithModifiers(mouseEvent)) {
                case MouseEvent.BUTTON1: {
                    if (_teleClassActor != null) {
                        if (mouseEvent.isControlDown()) {
                            MemoryInspector.create(inspection(), _teleClassActor).highlight();
                        } else {
                            inspection().focus().setHeapObject(_teleClassActor);
                        }
                        break;
                    }
                }
                case MouseEvent.BUTTON3: {
                    final InspectorMenu menu = new InspectorMenu();
                    final boolean enabled = _teleClassActor != null;

                    final InspectorAction inspectActorAction = inspection().actions().inspectObject(_teleClassActor, "Inspect ClassActor (Left-Button)");
                    inspectActorAction.setEnabled(enabled);
                    menu.add(inspectActorAction);

                    final InspectorAction inspectMemoryAction = inspection().actions().inspectMemory(_teleClassActor, "Inspect ClassActor memory");
                    inspectMemoryAction.setEnabled(enabled);
                    menu.add(inspectMemoryAction);

                    final InspectorAction inspectMemoryWordsAction = inspection().actions().inspectMemoryWords(_teleClassActor, "Inspect ClassActor memory words");
                    inspectMemoryWordsAction.setEnabled(enabled);
                    menu.add(inspectMemoryWordsAction);

                    menu.popupMenu().show(mouseEvent.getComponent(), mouseEvent.getX(), mouseEvent.getY());
                    break;
                }
                default: {
                    break;
                }
            }
        }

    }

    public TypeLabel(final Inspection inspection) {
        this(inspection, null);
    }

    public TypeLabel(final Inspection inspection, TypeDescriptor typeDescriptor) {
        super(inspection);
        _typeDescriptor = typeDescriptor;
        updateClassActor();
        addMouseListener(new MyMouseClickAdapter(inspection));
        redisplay();
    }

    /**
     * Changes the value to be displayed by the label.
     */
    public void setValue(TypeDescriptor typeDescriptor) {
        _typeDescriptor = typeDescriptor;
        updateClassActor();
        updateText();
    }

    private void updateClassActor() {
        if (_typeDescriptor == null) {
            _teleClassActor = null;
        } else {
            // Might be null if class not yet known in VM
            _teleClassActor = maxVM().findTeleClassActor(_typeDescriptor);
        }
    }

    public void redisplay() {
        setFont(style().javaClassNameFont());
        setBackground(style().javaNameBackgroundColor());
        updateText();
    }

    private void updateText() {
        if (_typeDescriptor == null) {
            setText("");
            setToolTipText("");
            setForeground(style().javaNameColor());
        } else {
            final Class javaType = _typeDescriptor.resolveType(PrototypeClassLoader.PROTOTYPE_CLASS_LOADER);
            setText(javaType.getSimpleName());
            if (_teleClassActor == null) {
                setForeground(style().javaUnresolvedNameColor());
                setToolTipText("<unloaded>" +  javaType.getName());
            } else {
                setForeground(style().javaNameColor());
                setToolTipText(inspection().nameDisplay().referenceToolTipText(_teleClassActor));
            }
        }
    }

    private MaxVMState _lastRefreshedState = null;

<<<<<<< HEAD
    @Override
    public void refresh(boolean force) {
        if (maxVMState().newerThan(_lastRefreshedState) || force) {
            _lastRefreshedState = maxVMState();
=======
    public void refresh(long epoch, boolean force) {
        if (epoch > _epoch || force) {
>>>>>>> 813a8aae
            updateClassActor();
        }
    }

}<|MERGE_RESOLUTION|>--- conflicted
+++ resolved
@@ -143,15 +143,9 @@
 
     private MaxVMState _lastRefreshedState = null;
 
-<<<<<<< HEAD
-    @Override
     public void refresh(boolean force) {
         if (maxVMState().newerThan(_lastRefreshedState) || force) {
             _lastRefreshedState = maxVMState();
-=======
-    public void refresh(long epoch, boolean force) {
-        if (epoch > _epoch || force) {
->>>>>>> 813a8aae
             updateClassActor();
         }
     }
