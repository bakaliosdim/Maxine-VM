/*
 * Copyright (c) 2007 Sun Microsystems, Inc.  All rights reserved.
 *
 * Sun Microsystems, Inc. has intellectual property rights relating to technology embodied in the product
 * that is described in this document. In particular, and without limitation, these intellectual property
 * rights may include one or more of the U.S. patents listed at http://www.sun.com/patents and one or
 * more additional patents or pending patent applications in the U.S. and in other countries.
 *
 * U.S. Government Rights - Commercial software. Government users are subject to the Sun
 * Microsystems, Inc. standard license agreement and applicable provisions of the FAR and its
 * supplements.
 *
 * Use is subject to license terms. Sun, Sun Microsystems, the Sun logo, Java and Solaris are trademarks or
 * registered trademarks of Sun Microsystems, Inc. in the U.S. and other countries. All SPARC trademarks
 * are used under license and are trademarks or registered trademarks of SPARC International, Inc. in the
 * U.S. and other countries.
 *
 * UNIX is a registered trademark in the U.S. and other countries, exclusively licensed through X/Open
 * Company, Ltd.
 */
package com.sun.max.ins.gui;

import java.awt.event.*;

import com.sun.max.ins.*;
import com.sun.max.tele.*;
import com.sun.max.unsafe.*;


/**
 * A selectable, lightweight label for displaying memory
 * locations in the VM with different interpretations.
 *
 * @author Michael Van De Vanter
 */
public abstract class LocationLabel extends InspectorLabel {

    protected int value;
    protected Address origin;
    private MaxVMState lastRefreshedState = null;

    /**
     * @return a menu containing actions suitable for a generic memory location.
     */
    protected InspectorMenu createLocationMenu() {
        final Address address = origin.plus(value);
        final InspectorMenu menu = new InspectorMenu();
        menu.add(inspection().actions().copyWord(address, null));
        menu.add(inspection().actions().inspectMemory(address, null));
        menu.add(inspection().actions().inspectMemoryWords(address, null));
        if (maxVM().watchpointsEnabled()) {
            menu.add(inspection().actions().setWordWatchpoint(address, null));
        }
        return menu;
    }

    /**
     * Resets the text associated with the label.
     */
    protected abstract void updateText();

    /**
     * @return string describing the relative location in both decimal and hex, with no "+" prefix.
     */
    protected final String unsignedLocationText() {
        return Integer.toString(value) + "(0x" + Integer.toHexString(value) + ")";
    }

    /**
     * @return string describing the relative location in both decimal and hex, with a "+" prefix when non-negative
     */
    protected final String signedLocationText() {
        return (value >= 0 ? "+" : "") + Integer.toString(value) + "(0x" + Integer.toHexString(value) + ")";
    }

    /**
     * @return string displaying the location as a hex address in the standard format.
     */
    protected final String addressText() {
        if (origin == null) {
            return "";
        }
        return "Address:  0x" + origin.plus(value).toHexString();
    }

    protected LocationLabel(Inspection inspection, int value, Address origin) {
        super(inspection, null);
        this.value = value;
        this.origin = origin;
        if (origin != null) {
            addMouseListener(new InspectorMouseClickAdapter(inspection) {
                @Override
                public void procedure(final MouseEvent mouseEvent) {
                    switch (MaxineInspector.mouseButtonWithModifiers(mouseEvent)) {
                        case MouseEvent.BUTTON3: {
                            final InspectorMenu menu = createLocationMenu();
                            menu.popupMenu().show(mouseEvent.getComponent(), mouseEvent.getX(), mouseEvent.getY());
                            break;
                        }
                        default: {
                            break;
                        }
                    }
                }
            });
        }
    }

    public final void refresh(boolean force) {
        if (maxVMState().newerThan(lastRefreshedState) || force) {
            lastRefreshedState = maxVMState();
            updateText();
        }
    }

    public final void setValue(int value) {
        this.value = value;
        updateText();
    }

    public final void setValue(int value, Address origin) {
        this.value = value;
        this.origin = origin;
        updateText();
    }

    /**
     * A label that displays, in hex, an address relative to an origin.
     * A right-button menu is available with some useful commands.
     */
    public static class AsAddressWithOffset extends LocationLabel {

        public AsAddressWithOffset(Inspection inspection, int offset, Address origin) {
            super(inspection, offset, origin);
            redisplay();
        }

        public AsAddressWithOffset(Inspection inspection) {
            this(inspection, 0, Address.zero());
        }

        public final void redisplay() {
            setFont(style().hexDataFont());
            setForeground(style().hexDataColor());
            setBackground(style().hexDataBackgroundColor());
            updateText();
        }

        @Override
        protected final void updateText() {
            setText(origin.plus(value).toHexString());
            setToolTipText("Offset: " + signedLocationText() + ", " + addressText());
        }
    }

    /**
     * A label that displays, in hex, an address with non-negative position relative to an origin.
     * A right-button menu is available with some useful commands.
     * Maxine positions are non-negative and displayed without a '+' prefix.
     * The address does not update if contents at location get moved.
     */
    public static class AsAddressWithPosition extends LocationLabel {

        public AsAddressWithPosition(Inspection inspection, int value, Address origin) {
            super(inspection, value, origin);
            assert value >= 0;
            redisplay();
        }

        public final void redisplay() {
            setFont(style().hexDataFont());
            setForeground(style().hexDataColor());
            setBackground(style().hexDataBackgroundColor());
            updateText();
        }

        @Override
        protected final void updateText() {
            setText(origin.plus(value).toHexString());
            setToolTipText("Position: " + unsignedLocationText() + ", " + addressText());
        }
    }

    /**
     * A label that displays, in decimal, a non-negative position relative to some (optionally specified) origin.
     * If an origin is specified, then a ToolTip shows that actual address and a right-button
     * menu is available with some useful commands.
     * Maxine positions are non-negative and displayed without a '+' prefix.
     * The address does not update if contents at location get moved.
     */
    public static class AsPosition extends LocationLabel {

        public AsPosition(Inspection inspection, int value) {
            this(inspection, value, null);
        }

        public AsPosition(Inspection inspection, int value, Address origin) {
            super(inspection, value, origin);
            redisplay();
        }

        public final void redisplay() {
            setFont(style().decimalDataFont());
            setForeground(style().decimalDataColor());
            setBackground(style().decimalDataBackgroundColor());
            updateText();
        }

        @Override
        protected final void updateText() {
            setText(Integer.toString(value));
            if (origin != null) {
                setToolTipText("Position: " + unsignedLocationText() + ", " + addressText());
            } else {
                setToolTipText("Position: " + unsignedLocationText());
            }
        }
    }

    /**
     * A label that displays, in decimal, an offset in bytes from some origin;
     * if an origin is specified, then a ToolTip shows that actual address and a right-button
     * menu is available with some useful commands.
     * The address does not update if contents at location get moved.
     */
    public static class AsOffset extends LocationLabel {

        private int indexScalingFactor;

        public AsOffset(Inspection inspection, int offset, Address origin, int indexScalingFactor) {
            super(inspection, offset, origin);
            this.indexScalingFactor = indexScalingFactor;
            redisplay();
        }

        public AsOffset(Inspection inspection, int offset) {
            this(inspection, offset, Address.zero(), 0);
        }

        public AsOffset(Inspection inspection) {
            this(inspection, 0, Address.zero(), 0);
        }

        public void redisplay() {
            setFont(style().decimalDataFont());
            setForeground(style().decimalDataColor());
            setBackground(style().decimalDataBackgroundColor());
            updateText();
        }

        @Override
        protected void updateText() {
            setText((value >= 0 ? "+" : "") + Integer.toString(value));
<<<<<<< HEAD
            if (origin != null) {
                setToolTipText("Offset: " + signedLocationText() + " bytes, " + addressText());
            } else {
                setToolTipText("Offset: " + signedLocationText() + " bytes");
            }
        }
    }

    /**
     * A label that displays, in decimal, an offset in words from some origin;
     * if an origin is specified, then a ToolTip shows that actual address and a right-button
     * menu is available with some useful commands.
     * Note that the offset is set as bytes, but displayed as words.
     * The address does not update if contents at location get moved.
     */
    public static class AsWordOffset extends LocationLabel {

        /**
         * Creates a label that displays an offset from an origin as words.
         *
         * @param offset offset in bytes from the origin
         * @param origin the base address for display
         */
        public AsWordOffset(Inspection inspection, int offset, Address origin) {
            super(inspection, offset, origin);
            redisplay();
        }

        public AsWordOffset(Inspection inspection, int offset) {
            this(inspection, offset, Address.zero());
        }

        public AsWordOffset(Inspection inspection) {
            this(inspection, 0, Address.zero());
        }

        public void redisplay() {
            setFont(style().decimalDataFont());
            setForeground(style().decimalDataColor());
            setBackground(style().decimalDataBackgroundColor());
            updateText();
        }

        @Override
        protected void updateText() {
            final int wordOffset = value / maxVM().wordSize().toInt();
            final String shortText = (wordOffset >= 0 ? "+" : "") + Integer.toString(wordOffset);
            setText(shortText);
            StringBuilder sb = new StringBuilder(50);
            sb.append("Offset: ");
            sb.append(shortText).append("(0x").append(Integer.toHexString(wordOffset)).append(") words");
            if (origin != null) {
                sb.append(", ").append(addressText());
            }
            setToolTipText(sb.toString());
=======
            StringBuilder text = new StringBuilder("Offset: ").append(signedLocationText());
            if (indexScalingFactor != 0) {
                text.append(", Index: ").append(value / indexScalingFactor);
            }
            if (base != null) {
                text.append(", ").append(addressText());
            }
            setToolTipText(text.toString());
>>>>>>> 6caa83bd
        }
    }

    /**
     * A label that displays a memory location in decimal indexed form (" <prefix>[<index>]");
     * A ToolTip shows that actual address and a right-button
     * menus is available with some useful commands.
     * The address does not update if contents at location get moved.
     */
    public static class AsIndex extends LocationLabel {
        private final String prefix;
        private int index;

        /**
         * A label that displays a memory location <origin> + <offset> as "<prefix>[<index>]",
         * with a ToolTip giving more detail.
         */
        public AsIndex(Inspection inspection, String prefix, int index, int value, Address origin) {
            super(inspection, value, origin);
            this.prefix = prefix;
            this.index = index;
            redisplay();
        }

        public void redisplay() {
            setFont(style().decimalDataFont());
            setForeground(style().decimalDataColor());
            setBackground(style().decimalDataBackgroundColor());
            updateText();
        }

        public void setValue(int index, int value, Address origin) {
            this.index = index;
            this.value = value;
            this.origin = origin;
            updateText();
        }

        @Override
        protected void updateText() {
            setText(prefix  + "[" + index + "]");
            if (origin != null) {
                setToolTipText("Offset: " + signedLocationText() + ", " + addressText());
            } else {
                setToolTipText("Offset: " + signedLocationText());
            }
        }
    }

    /**
     * A label that displays a textual label,
     * with associated memory location information (origin
     * and position) displayed in the ToolTip text.
     */
    public static class AsTextLabel extends LocationLabel {

        private String labelText;

        public AsTextLabel(Inspection inspection, Address origin) {
            super(inspection, 0, origin);
            redisplay();
        }

        public final void setLocation(String labelText, int value) {
            this.labelText = (labelText == null) ? "" : labelText;
            setValue(value);
        }

        public final void redisplay() {
            setFont(style().defaultTextFont());
            setForeground(style().defaultTextColor());
            setBackground(style().defaultTextBackgroundColor());
            updateText();
        }

        @Override
        protected final void updateText() {
            setText(labelText);
            setToolTipText(labelText + " Position: " + unsignedLocationText() + ", " + addressText());
        }
    }


}<|MERGE_RESOLUTION|>--- conflicted
+++ resolved
@@ -251,12 +251,14 @@
         @Override
         protected void updateText() {
             setText((value >= 0 ? "+" : "") + Integer.toString(value));
-<<<<<<< HEAD
+            StringBuilder text = new StringBuilder("Offset: ").append(signedLocationText());
+            if (indexScalingFactor != 0) {
+                text.append(", Index: ").append(value / indexScalingFactor);
+            }
             if (origin != null) {
-                setToolTipText("Offset: " + signedLocationText() + " bytes, " + addressText());
-            } else {
-                setToolTipText("Offset: " + signedLocationText() + " bytes");
-            }
+                text.append(", ").append(addressText());
+            }
+            setToolTipText(text.toString());
         }
     }
 
@@ -307,16 +309,6 @@
                 sb.append(", ").append(addressText());
             }
             setToolTipText(sb.toString());
-=======
-            StringBuilder text = new StringBuilder("Offset: ").append(signedLocationText());
-            if (indexScalingFactor != 0) {
-                text.append(", Index: ").append(value / indexScalingFactor);
-            }
-            if (base != null) {
-                text.append(", ").append(addressText());
-            }
-            setToolTipText(text.toString());
->>>>>>> 6caa83bd
         }
     }
 
