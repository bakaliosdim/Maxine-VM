/*
 * Copyright (c) 2007 Sun Microsystems, Inc.  All rights reserved.
 *
 * Sun Microsystems, Inc. has intellectual property rights relating to technology embodied in the product
 * that is described in this document. In particular, and without limitation, these intellectual property
 * rights may include one or more of the U.S. patents listed at http://www.sun.com/patents and one or
 * more additional patents or pending patent applications in the U.S. and in other countries.
 *
 * U.S. Government Rights - Commercial software. Government users are subject to the Sun
 * Microsystems, Inc. standard license agreement and applicable provisions of the FAR and its
 * supplements.
 *
 * Use is subject to license terms. Sun, Sun Microsystems, the Sun logo, Java and Solaris are trademarks or
 * registered trademarks of Sun Microsystems, Inc. in the U.S. and other countries. All SPARC trademarks
 * are used under license and are trademarks or registered trademarks of SPARC International, Inc. in the
 * U.S. and other countries.
 *
 * UNIX is a registered trademark in the U.S. and other countries, exclusively licensed through X/Open
 * Company, Ltd.
 */
package com.sun.max.ins.gui;

import java.awt.*;

import javax.swing.*;

import com.sun.max.ins.*;
import com.sun.max.ins.gui.Inspector.*;
import com.sun.max.program.*;

public interface InspectorFrame extends RootPaneContainer, Prober {

    /**
     * Gets the inspector for the view held in this frame.
     *
     * @return the inspector that owns this frame
     */
    Inspector inspector();

    /**
     * Returns the Swing component that implements this frame.
     *
     * @return a component that implements this frame
     */
    JComponent getJComponent();

    /**
     * Sets the title being displayed on the frame; does nothing if the
     * frame is not displaying any titles.
     *
     * @param title the text to display as the frame title.
     * @see JInternalFrame#setTitle(String)
     */
    void setTitle(String title);

    /**
     * Returns the title being displayed, if any, on the frame.
     *
     * @return the contents of the frame title, null if none being displayed.
     * @see JInternalFrame#getTitle()
     */
    String getTitle();

    /**
     * Finds, and creates if doesn't exist, a named menu on the frame's menu bar.
     * <br>
     * <strong>Note:</strong> the menus will appear left to right on the
     * frame's menu bar in the order in which they were created.
     *
     * @param menuKind the type (and name) of the menu being requested.
     * @return a menu, possibly new, in the menu bar.
     * @throws ProgramError if the frame has no menu bar.
     */
    InspectorMenu makeMenu(MenuKind menuKind) throws ProgramError;

    /**
     * Makes this frame the one currently selected in the window system.
     */
    void setSelected();

    /**
     * Returns whether this frame is the currently "selected" or active
     * frame, either in the window system or within a tabbed collection
     * of frames.
     *
     * @return if this frame is currently selected
     * @see JInternalFrame#isSelected()
     */
    boolean isSelected();

    /**
     * Makes this frame completely visible, in front of any others, either in
     * a desktop pane or in a tabbed pane.
     */
    void moveToFront();

    /**
     * Draws attention to this frame by changing the color of the surrounding frame
     * for a short time.
     *
     * @param borderFlashColor a color to show briefly around the border of the frame.
     */
    void flash(Color borderFlashColor);

    /**
     * Returns the size of this component.
     *
     * @return an object that indicates the size of the component.
     * @see Component#getSize();
     */
    Dimension getSize();

    /**
     * Sets the preferred size of the frame.
     *
     * @param preferredSize
     */
    void setPreferredSize(Dimension preferredSize);

    /**
     * Causes this frame to recompute the layout of its contents.
     * @see JInternalFrame#pack()
     */
    void pack();

    /**
     * Marks frame as needing to lay out contents again.
     * @see Container#invalidate()
     */
    void invalidate();

    /**
     * Causes this component to be painted as soon as possible.
     * @see Component#repaint()
     */
    void repaint();

    /**
     * Removes this frame and the view state associated with it.
     */
<<<<<<< HEAD
    void dispose();
=======
    public InspectorMenu makeMenu(MenuKind menuKind) {
        return menuBar.makeMenu(menuKind);
    }

    public void setSelected() {
        try {
            setSelected(true);
        } catch (PropertyVetoException e) {
        }
    }

    public void flash(Color borderFlashColor) {
        Component pane = getContentPane();
        if (pane instanceof JScrollPane) {
            final JScrollPane scrollPane = (JScrollPane) pane;
            pane = scrollPane.getViewport();
        }
        final Graphics g = pane.getGraphics();
        g.setPaintMode();
        g.setColor(borderFlashColor);
        for (int i = 0; i < 5; i++) {
            g.drawRect(i, i, pane.getWidth() - (i * 2), pane.getHeight() - (i * 2));
        }
        try {
            Thread.sleep(100);
        } catch (InterruptedException e) {
        }
        g.dispose();
        invalidate();
        repaint();
    }

    public void setStateColor(Color color) {
        menuBar.setBackground(color);
    }

    @Override
    public void dispose() {
        super.dispose();
        inspector.inspectorClosing();
    }

    private InspectorAction frameClosingAction;
    private InternalFrameListener frameClosingListener;

    public void replaceFrameCloseAction(InspectorAction action) {
        setDefaultCloseOperation(WindowConstants.DO_NOTHING_ON_CLOSE);
        if (frameClosingAction != null) {
            removeInternalFrameListener(frameClosingListener);
        }
        frameClosingAction = action;
        frameClosingListener = new InternalFrameAdapter() {
            @Override
            public void internalFrameClosing(InternalFrameEvent we) {
                frameClosingAction.perform();
            }
        };
        addInternalFrameListener(frameClosingListener);
    }
>>>>>>> 92413d80

}<|MERGE_RESOLUTION|>--- conflicted
+++ resolved
@@ -95,6 +95,12 @@
     void moveToFront();
 
     /**
+     * Causes this frame to display a menu bar background color
+     * that reveals current state information concerning the Inspector.
+     */
+    void setStateColor(Color color);
+
+    /**
      * Draws attention to this frame by changing the color of the surrounding frame
      * for a short time.
      *
@@ -138,68 +144,6 @@
     /**
      * Removes this frame and the view state associated with it.
      */
-<<<<<<< HEAD
     void dispose();
-=======
-    public InspectorMenu makeMenu(MenuKind menuKind) {
-        return menuBar.makeMenu(menuKind);
-    }
-
-    public void setSelected() {
-        try {
-            setSelected(true);
-        } catch (PropertyVetoException e) {
-        }
-    }
-
-    public void flash(Color borderFlashColor) {
-        Component pane = getContentPane();
-        if (pane instanceof JScrollPane) {
-            final JScrollPane scrollPane = (JScrollPane) pane;
-            pane = scrollPane.getViewport();
-        }
-        final Graphics g = pane.getGraphics();
-        g.setPaintMode();
-        g.setColor(borderFlashColor);
-        for (int i = 0; i < 5; i++) {
-            g.drawRect(i, i, pane.getWidth() - (i * 2), pane.getHeight() - (i * 2));
-        }
-        try {
-            Thread.sleep(100);
-        } catch (InterruptedException e) {
-        }
-        g.dispose();
-        invalidate();
-        repaint();
-    }
-
-    public void setStateColor(Color color) {
-        menuBar.setBackground(color);
-    }
-
-    @Override
-    public void dispose() {
-        super.dispose();
-        inspector.inspectorClosing();
-    }
-
-    private InspectorAction frameClosingAction;
-    private InternalFrameListener frameClosingListener;
-
-    public void replaceFrameCloseAction(InspectorAction action) {
-        setDefaultCloseOperation(WindowConstants.DO_NOTHING_ON_CLOSE);
-        if (frameClosingAction != null) {
-            removeInternalFrameListener(frameClosingListener);
-        }
-        frameClosingAction = action;
-        frameClosingListener = new InternalFrameAdapter() {
-            @Override
-            public void internalFrameClosing(InternalFrameEvent we) {
-                frameClosingAction.perform();
-            }
-        };
-        addInternalFrameListener(frameClosingListener);
-    }
->>>>>>> 92413d80
 
 }