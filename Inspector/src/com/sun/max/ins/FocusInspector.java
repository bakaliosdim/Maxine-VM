/*
 * * Copyright (c) 2007 Sun Microsystems, Inc.  All rights reserved.
 *
 * Sun Microsystems, Inc. has intellectual property rights relating to technology embodied in the product
 * that is described in this document. In particular, and without limitation, these intellectual property
 * rights may include one or more of the U.S. patents listed at http://www.sun.com/patents and one or
 * more additional patents or pending patent applications in the U.S. and in other countries.
 *
 * U.S. Government Rights - Commercial software. Government users are subject to the Sun
 * Microsystems, Inc. standard license agreement and applicable provisions of the FAR and its
 * supplements.
 *
 * Use is subject to license terms. Sun, Sun Microsystems, the Sun logo, Java and Solaris are trademarks or
 * registered trademarks of Sun Microsystems, Inc. in the U.S. and other countries. All SPARC trademarks
 * are used under license and are trademarks or registered trademarks of SPARC International, Inc. in the
 * U.S. and other countries.
 *
 * UNIX is a registered trademark in the U.S. and other countries, exclusively licensed through X/Open
 * Company, Ltd.
 */
package com.sun.max.ins;

import java.awt.*;

import javax.swing.*;

import com.sun.max.ins.InspectionSettings.*;
import com.sun.max.ins.gui.*;
import com.sun.max.program.*;


/**
 * A singleton inspector that displays the different aspects of current user focus.
 * Intended for Inspector testing.
 *
 * @author Michael Van De Vanter
 */
public final class FocusInspector extends Inspector {

    // Set to null when inspector closed.
    private static FocusInspector _focusInspector;
    /**
     * Display the (singleton) Focus inspector.
     *
     * @return  The Focus inspector, possibly newly created.
     */
    public static FocusInspector make(Inspection inspection) {
        if (_focusInspector == null) {
            _focusInspector = new FocusInspector(inspection);
        }
        return _focusInspector;
    }

    private FocusTable _table;

    private final SaveSettingsListener _saveSettingsListener = createGeometrySettingsClient(this, "focusInspector");

    private FocusInspector(Inspection inspection) {
        super(inspection);
        Trace.begin(1,  tracePrefix() + " initializing");
        createFrame(null);
        Trace.end(1,  tracePrefix() + " initializing");
    }

    @Override
    protected SaveSettingsListener saveSettingsListener() {
        return _saveSettingsListener;
    }

    @Override
    protected InspectorTable getTable() {
        return _table;
    }

    @Override
    public String getTextForTitle() {
        return "User Focus";
    }

    @Override
    protected void createView() {
        _table = new FocusTable(inspection());
        refreshView(true);
        JTableColumnResizer.adjustColumnPreferredWidths(_table);
        final JPanel panel = new JPanel(new BorderLayout());
        panel.add(_table.getTableHeader(), BorderLayout.NORTH);
        panel.add(_table, BorderLayout.CENTER);
        frame().setContentPane(panel);
        focus().addListener(_table);
    }

    @Override
    protected void refreshView(boolean force) {
        _table.refresh(force);
        super.refreshView(force);
    }

    @Override
    public InspectorAction getPrintAction() {
        return getDefaultPrintAction();
    }

<<<<<<< HEAD
    @Override
    public void viewConfigurationChanged() {
=======
    public void viewConfigurationChanged(long epoch) {
>>>>>>> 813a8aae
        reconstructView();
    }

    @Override
    public void inspectorClosing() {
        Trace.line(1, tracePrefix() + " closing");
        _focusInspector = null;
        focus().removeListener(_table);
        super.inspectorClosing();
    }

}<|MERGE_RESOLUTION|>--- conflicted
+++ resolved
@@ -100,12 +100,7 @@
         return getDefaultPrintAction();
     }
 
-<<<<<<< HEAD
-    @Override
     public void viewConfigurationChanged() {
-=======
-    public void viewConfigurationChanged(long epoch) {
->>>>>>> 813a8aae
         reconstructView();
     }
 
