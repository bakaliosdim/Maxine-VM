--- conflicted
+++ resolved
@@ -230,14 +230,10 @@
             fireTableDataChanged();
         }
 
-<<<<<<< HEAD
-        @Override
-=======
         Address getOrigin() {
             return origin;
         }
 
->>>>>>> cef9c046
         public int getColumnCount() {
             return MemoryWordsColumnKind.VALUES.length();
         }
