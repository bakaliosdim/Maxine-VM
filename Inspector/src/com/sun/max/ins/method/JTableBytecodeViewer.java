/*
 * Copyright (c) 2007 Sun Microsystems, Inc.  All rights reserved.
 *
 * Sun Microsystems, Inc. has intellectual property rights relating to technology embodied in the product
 * that is described in this document. In particular, and without limitation, these intellectual property
 * rights may include one or more of the U.S. patents listed at http://www.sun.com/patents and one or
 * more additional patents or pending patent applications in the U.S. and in other countries.
 *
 * U.S. Government Rights - Commercial software. Government users are subject to the Sun
 * Microsystems, Inc. standard license agreement and applicable provisions of the FAR and its
 * supplements.
 *
 * Use is subject to license terms. Sun, Sun Microsystems, the Sun logo, Java and Solaris are trademarks or
 * registered trademarks of Sun Microsystems, Inc. in the U.S. and other countries. All SPARC trademarks
 * are used under license and are trademarks or registered trademarks of SPARC International, Inc. in the
 * U.S. and other countries.
 *
 * UNIX is a registered trademark in the U.S. and other countries, exclusively licensed through X/Open
 * Company, Ltd.
 */
package com.sun.max.ins.method;

import java.awt.*;
import java.awt.event.*;
import java.awt.print.*;
import java.text.*;
import java.util.*;

import javax.swing.*;
import javax.swing.event.*;
import javax.swing.table.*;

import com.sun.max.collect.*;
import com.sun.max.ins.*;
import com.sun.max.ins.InspectionSettings.*;
import com.sun.max.ins.constant.*;
import com.sun.max.ins.gui.*;
import com.sun.max.program.*;
import com.sun.max.program.option.*;
import com.sun.max.tele.debug.*;
import com.sun.max.tele.method.*;
import com.sun.max.tele.object.*;
import com.sun.max.unsafe.*;
import com.sun.max.vm.bytecode.*;

/**
 * A table-based viewer for an (immutable) block of bytecodes.
 * Supports visual effects for execution state, and permits user selection
 * of instructions for various purposes (e.g. set breakpoint)
 *
 * @author Michael Van De Vanter
 */
public class JTableBytecodeViewer extends BytecodeViewer {

    /** Maximum literal string length displayed directly in operand field. */
    public static final int MAX_BYTECODE_OPERAND_DISPLAY = 15;
    /**
     * Defines the columns supported by the inspector; the view includes one of each
     * kind.  The visibility of them, however, may be changed by the user.
     */
    private enum ColumnKind {
        TAG("Tag", "Tags:  IP, stack return, breakpoints", true, 20) {
            @Override
            public boolean canBeMadeInvisible() {
                return false;
            }
        },
        NUMBER("No.", "Index of instruction in the method", false, 15),
        POSITION("Pos.", "Position in bytes of bytecode instruction start", true, 15),
        INSTRUCTION("Instr.", "Instruction mnemonic", true, -1),
        OPERAND1("Operand 1", "Instruction operand 1", true, -1),
        OPERAND2("Operand 2", "Instruction operand 2", true, -1),
        SOURCE_LINE("Line", "Line number in source code (may be approximate)", true, -1),
        BYTES("Bytes", "Instruction bytes", false, -1);

        private final String _label;
        private final String _toolTipText;
        private final boolean _defaultVisibility;
        private final int _minWidth;

        private ColumnKind(String label, String toolTipText, boolean defaultVisibility, int minWidth) {
            _label = label;
            _toolTipText = toolTipText;
            _defaultVisibility = defaultVisibility;
            _minWidth = minWidth;
            assert defaultVisibility || canBeMadeInvisible();
        }

        /**
         * @return text to appear in the column header
         */
        public String label() {
            return _label;
        }

        /**
         * @return text to appear in the column header's toolTip, null if none specified
         */
        public String toolTipText() {
            return _toolTipText;
        }

        /**
         * @return whether this column kind should be allowed to be made invisible.
         */
        public boolean canBeMadeInvisible() {
            return true;
        }

        /**
         * @return whether this column should be visible by default.
         */
        public boolean defaultVisibility() {
            return _defaultVisibility;
        }

        /**
         * @return minimum width allowed for this column when resized by user; -1 if none specified.
         */
        public int minWidth() {
            return _minWidth;
        }

        @Override
        public String toString() {
            return _label;
        }

        public static final IndexedSequence<ColumnKind> VALUES = new ArraySequence<ColumnKind>(values());
    }

    public static class BytecodeViewerPreferences extends TableColumnVisibilityPreferences<ColumnKind> {

        private static final String OPERAND_DISPLAY_MODE_PREFERENCE = "operandDisplayMode";

        private PoolConstantLabel.Mode _operandDisplayMode;

        public BytecodeViewerPreferences(Inspection inspection) {
            super(inspection, "bytecodeInspectorPrefs", ColumnKind.class, ColumnKind.VALUES);
            final OptionTypes.EnumType<PoolConstantLabel.Mode> optionType = new OptionTypes.EnumType<PoolConstantLabel.Mode>(PoolConstantLabel.Mode.class);
            _operandDisplayMode = inspection.settings().get(_saveSettingsListener, OPERAND_DISPLAY_MODE_PREFERENCE, optionType, PoolConstantLabel.Mode.JAVAP);
        }

        public BytecodeViewerPreferences(BytecodeViewerPreferences otherPreferences) {
            super(otherPreferences);
            _operandDisplayMode = otherPreferences._operandDisplayMode;
        }

        @Override
        protected boolean canBeMadeInvisible(ColumnKind columnType) {
            return columnType.canBeMadeInvisible();
        }

        @Override
        protected boolean defaultVisibility(ColumnKind columnType) {
            return columnType.defaultVisibility();
        }

        @Override
        protected String label(ColumnKind columnType) {
            return columnType.label();
        }

        public PoolConstantLabel.Mode operandDisplayMode() {
            return _operandDisplayMode;
        }

        public void setOperandDisplayMode(PoolConstantLabel.Mode mode) {
            final boolean needToSave = mode != _operandDisplayMode;
            _operandDisplayMode = mode;
            if (needToSave) {
                inspection().settings().save();
            }
        }

        @Override
        protected void saveSettings(SaveSettingsEvent saveSettingsEvent) {
            super.saveSettings(saveSettingsEvent);
            saveSettingsEvent.save(OPERAND_DISPLAY_MODE_PREFERENCE, _operandDisplayMode.name());
        }

        @Override
        public JPanel getPanel() {
            final JRadioButton javapButton = new InspectorRadioButton(inspection(), "javap style", "Display bytecode operands in a style similar to the 'javap' tool and the JVM spec book");
            final JRadioButton terseButton = new InspectorRadioButton(inspection(), "terse style", "Display bytecode operands in a terse style");
            final ButtonGroup group = new ButtonGroup();
            group.add(javapButton);
            group.add(terseButton);

            javapButton.setSelected(_operandDisplayMode == PoolConstantLabel.Mode.JAVAP);
            terseButton.setSelected(_operandDisplayMode == PoolConstantLabel.Mode.TERSE);

            final ActionListener styleActionListener = new ActionListener() {
                public void actionPerformed(ActionEvent e) {
                    if (javapButton.isSelected()) {
                        setOperandDisplayMode(PoolConstantLabel.Mode.JAVAP);
                    } else if (terseButton.isSelected()) {
                        setOperandDisplayMode(PoolConstantLabel.Mode.TERSE);
                    }
                }
            };
            javapButton.addActionListener(styleActionListener);
            terseButton.addActionListener(styleActionListener);

            final JPanel panel2 = new InspectorPanel(inspection(), new BorderLayout());

            final JPanel operandStylePanel = new InspectorPanel(inspection());
            operandStylePanel.add(new TextLabel(inspection(), "Operand Style:  "));
            operandStylePanel.add(javapButton);
            operandStylePanel.add(terseButton);
            panel2.add(operandStylePanel, BorderLayout.WEST);

            final JPanel panel = new InspectorPanel(inspection(), new BorderLayout());
            panel.add(super.getPanel(), BorderLayout.NORTH);
            panel.add(operandStylePanel, BorderLayout.SOUTH);
            return panel;
        }
    }

    private static BytecodeViewerPreferences _globalPreferences;

    private static BytecodeViewerPreferences globalPreferences(Inspection inspection) {
        if (_globalPreferences == null) {
            _globalPreferences = new BytecodeViewerPreferences(inspection);
        }
        return _globalPreferences;
    }

    /**
     * @return a GUI panel suitable for setting global preferences for this kind of view.
     */
    public static JPanel globalPreferencesPanel(Inspection inspection) {
        return globalPreferences(inspection).getPanel();
    }

    private final Inspection _inspection;
    private final BytecodeTable _table;
    private final BytecodeTableModel _model;
    private final BytecodeTableColumnModel _columnModel;
    private final TableColumn[] _columns;
    private PoolConstantLabel.Mode _operandDisplayMode;

    public JTableBytecodeViewer(Inspection inspection, MethodInspector parent, TeleClassMethodActor teleClassMethodActor, TeleTargetMethod teleTargetMethod) {
        super(inspection, parent, teleClassMethodActor, teleTargetMethod);
        _inspection = inspection;
        _model = new BytecodeTableModel(bytecodeInstructions());
        _columns = new TableColumn[ColumnKind.VALUES.length()];
        _columnModel = new BytecodeTableColumnModel();
        _table = new BytecodeTable(inspection, _model, _columnModel);
        _operandDisplayMode = globalPreferences(inspection())._operandDisplayMode;
        createView();
    }

    @Override
    protected void createView() {
        super.createView();

        // Set up toolbar
        // TODO (mlvdv) implement remaining debugging controls in Bytecode view
        // the disabled ones haven't been adapted for bytecode-based debugging
        JButton button = new InspectorButton(_inspection, _inspection.actions().toggleBytecodeBreakpoint());
        button.setToolTipText(button.getText());
        button.setText(null);
        button.setIcon(style().debugToggleBreakpointbuttonIcon());
        button.setEnabled(false);
        toolBar().add(button);

        button = new InspectorButton(_inspection, _inspection.actions().debugStepOver());
        button.setToolTipText(button.getText());
        button.setText(null);
        button.setIcon(style().debugStepOverButtonIcon());
        button.setEnabled(false);
        toolBar().add(button);

        button = new InspectorButton(_inspection, _inspection.actions().debugSingleStep());
        button.setToolTipText(button.getText());
        button.setText(null);
        button.setIcon(style().debugStepInButtonIcon());
        button.setEnabled(false);
        toolBar().add(button);

        button = new InspectorButton(_inspection, _inspection.actions().debugReturnFromFrame());
        button.setToolTipText(button.getText());
        button.setText(null);
        button.setIcon(style().debugStepOutButtonIcon());
        button.setEnabled(haveTargetCodeAddresses());
        toolBar().add(button);

        button = new InspectorButton(_inspection, _inspection.actions().debugRunToSelectedInstruction());
        button.setToolTipText(button.getText());
        button.setText(null);
        button.setIcon(style().debugRunToCursorButtonIcon());
        button.setEnabled(haveTargetCodeAddresses());
        toolBar().add(button);

        button = new InspectorButton(_inspection, _inspection.actions().debugResume());
        button.setToolTipText(button.getText());
        button.setText(null);
        button.setIcon(style().debugContinueButtonIcon());
        toolBar().add(button);

        button = new InspectorButton(_inspection, _inspection.actions().debugPause());
        button.setToolTipText(button.getText());
        button.setText(null);
        button.setIcon(style().debugPauseButtonIcon());
        toolBar().add(button);

        toolBar().add(Box.createHorizontalGlue());

        toolBar().add(new TextLabel(inspection(), "Bytecode"));

        toolBar().add(Box.createHorizontalGlue());

        addSearchButton();

        addActiveRowsButton();

        final JButton viewOptionsButton = new InspectorButton(_inspection, new AbstractAction("View...") {
            public void actionPerformed(ActionEvent actionEvent) {
                new TableColumnVisibilityPreferences.Dialog<ColumnKind>(inspection(), "Bytecode View Options", _columnModel.preferences(), globalPreferences(inspection()));
            }
        });
        viewOptionsButton.setToolTipText("Bytecode view options");
        toolBar().add(viewOptionsButton);

        toolBar().add(Box.createHorizontalGlue());
        addCodeViewCloseButton();

        final JScrollPane scrollPane = new InspectorScrollPane(_inspection, _table);
        add(scrollPane, BorderLayout.CENTER);

        refresh(true);
        JTableColumnResizer.adjustColumnPreferredWidths(_table);
    }

    @Override
    protected int getRowCount() {
        return _table.getRowCount();
    }

    @Override
    protected int getSelectedRow() {
        return _table.getSelectedRow();
    }

    @Override
    protected void setFocusAtRow(int row) {
        final int position = _model.getBytecodeInstruction(row).position();
        _inspection.focus().setCodeLocation(maxVM().createCodeLocation(teleClassMethodActor(), position), false);
    }

    @Override
    protected RowTextSearcher getRowTextSearcher() {
        return new TableRowTextSearcher(_inspection, _table);
    }

   /**
     * Global code selection has changed.
     */
    @Override
    public boolean updateCodeFocus(TeleCodeLocation teleCodeLocation) {
        return _table.updateCodeFocus(teleCodeLocation);
    }

    private final class BytecodeTableModel extends AbstractTableModel {

        private AppendableIndexedSequence<BytecodeInstruction> _bytecodeInstructions;

        public BytecodeTableModel(AppendableIndexedSequence<BytecodeInstruction> bytecodeInstructions) {
            _bytecodeInstructions = bytecodeInstructions;
        }

        public int getColumnCount() {
            return ColumnKind.VALUES.length();
        }

        public int getRowCount() {
            return bytecodeInstructions().length();
        }

        public Object getValueAt(int row, int col) {
            final BytecodeInstruction instruction = getBytecodeInstruction(row);
            switch (ColumnKind.VALUES.get(col)) {
                case TAG:
                    return null;
                case NUMBER:
                    return row;
                case POSITION:
                    return new Integer(instruction._position);
                case INSTRUCTION:
                    return instruction._opcode;
                case OPERAND1:
                    return instruction._operand1;
                case OPERAND2:
                    return instruction._operand2;
                case SOURCE_LINE:
                    return new BytecodeLocation(teleClassMethodActor().classMethodActor(), instruction._position);
                case BYTES:
                    return instruction._instructionBytes;
                default:
                    throw new RuntimeException("Column out of range: " + col);
            }
        }

        @Override
        public Class< ? > getColumnClass(int col) {
            switch (ColumnKind.VALUES.get(col)) {
                case TAG:
                    return Object.class;
                case NUMBER:
                    return Integer.class;
                case POSITION:
                    return Integer.class;
                case INSTRUCTION:
                    return Bytecode.class;
                case OPERAND1:
                case OPERAND2:
                case SOURCE_LINE:
                    return Object.class;
                case BYTES:
                    return byte[].class;
                default:
                    throw new RuntimeException("Column out of range: " + col);
            }
        }

        public BytecodeInstruction getBytecodeInstruction(int row) {
            return _bytecodeInstructions.get(row);
        }

        /**
         * @param position a position (in bytes) in this block of bytecodes
         * @return the row in this block of bytecodes containing an instruction starting at this position, -1 if none
         */
        public int getRowAtPosition(int position) {
            for (BytecodeInstruction instruction : _bytecodeInstructions) {
                if (instruction.position() == position) {
                    return instruction.row();
                }
            }
            return -1;
        }

        /**
         * @param address a code address in the VM
         * @return the row in this block of bytecodes containing an
         *  instruction whose associated compiled code starts at the address, -1 if none.
         */
        public int getRowAtAddress(Address address) {
            if (haveTargetCodeAddresses()) {
                for (BytecodeInstruction instruction : _bytecodeInstructions) {
                    int row = instruction.row();
                    if (rowContainsAddress(row, address)) {
                        return row;
                    }
                    row++;
                }
            }
            return -1;
        }

    }

    private final class BytecodeTable extends InspectorTable {

        BytecodeTable(Inspection inspection, TableModel model, TableColumnModel tableColumnModel) {
            super(inspection, model, tableColumnModel);
            setFillsViewportHeight(true);
            setShowHorizontalLines(style().codeTableShowHorizontalLines());
            setShowVerticalLines(style().codeTableShowVerticalLines());
            setIntercellSpacing(style().codeTableIntercellSpacing());
            setRowHeight(style().codeTableRowHeight());
            setRowSelectionAllowed(true);
            setColumnSelectionAllowed(true);
            setSelectionMode(ListSelectionModel.SINGLE_SELECTION);
            addMouseListener(new TableCellMouseClickAdapter(inspection(), this));
        }

        @Override
        public void paintChildren(Graphics g) {
            // Draw a box around the selected row in the table
            super.paintChildren(g);
            final int row = getSelectedRow();
            if (row >= 0) {
                g.setColor(style().debugSelectedCodeBorderColor());
                g.drawRect(0, row * getRowHeight(row), getWidth() - 1, getRowHeight(row) - 1);
            }
        }

        @Override
        protected JTableHeader createDefaultTableHeader() {
            return new JTableHeader(getColumnModel()) {
                @Override
                public String getToolTipText(MouseEvent mouseEvent) {
                    final Point p = mouseEvent.getPoint();
                    final int index = getColumnModel().getColumnIndexAtX(p.x);
                    final int modelIndex = getColumnModel().getColumn(index).getModelIndex();
                    return ColumnKind.VALUES.get(modelIndex).toolTipText();
                }
            };
        }

        @Override
        public void valueChanged(ListSelectionEvent e) {
            // The selection in the table has changed; might have happened via user action (click, arrow) or
            // as a side effect of a focus change.
            super.valueChanged(e);
            if (!e.getValueIsAdjusting()) {
                final int selectedRow = getSelectedRow();
                final BytecodeTableModel bytecodeTableModel = (BytecodeTableModel) getModel();
                if (selectedRow >= 0 && selectedRow < bytecodeTableModel.getRowCount()) {
                    final BytecodeInstruction bytecodeInstruction = bytecodeTableModel.getBytecodeInstruction(selectedRow);
                    final Address targetCodeFirstAddress = bytecodeInstruction.targetCodeFirstAddress();
                    final int position = bytecodeInstruction.position();
                    inspection().focus().setCodeLocation(maxVM().createCodeLocation(targetCodeFirstAddress, teleClassMethodActor(), position), true);
                }
            }
        }

        public boolean updateCodeFocus(TeleCodeLocation teleCodeLocation) {
            final int oldSelectedRow = getSelectedRow();
            final BytecodeTableModel model = (BytecodeTableModel) getModel();
            if (teleCodeLocation.hasBytecodeLocation()) {
                final BytecodeLocation bytecodeLocation = teleCodeLocation.bytecodeLocation();
                if (bytecodeLocation.classMethodActor() == teleClassMethodActor().classMethodActor()) {
                    final int row = model.getRowAtPosition(bytecodeLocation.bytecodePosition());
                    if (row >= 0) {
                        if (row != oldSelectedRow) {
                            changeSelection(row, row, false, false);
                        }
                        scrollToRows(row, row);
                        return true;
                    }
                }
            } else if (teleCodeLocation.hasTargetCodeLocation()) {
                if (teleTargetMethod() != null && teleTargetMethod().targetCodeRegion().contains(teleCodeLocation.targetCodeInstructionAddresss())) {
                    final int row = model.getRowAtAddress(teleCodeLocation.targetCodeInstructionAddresss());
                    if (row >= 0) {
                        if (row != oldSelectedRow) {
                            changeSelection(row, row, false, false);
                        }
                        scrollToRows(row, row);
                        return true;
                    }
                }
            }
            // View doesn't contain the focus; clear any old selection
            if (oldSelectedRow >= 0) {
                clearSelection();
            }
            return false;
        }

        public void redisplay() {
            // not used pending further refactoring
        }

<<<<<<< HEAD
        @Override
        public void refresh(boolean force) {
=======
        public void refresh(long epoch, boolean force) {
>>>>>>> 813a8aae
            // not used pending further refactoring
        }
    }

    private final class BytecodeTableColumnModel extends DefaultTableColumnModel {

        private final BytecodeViewerPreferences _preferences;

        BytecodeTableColumnModel() {
            _preferences = new BytecodeViewerPreferences(JTableBytecodeViewer.globalPreferences(inspection())) {
                @Override
                public void setIsVisible(ColumnKind columnKind, boolean visible) {
                    super.setIsVisible(columnKind, visible);
                    final int col = columnKind.ordinal();
                    if (visible) {
                        addColumn(_columns[col]);
                    } else {
                        removeColumn(_columns[col]);
                    }
                    JTableColumnResizer.adjustColumnPreferredWidths(_table);
                    refresh(true);
                }
            };
            createColumn(ColumnKind.TAG, new TagRenderer());
            createColumn(ColumnKind.NUMBER, new NumberRenderer());
            createColumn(ColumnKind.POSITION, new PositionRenderer());
            createColumn(ColumnKind.INSTRUCTION, new InstructionRenderer());
            createColumn(ColumnKind.OPERAND1, new OperandRenderer());
            createColumn(ColumnKind.OPERAND2, new OperandRenderer());
            createColumn(ColumnKind.SOURCE_LINE, new SourceLineRenderer());
            createColumn(ColumnKind.BYTES, new BytesRenderer());
        }

        private void createColumn(ColumnKind columnKind, TableCellRenderer renderer) {
            final int col = columnKind.ordinal();
            _columns[col] = new TableColumn(col, 0, renderer, null);
            _columns[col].setHeaderValue(columnKind.label());
            _columns[col].setMinWidth(columnKind.minWidth());
            if (_preferences.isVisible(columnKind)) {
                addColumn(_columns[col]);
            }
            _columns[col].setIdentifier(columnKind);
        }

        public BytecodeViewerPreferences preferences() {
            return _preferences;
        }
    }

    /**
     * @return a special color use for all text labels on the row, when either at an IP or Call Return; null otherwise.
     */
    private Color getSpecialRowTextColor(int row) {
        return isInstructionPointer(row) ? style().debugIPTextColor() : (isCallReturn(row) ? style().debugCallReturnTextColor() : null);
    }

    /**
     * @return the default color to be used for all text labels on the row
     */
    private Color getRowTextColor(int row) {
        final Color specialColor = getSpecialRowTextColor(row);
        if (specialColor != null) {
            return specialColor;
        }
        return style().bytecodeColor();
    }

    /**
     * @return Color to be used for the background of all row labels; may have special overrides in future, as for Target Code
     */
    private Color getRowBackgroundColor(int row) {
        final IndexedSequence<Integer> searchMatchingRows = getSearchMatchingRows();
        if (searchMatchingRows != null) {
            for (int matchingRow : searchMatchingRows) {
                if (row == matchingRow) {
                    return style().searchMatchedBackground();
                }
            }
        }
        return style().bytecodeBackgroundColor();
    }

    private final class TagRenderer extends JLabel implements TableCellRenderer, TextSearchable, Prober {
        public Component getTableCellRendererComponent(JTable table, Object ignore, boolean isSelected, boolean hasFocus, int row, int col) {
            setOpaque(true);
            setBackground(getRowBackgroundColor(row));
            final StringBuilder toolTipText = new StringBuilder(100);
            final StackFrameInfo stackFrameInfo = stackFrameInfo(row);
            if (stackFrameInfo != null) {
                toolTipText.append("Stack ");
                toolTipText.append(stackFrameInfo.position());
                toolTipText.append(":  0x");
                toolTipText.append(stackFrameInfo.frame().instructionPointer().toHexString());
                toolTipText.append(" thread=");
                toolTipText.append(_inspection.nameDisplay().longName(stackFrameInfo.thread()));
                toolTipText.append("; ");
                if (stackFrameInfo.frame().isTopFrame()) {
                    setIcon(style().debugIPTagIcon());
                    setForeground(style().debugIPTagColor());
                } else {
                    setIcon(style().debugCallReturnTagIcon());
                    setForeground(style().debugCallReturnTagColor());
                }
            } else {
                setIcon(style().debugDefaultTagIcon());
                setForeground(style().debugDefaultTagColor());
            }
            setText(rowToTagText(row));
            final TeleBytecodeBreakpoint teleBytecodeBreakpoint = getBytecodeBreakpointAtRow(row);
            final Sequence<TeleTargetBreakpoint> teleTargetBreakpoints = getTargetBreakpointsAtRow(row);
            if (teleBytecodeBreakpoint != null) {
                toolTipText.append(teleBytecodeBreakpoint);
                toolTipText.append("; ");
                if (teleBytecodeBreakpoint.isEnabled()) {
                    setBorder(style().debugEnabledBytecodeBreakpointTagBorder());
                } else {
                    setBorder(style().debugDisabledBytecodeBreakpointTagBorder());
                }
            } else if (teleTargetBreakpoints.length() > 0) {
                boolean enabled = false;
                for (TeleTargetBreakpoint teleTargetBreakpoint : teleTargetBreakpoints) {
                    toolTipText.append(teleTargetBreakpoint);
                    toolTipText.append("; ");
                    enabled = enabled || teleTargetBreakpoint.isEnabled();
                }
                if (enabled) {
                    setBorder(style().debugEnabledTargetBreakpointTagBorder());
                } else {
                    setBorder(style().debugDisabledTargetBreakpointTagBorder());
                }
            } else {
                setBorder(style().debugDefaultTagBorder());
            }
            setToolTipText(toolTipText.toString());
            return this;
        }

        public String getSearchableText() {
            return "";
        }

        public void redisplay() {
        }

        public void refresh(boolean force) {
        }
    }

    private final class NumberRenderer extends PlainLabel implements TableCellRenderer {

        public NumberRenderer() {
            super(_inspection, "");
        }

        public Component getTableCellRendererComponent(JTable table, Object value, boolean isSelected, boolean hasFocus, int row, int col) {
            setValue(row);
            setToolTipText("Instruction no. " + row + "in method");
            setBackground(getRowBackgroundColor(row));
            setForeground(getRowTextColor(row));
            return this;
        }
    }

    private final class PositionRenderer extends LocationLabel.AsPosition implements TableCellRenderer {
        private int _position;

        public PositionRenderer() {
            super(_inspection, 0);
            _position = 0;
        }

        public Component getTableCellRendererComponent(JTable table, Object value, boolean isSelected, boolean hasFocus, int row, int col) {
            final Integer position = (Integer) value;
            if (_position != position) {
                _position = position;
                setValue(position);
                // TODO (mlvdv)  does this help make things more compact?
                setColumns(getText().length() + 1);
            }
            setBackground(getRowBackgroundColor(row));
            setForeground(getRowTextColor(row));
            return this;
        }
    }

    private final class InstructionRenderer extends BytecodeMnemonicLabel implements TableCellRenderer {

        public InstructionRenderer() {
            super(_inspection, null);
        }

        public Component getTableCellRendererComponent(JTable table, Object value, boolean isSelected, boolean hasFocus, int row, int col) {
            final Bytecode opcode = (Bytecode) value;
            setValue(opcode);
            setBackground(getRowBackgroundColor(row));
            setForeground(getRowTextColor(row));
            return this;
        }
    }

    private final class OperandRenderer implements  TableCellRenderer, Prober {

        public OperandRenderer() {
        }

        public Component getTableCellRendererComponent(JTable table, Object tableValue, boolean isSelected, boolean hasFocus, int row, int col) {
            Component renderer = null;
            if (tableValue instanceof Component) {
                // BytecodePrinter returns a label component for simple values
                renderer = (Component) tableValue;
            } else if (tableValue instanceof Integer) {
                // BytecodePrinter returns index of a constant pool entry, when that's the operand
                final int index = ((Integer) tableValue).intValue();
                renderer =  PoolConstantLabel.make(inspection(), index, localConstantPool(), teleConstantPool(), _operandDisplayMode);
                setFont(style().bytecodeOperandFont());
            } else {
                ProgramError.unexpected("unrecognized table value at row=" + row + ", col=" + col);
            }
            renderer.setBackground(getRowBackgroundColor(row));
            final Color specialForegroundColor = getSpecialRowTextColor(row);
            if (specialForegroundColor != null) {
                renderer.setForeground(specialForegroundColor);
            }
            return renderer;
        }

        public void redisplay() {
        }

        public void refresh(boolean force) {
        }
    }

    private final class SourceLineRenderer extends PlainLabel implements TableCellRenderer {
        private BytecodeLocation _lastBytecodeLocation;
        SourceLineRenderer() {
            super(JTableBytecodeViewer.this.inspection(), null);
            addMouseListener(new InspectorMouseClickAdapter(inspection()) {
                @Override
                public void procedure(final MouseEvent mouseEvent) {
                    final BytecodeLocation bytecodeLocation = _lastBytecodeLocation;
                    if (bytecodeLocation != null) {
                        inspection().viewSourceExternally(bytecodeLocation);
                    }
                }
            });
        }

        public Component getTableCellRendererComponent(JTable table, Object value, boolean isSelected, boolean hasFocus, int row, int column) {
            final BytecodeLocation bytecodeLocation = (BytecodeLocation) value;
            final String sourceFileName = bytecodeLocation.sourceFileName();
            final int lineNumber = bytecodeLocation.sourceLineNumber();
            if (sourceFileName != null && lineNumber >= 0) {
                setText(String.valueOf(lineNumber));
                setToolTipText(sourceFileName + ":" + lineNumber);
            } else {
                setText("");
                setToolTipText("Source line not available");
            }
            setBackground(getRowBackgroundColor(row));
            _lastBytecodeLocation = bytecodeLocation;
            return this;
        }
    }

    private final class BytesRenderer extends DataLabel.ByteArrayAsHex implements TableCellRenderer {
        BytesRenderer() {
            super(_inspection, null);
        }

        public Component getTableCellRendererComponent(JTable table, Object value, boolean isSelected, boolean hasFocus, int row, int col) {
            setBackground(getRowBackgroundColor(row));
            setForeground(getRowTextColor(row));
            setValue((byte[]) value);
            return this;
        }
    }

    @Override
    protected void updateView(boolean force) {
        for (TableColumn column : _columns) {
            final Prober prober = (Prober) column.getCellRenderer();
            prober.refresh(force);
        }
    }

    @Override
    public void redisplay() {
        for (TableColumn column : _columns) {
            final Prober prober = (Prober) column.getCellRenderer();
            prober.redisplay();
        }
        // TODO (mlvdv)  code view hack for style changes
        _table.setRowHeight(style().codeTableRowHeight());
        invalidate();
        repaint();
    }

    @Override
    public void print(String name) {
        final MessageFormat header = new MessageFormat(name);
        final MessageFormat footer = new MessageFormat("Maxine: " + codeViewerKindName() + "  Printed: " + new Date() + " -- Page: {0, number, integer}");
        try {
            _table.print(JTable.PrintMode.FIT_WIDTH, header, footer);
        } catch (PrinterException printerException) {
            gui().errorMessage("Print failed: " + printerException.getMessage());
        }
    }
}<|MERGE_RESOLUTION|>--- conflicted
+++ resolved
@@ -555,12 +555,7 @@
             // not used pending further refactoring
         }
 
-<<<<<<< HEAD
-        @Override
         public void refresh(boolean force) {
-=======
-        public void refresh(long epoch, boolean force) {
->>>>>>> 813a8aae
             // not used pending further refactoring
         }
     }
