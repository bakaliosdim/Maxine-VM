--- conflicted
+++ resolved
@@ -474,12 +474,7 @@
             // not used pending further refactoring
         }
 
-<<<<<<< HEAD
-        @Override
         public void refresh(boolean force) {
-=======
-        public void refresh(long epoch, boolean force) {
->>>>>>> 813a8aae
             // not used pending further refactoring
         }
 
@@ -592,12 +587,7 @@
         public void redisplay() {
         }
 
-<<<<<<< HEAD
-        @Override
         public void refresh(boolean force) {
-=======
-        public void refresh(long epoch, boolean force) {
->>>>>>> 813a8aae
         }
     }
 
