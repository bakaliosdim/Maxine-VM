/*
 * Copyright (c) 2010, 2011, Oracle and/or its affiliates. All rights reserved.
 * DO NOT ALTER OR REMOVE COPYRIGHT NOTICES OR THIS FILE HEADER.
 *
 * This code is free software; you can redistribute it and/or modify it
 * under the terms of the GNU General Public License version 2 only, as
 * published by the Free Software Foundation.
 *
 * This code is distributed in the hope that it will be useful, but WITHOUT
 * ANY WARRANTY; without even the implied warranty of MERCHANTABILITY or
 * FITNESS FOR A PARTICULAR PURPOSE.  See the GNU General Public License
 * version 2 for more details (a copy is included in the LICENSE file that
 * accompanied this code).
 *
 * You should have received a copy of the GNU General Public License version
 * 2 along with this work; if not, write to the Free Software Foundation,
 * Inc., 51 Franklin St, Fifth Floor, Boston, MA 02110-1301 USA.
 *
 * Please contact Oracle, 500 Oracle Parkway, Redwood Shores, CA 94065 USA
 * or visit www.oracle.com if you need additional information or have any
 * questions.
 */
package com.sun.max.tele.memory;

import java.util.*;

import com.sun.max.tele.*;
import com.sun.max.unsafe.*;
import com.sun.max.vm.heap.gcx.mse.*;

/**
 * Implementation details about the heap in the VM,
 * specialized for the region-based mark-sweep implementation.
 */
<<<<<<< HEAD
final class TeleMSEHeapScheme extends AbstractVmHolder implements TeleHeapScheme {
    private TeleRegionTable teleRegionTable;

=======
final class TeleMSEHeapScheme extends TeleRegionBasedHeapScheme {
>>>>>>> 8c3f07f0
    TeleMSEHeapScheme(TeleVM vm) {
        super(vm);
    }

    public Class heapSchemeClass() {
        return MSEHeapScheme.class;
    }

<<<<<<< HEAD
    public MaxMemoryManagementInfo getMemoryManagementInfo(final Address address) {

        return new MaxMemoryManagementInfo() {
            final int regionID = teleRegionTable.regionID(address);

            public MaxMemoryStatus status() {
                if (regionID < 0) {
                    final MaxHeapRegion heapRegion = heap().findHeapRegion(address);
                    if (heapRegion == null) {
                        // The location is not in any memory region allocated by the heap.
                        return MaxMemoryStatus.UNKNOWN;
                    }
                }

                // Unclear what the semantics of this should be during GC.
                // We should be able to tell past the marking phase if an address point to a live object.
                // But what about during the marking phase ? The only thing that can be told is that
                // what was dead before marking begin should still be dead during marking.

                // TODO (ld) This requires the inspector to know intimately about the heap structures.
                // The current MS scheme  linearly allocate over chunk of free space discovered during the past MS.
                // However, it doesn't maintain these as "linearly allocating memory region". This could be done by formatting
                // all reusable free space as such (instead of the chunk of free list as is done now). in any case.

                return MaxMemoryStatus.LIVE;
            }

            public String terseInfo() {
                return regionID < 0 ? "-" : "region #" + regionID;
            }

            public String shortDescription() {
                // Laurent: more information could be added here, will appear in tooltip
                return vm().heapScheme().name();
            }

            public Address address() {
                return address;
            }

            public TeleObject tele() {
                if (regionID < 0) {
                    return null;
                }
                return objects().makeTeleObject(vm().referenceManager().makeReference(teleRegionTable.regionInfo(regionID).asPointer()));
            }
        };
    }

=======
>>>>>>> 8c3f07f0
    public int gcForwardingPointerOffset() {
        // MS is a non-moving collector. Doesn't do any forwarding.
        return -1;
    }

    public Pointer getForwardedOrigin(Pointer origin) {
        // MS is a non-moving collector. Doesn't do any forwarding.
        return origin;
    }

    public Pointer getTrueLocationFromPointer(Pointer pointer) {
        return pointer;
    }

    public boolean isForwardingPointer(Pointer pointer) {
        return false;
    }

    public boolean isObjectForwarded(Pointer origin) {
        return false;
    }

    public List<MaxCodeLocation> inspectableMethods() {
        // TODO (ld)
        return Collections.emptyList();
    }

    public MaxMarkBitsInfo markBitInfo() {
        // TODO (ld)
        return null;
    }
}<|MERGE_RESOLUTION|>--- conflicted
+++ resolved
@@ -32,13 +32,7 @@
  * Implementation details about the heap in the VM,
  * specialized for the region-based mark-sweep implementation.
  */
-<<<<<<< HEAD
-final class TeleMSEHeapScheme extends AbstractVmHolder implements TeleHeapScheme {
-    private TeleRegionTable teleRegionTable;
-
-=======
 final class TeleMSEHeapScheme extends TeleRegionBasedHeapScheme {
->>>>>>> 8c3f07f0
     TeleMSEHeapScheme(TeleVM vm) {
         super(vm);
     }
@@ -47,58 +41,6 @@
         return MSEHeapScheme.class;
     }
 
-<<<<<<< HEAD
-    public MaxMemoryManagementInfo getMemoryManagementInfo(final Address address) {
-
-        return new MaxMemoryManagementInfo() {
-            final int regionID = teleRegionTable.regionID(address);
-
-            public MaxMemoryStatus status() {
-                if (regionID < 0) {
-                    final MaxHeapRegion heapRegion = heap().findHeapRegion(address);
-                    if (heapRegion == null) {
-                        // The location is not in any memory region allocated by the heap.
-                        return MaxMemoryStatus.UNKNOWN;
-                    }
-                }
-
-                // Unclear what the semantics of this should be during GC.
-                // We should be able to tell past the marking phase if an address point to a live object.
-                // But what about during the marking phase ? The only thing that can be told is that
-                // what was dead before marking begin should still be dead during marking.
-
-                // TODO (ld) This requires the inspector to know intimately about the heap structures.
-                // The current MS scheme  linearly allocate over chunk of free space discovered during the past MS.
-                // However, it doesn't maintain these as "linearly allocating memory region". This could be done by formatting
-                // all reusable free space as such (instead of the chunk of free list as is done now). in any case.
-
-                return MaxMemoryStatus.LIVE;
-            }
-
-            public String terseInfo() {
-                return regionID < 0 ? "-" : "region #" + regionID;
-            }
-
-            public String shortDescription() {
-                // Laurent: more information could be added here, will appear in tooltip
-                return vm().heapScheme().name();
-            }
-
-            public Address address() {
-                return address;
-            }
-
-            public TeleObject tele() {
-                if (regionID < 0) {
-                    return null;
-                }
-                return objects().makeTeleObject(vm().referenceManager().makeReference(teleRegionTable.regionInfo(regionID).asPointer()));
-            }
-        };
-    }
-
-=======
->>>>>>> 8c3f07f0
     public int gcForwardingPointerOffset() {
         // MS is a non-moving collector. Doesn't do any forwarding.
         return -1;
