--- conflicted
+++ resolved
@@ -49,7 +49,7 @@
  * The singleton cache of information that identifies all classes known to
  * be loaded in the VM.
  * <p>
- * The registry identifies each loaded class with a {@link RemoteReference} that points at the {@link ClassActor} for the
+ * The registry identifies each loaded class with a {@link TeleReference} that points at the {@link ClassActor} for the
  * class in the VM. The registry does <em>not</em> created any instances of {@link TeleClassActor} for them, however, in
  * order to avoid unnecessary overhead.
  * <p>
@@ -155,34 +155,6 @@
         this.lastUpdateEpoch = epoch;
         int count = 0;
         try {
-<<<<<<< HEAD
-            final Reference classRegistryRef = vm.bootClassRegistryReference();
-            VmFieldAccess f = fields();
-            final Reference hashMapRef = f.ClassRegistry_typeDescriptorToClassActor.readReference(classRegistryRef);
-            Reference segmentArrayRef = f.ConcurrentHashMap_segments.readReference(hashMapRef);
-            int segmentArrayLength = objects().unsafeReadArrayLength(segmentArrayRef);
-            for (int i = 0; i < segmentArrayLength; i++) {
-                final Reference segmentRef = referenceManager().makeReference(Layout.getWord(segmentArrayRef, i).asAddress());
-                if (!segmentRef.isZero()) {
-                    Reference entryArrayRef = f.ConcurrentHashMap$Segment_table.readReference(segmentRef);
-                    if (!entryArrayRef.isZero()) {
-                        int entryArrayLength = objects().unsafeReadArrayLength(entryArrayRef);
-                        for (int j = 0; j != entryArrayLength; j++) {
-                            RemoteReference entryRef = referenceManager().makeReference(Layout.getWord(entryArrayRef, j).asAddress());
-                            while (!entryRef.isZero()) {
-                                if (entryRef.isProvisional() && vm.isAttaching()) {
-                                    // this is likely to be a reference in the dynamic heap that we can't see because TeleHeap is not
-                                    // fully initialized yet so we add it to a fix-up list and handle it later
-                                    attachFixupList.add(entryRef);
-                                } else {
-                                    final Reference classActorRef = f.ConcurrentHashMap$HashEntry_value.readReference(entryRef);
-                                    if (!classActorRef.isZero()) {
-                                        addToRegistry(classActorRef);
-                                        count++;
-                                    }
-                                }
-                                entryRef = (RemoteReference) f.ConcurrentHashMap$HashEntry_next.readReference(entryRef);
-=======
             final Reference vmClassRegistryReference = vm.vmClassRegistryReference();
             count = processClassRegistry(vmClassRegistryReference);
             count += processClassRegistry(fields().ClassRegistry_bootClassRegistry.readReference(vmClassRegistryReference));
@@ -207,21 +179,20 @@
                 if (!entryArrayRef.isZero()) {
                     int entryArrayLength = objects().unsafeReadArrayLength(entryArrayRef);
                     for (int j = 0; j != entryArrayLength; j++) {
-                        Reference entryRef = referenceManager().makeReference(Layout.getWord(entryArrayRef, j).asAddress());
+                        RemoteReference entryRef = referenceManager().makeReference(Layout.getWord(entryArrayRef, j).asAddress());
                         while (!entryRef.isZero()) {
-                            if (entryRef instanceof TemporaryTeleReference && vm().isAttaching()) {
+                            if (entryRef.isProvisional() && vm().isAttaching()) {
                                 // this is likely to be a reference in the dynamic heap that we can't see because TeleHeap is not
                                 // fully initialized yet so we add it to a fix-up list and handle it later
                                 attachFixupList.add(entryRef);
                             } else {
-                                Reference classActor = f.ConcurrentHashMap$HashEntry_value.readReference(entryRef);
-                                if (!classActor.isZero()) {
-                                    addToRegistry(classActor);
+                                Reference classActorRef = f.ConcurrentHashMap$HashEntry_value.readReference(entryRef);
+                                if (!classActorRef.isZero()) {
+                                    addToRegistry(classActorRef);
                                     count++;
                                 }
->>>>>>> b5861557
                             }
-                            entryRef = f.ConcurrentHashMap$HashEntry_next.readReference(entryRef);
+                            entryRef = (RemoteReference) f.ConcurrentHashMap$HashEntry_next.readReference(entryRef);
                         }
                     }
                 }
