--- conflicted
+++ resolved
@@ -82,14 +82,9 @@
             return hostedSafepointAndLoadExceptionObject();
         }
         Safepoint.safepoint();
-<<<<<<< HEAD
-        Throwable exception = UnsafeCast.asThrowable(VmThreadLocal.EXCEPTION_OBJECT.getVariableReference().toJava());
-        VmThreadLocal.EXCEPTION_OBJECT.setVariableReference(null);
-        FatalError.check(exception != null, "Exception object lost during unwinding");
-=======
         Throwable exception = UnsafeCast.asThrowable(EXCEPTION_OBJECT.loadRef(currentTLA()).toJava());
         EXCEPTION_OBJECT.store3(Reference.zero());
->>>>>>> 2d9863a7
+        FatalError.check(exception != null, "Exception object lost during unwinding");
         return exception;
     }
 
