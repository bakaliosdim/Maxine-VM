--- conflicted
+++ resolved
@@ -557,40 +557,6 @@
     public BootImage(File file) throws BootImageException {
         _dataPrototype = null;
         try {
-<<<<<<< HEAD
-            _header = new Header(new DataInputStream(fileInputStream));
-            _header.check();
-            _stringInfo = new StringInfo(fileInputStream);
-            _stringInfo.check();
-            BootImageException.check(_header._stringInfoSize == _stringInfo.size(), "inconsistent string area size");
-
-            final DataModel dataModel = new DataModel(_header.wordWidth(), _header.endianness(), _header.alignment());
-            final ProcessorKind processorKind = new ProcessorKind(_stringInfo.processorModel(), _stringInfo.instructionSet(), dataModel);
-            final Platform platform = new Platform(processorKind, _stringInfo.operatingSystem(), _header._pageSize);
-            _vmConfiguration = new VMConfiguration(_stringInfo.buildLevel(), platform,
-                            _stringInfo.gripPackage(),
-                            _stringInfo.referencePackage(),
-                            _stringInfo.layoutPackage(),
-                            _stringInfo.heapPackage(),
-                            _stringInfo.monitorPackage(),
-                            _stringInfo.compilerPackage(),
-                            _stringInfo.jitPackage(),
-                            _stringInfo.interpreterPackage(),
-                            _stringInfo.trampolinePackage(),
-                            _stringInfo.targetABIsPackage(),
-                            _stringInfo.runPackage());
-            _vmConfiguration.loadAndInstantiateSchemes();
-
-            fileInputStream.skip(_header._relocationDataSize);
-            final int padding = pagePaddingSize(_header.size() + _header._stringInfoSize + _header._relocationDataSize);
-            fileInputStream.skip(padding + _header._bootHeapSize + _header._bootCodeSize);
-            _trailer = new Trailer(_header, fileInputStream);
-            _trailer.check();
-        } catch (Utf8Exception utf8Exception) {
-            throw new BootImageException(utf8Exception);
-        } finally {
-            fileInputStream.close();
-=======
             final FileInputStream fileInputStream = new FileInputStream(file);
             try {
                 _header = new Header(new DataInputStream(fileInputStream));
@@ -610,6 +576,7 @@
                                 _stringInfo.monitorPackage(),
                                 _stringInfo.compilerPackage(),
                                 _stringInfo.jitPackage(),
+                                _stringInfo.interpreterPackage(),
                                 _stringInfo.trampolinePackage(),
                                 _stringInfo.targetABIsPackage(),
                                 _stringInfo.runPackage());
@@ -627,7 +594,6 @@
             }
         } catch (IOException ioException) {
             throw new BootImageException(ioException);
->>>>>>> b6656e8b
         }
     }
 
