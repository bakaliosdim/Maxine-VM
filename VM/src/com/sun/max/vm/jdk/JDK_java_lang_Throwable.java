--- conflicted
+++ resolved
@@ -92,27 +92,16 @@
      *
      * @param stackFrames a list of stack frames {@linkplain StackFrameWalker#frames(List, Pointer, Pointer, Pointer)
      *            gathered} during a walk of a thread's stack
-<<<<<<< HEAD
-     * @param throwableActor the class of the implicit exception type for which the stack trace is being constructed.
-     *            This is used to elide the chain of constructors calls for such exceptions.
-=======
      * @param exceptionClass the class of the exception for which the stack trace is being constructed.
      *            This is used to elide the chain of constructors calls for this class and its super classes.
      *            If this value is {@code null}, then the stack trace is not for an exception and no eliding is performed.
->>>>>>> e8c6ce02
      * @param maxDepth the maximum number of elements in the returned array or {@link Integer#MAX_VALUE} if the complete
      *            sequence of stack trace elements for {@code stackFrames} is required
      * @return an array of stack trace elements derived from {@code stackFrames} of length
      */
-<<<<<<< HEAD
-    public static StackTraceElement[] asStackTrace(List<StackFrame> stackFrames, ClassActor throwableActor, int maxDepth) {
-        boolean inTrappedFrame = false;
-        boolean inFiller = true;
-=======
     public static StackTraceElement[] asStackTrace(List<StackFrame> stackFrames, ClassActor exceptionClass, int maxDepth) {
         boolean inTrappedFrame = false;
         boolean elidingConstructors = exceptionClass != null;
->>>>>>> e8c6ce02
         List<StackTraceElement> elements = new ArrayList<StackTraceElement>();
         for (StackFrame stackFrame : stackFrames) {
             if (stackFrame instanceof AdapterStackFrame) {
@@ -126,11 +115,7 @@
                 // Reset the stack trace. We want the trace to start from the trapped frame
                 elements.clear();
                 inTrappedFrame = true;
-<<<<<<< HEAD
-                inFiller = false;
-=======
                 elidingConstructors = false;
->>>>>>> e8c6ce02
                 continue;
             } else if (elidingConstructors) {
                 final ClassMethodActor methodActor = targetMethod.classMethodActor();
@@ -143,15 +128,7 @@
             addStackTraceElements(elements, targetMethod, stackFrame, inTrappedFrame);
             if (inTrappedFrame) {
                 inTrappedFrame = false;
-<<<<<<< HEAD
-                inFiller = false;
-=======
                 elidingConstructors = false;
-            }
-
-            if (elements.size() >= maxDepth) {
-                break;
->>>>>>> e8c6ce02
             }
 
             if (elements.size() >= maxDepth) {
