/*
 * Copyright (c) 2007 Sun Microsystems, Inc.  All rights reserved.
 *
 * Sun Microsystems, Inc. has intellectual property rights relating to technology embodied in the product
 * that is described in this document. In particular, and without limitation, these intellectual property
 * rights may include one or more of the U.S. patents listed at http://www.sun.com/patents and one or
 * more additional patents or pending patent applications in the U.S. and in other countries.
 *
 * U.S. Government Rights - Commercial software. Government users are subject to the Sun
 * Microsystems, Inc. standard license agreement and applicable provisions of the FAR and its
 * supplements.
 *
 * Use is subject to license terms. Sun, Sun Microsystems, the Sun logo, Java and Solaris are trademarks or
 * registered trademarks of Sun Microsystems, Inc. in the U.S. and other countries. All SPARC trademarks
 * are used under license and are trademarks or registered trademarks of SPARC International, Inc. in the
 * U.S. and other countries.
 *
 * UNIX is a registered trademark in the U.S. and other countries, exclusively licensed through X/Open
 * Company, Ltd.
 */
package com.sun.max.vm.heap.beltway.ba2;

import com.sun.max.annotate.*;
import com.sun.max.profile.*;
import com.sun.max.unsafe.*;
import com.sun.max.vm.*;
import com.sun.max.vm.heap.*;
import com.sun.max.vm.heap.beltway.*;
import com.sun.max.vm.heap.beltway.profile.*;
import com.sun.max.vm.reference.*;
import com.sun.max.vm.tele.*;

/**
 * @author Christos Kotselidis
 */

public class BeltwayHeapSchemeBA2 extends BeltwayHeapScheme {

    private static int[] DEFAULT_BELT_HEAP_PERCENTAGE = new int[] {70, 30};
    protected static BeltwayBA2Collector beltCollectorBA2 = new BeltwayBA2Collector();

    public BeltwayHeapSchemeBA2(VMConfiguration vmConfiguration) {
        super(vmConfiguration);
    }

    @Override
    protected int [] defaultBeltHeapPercentage() {
        return DEFAULT_BELT_HEAP_PERCENTAGE;
    }

    @Override
    public void initialize(MaxineVM.Phase phase) {
        super.initialize(phase);
        if (phase == MaxineVM.Phase.PRISTINE) {
            adjustedCardTableAddress = BeltwayCardRegion.adjustedCardTableBase(cardRegion.cardTableBase().asPointer());
            beltManager.swapBelts(getMatureSpace(), getNurserySpace());
            getMatureSpace().setExpandable(true);
            InspectableHeapInfo.registerMemoryRegions(getNurserySpace(), getMatureSpace());
<<<<<<< HEAD
        } else if (phase == MaxineVM.Phase.STARTING) {
            collectorThread = new BeltwayStopTheWorldDaemon("GC", beltCollector);
            collectorThread.start();
=======
>>>>>>> c5942619
        } else if (phase == MaxineVM.Phase.RUNNING) {
            beltCollectorBA2.setBeltwayHeapScheme(this);
            beltCollector.setRunnable(beltCollectorBA2);
            heapVerifier.initialize(this);
            heapVerifier.getRootsVerifier().setFromSpace(beltManager.getApplicationHeap());
            heapVerifier.getRootsVerifier().setToSpace(getMatureSpace());
            if (Heap.verbose()) {
                HeapTimer.initializeTimers(Clock.SYSTEM_MILLISECONDS, "TotalGC", "NurserySpaceGC", "MatureSpaceGC", "Clear", "RootScan", "BootHeapScan", "CodeScan", "CardScan", "Scavenge");
            }
        }
    }

    @INLINE
    public Belt getNurserySpace() {
        return beltManager.getBelt(0);
    }

    @INLINE
    public Belt getMatureSpace() {
        return beltManager.getBelt(1);
    }

    @INLINE
    @NO_SAFEPOINTS("TODO")
    public Pointer allocate(Size size) {
        if (!MaxineVM.isRunning()) {
            return bumpAllocateSlowPath(getNurserySpace(), size);
        }
        if (BeltwayConfiguration.useTLABS) {
            return tlabAllocate(getNurserySpace(), size);
        }
        return heapAllocate(getNurserySpace(), size);
    }

    public synchronized boolean collectGarbage(Size requestedFreeSpace) {
        boolean result = false;
        if (minorCollect(requestedFreeSpace)) {
            result = true;
            if (getMatureSpace().getUsedMemorySize().greaterEqual(BeltwayHeapSchemeConfiguration.getMaxHeapSize().dividedBy(2))) {
                result = majorCollect(requestedFreeSpace);
            }
        }
        cardRegion.clearAllCards();
        return result;

    }


    public boolean minorCollect(Size requestedFreeSpace) {
        if (outOfMemory) {
            return false;
        }
        beltCollector.setRunnable(beltCollectorBA2.getMinorGC());
        collectorThread.execute();
        if (immediateFreeSpace(getNurserySpace()).greaterEqual(requestedFreeSpace)) {
            return true;
        }

        return false;
    }

    public boolean majorCollect(Size requestedFreeSpace) {
        if (outOfMemory) {
            return false;
        }
        beltCollector.setRunnable(beltCollectorBA2.getMajorGC());
        collectorThread.execute();
        if (!BeltwayHeapScheme.outOfMemory == true) {
            if (immediateFreeSpace(getMatureSpace()).greaterEqual(requestedFreeSpace)) {
                return true;
            }
        }
        return false;
    }

    @INLINE
    private Size immediateFreeSpace(Belt belt) {
        return belt.end().minus(belt.getAllocationMark()).asSize();
    }

    @Override
    public boolean contains(Address address) {
        return address.greaterEqual(Heap.bootHeapRegion.start()) && address.lessEqual(getNurserySpace().end());
    }

    public boolean checkOverlappingBelts(Belt from, Belt to) {
        return from.getAllocationMark().greaterThan(to.start()) || from.end().greaterThan(to.start());
    }

    @INLINE(override = true)
    public void writeBarrier(Reference from, Reference to) {
        // do nothing.
    }

}<|MERGE_RESOLUTION|>--- conflicted
+++ resolved
@@ -56,12 +56,7 @@
             beltManager.swapBelts(getMatureSpace(), getNurserySpace());
             getMatureSpace().setExpandable(true);
             InspectableHeapInfo.registerMemoryRegions(getNurserySpace(), getMatureSpace());
-<<<<<<< HEAD
-        } else if (phase == MaxineVM.Phase.STARTING) {
-            collectorThread = new BeltwayStopTheWorldDaemon("GC", beltCollector);
             collectorThread.start();
-=======
->>>>>>> c5942619
         } else if (phase == MaxineVM.Phase.RUNNING) {
             beltCollectorBA2.setBeltwayHeapScheme(this);
             beltCollector.setRunnable(beltCollectorBA2);
