/*
 * Copyright (c) 2007 Sun Microsystems, Inc.  All rights reserved.
 *
 * Sun Microsystems, Inc. has intellectual property rights relating to technology embodied in the product
 * that is described in this document. In particular, and without limitation, these intellectual property
 * rights may include one or more of the U.S. patents listed at http://www.sun.com/patents and one or
 * more additional patents or pending patent applications in the U.S. and in other countries.
 *
 * U.S. Government Rights - Commercial software. Government users are subject to the Sun
 * Microsystems, Inc. standard license agreement and applicable provisions of the FAR and its
 * supplements.
 *
 * Use is subject to license terms. Sun, Sun Microsystems, the Sun logo, Java and Solaris are trademarks or
 * registered trademarks of Sun Microsystems, Inc. in the U.S. and other countries. All SPARC trademarks
 * are used under license and are trademarks or registered trademarks of SPARC International, Inc. in the
 * U.S. and other countries.
 *
 * UNIX is a registered trademark in the U.S. and other countries, exclusively licensed through X/Open
 * Company, Ltd.
 */
package com.sun.max.vm.heap.beltway.ba2;

import com.sun.max.unsafe.*;
import com.sun.max.vm.*;
import com.sun.max.vm.heap.*;
import com.sun.max.vm.heap.beltway.*;
import com.sun.max.vm.tele.*;

/**
 * An Appel-style generational collector. The heap is divided in two generations, each implemented using a belt.
 * @see BeltwayHeapSchemeBA2
 *
 * @author Christos Kotselidis
 */

public class BeltwayBA2Collector extends BeltwayCollector {

    // /Dependency injection of the corresponding heap scheme
    private static HeapScheme beltwayHeapScheme;

    public static long minorCollections = 0;
    public static long majorCollections = 0;

    public void setBeltwayHeapScheme(HeapScheme beltwayHeapScheme) {
        BeltwayBA2Collector.beltwayHeapScheme = beltwayHeapScheme;
    }

    public HeapScheme getBeltwayHeapScheme() {
        return beltwayHeapScheme;
    }

    public BeltwayBA2Collector() {
    }

    @Override
    public void run() {
    }

    private final Runnable majorGC = new Runnable() {

        public void run() {
            majorCollections++;
            if (Heap.verbose()) {
                Log.print("Major Collection: ");
                Log.println(majorCollections);
            }
            final BeltwayHeapSchemeBA2 beltwayHeapSchemeBA2 = (BeltwayHeapSchemeBA2) beltwayHeapScheme;
            if (Heap.verbose()) {
                Log.println("Verify Mature Space: ");
            }
            beltwayHeapSchemeBA2.getVerifier().verifyHeap(beltwayHeapSchemeBA2.getMatureSpace().start(), beltwayHeapSchemeBA2.getMatureSpace().getAllocationMark(), BeltManager.getApplicationHeap());
            TeleHeapInfo.beforeGarbageCollection();

            VMConfiguration.hostOrTarget().monitorScheme().beforeGarbageCollection();

            final Pointer matureSpaceEnd = beltwayHeapSchemeBA2.getMatureSpace().end().asPointer();
            final Belt matureSpaceBeforeAllocation = beltwayHeapSchemeBA2.getBeltManager().getBeltBeforeLastAllocation(beltwayHeapSchemeBA2.getMatureSpace());
            final Belt matureSpaceReserve = beltwayHeapSchemeBA2.getBeltManager().getRemainingOverlappingBelt(beltwayHeapSchemeBA2.getMatureSpace());
            matureSpaceReserve.setExpandable(true);
            matureSpaceReserve.setEnd(matureSpaceEnd);

            if (Heap.verbose()) {
                Log.print("matureSpaceBeforeAllocation start: ");
                Log.println(matureSpaceBeforeAllocation.start());
                Log.print("matureSpaceBeforeAllocation Mark: ");
                Log.println(matureSpaceBeforeAllocation.getAllocationMark());
                Log.print("matureSpaceBeforeAllocation Space End: ");
                Log.println(matureSpaceBeforeAllocation.end());
                Log.print("matureSpaceReserve Space Start: ");
                Log.println(matureSpaceReserve.start());
                Log.print("matureSpaceReserve Space Allocation Mark: ");
                Log.println(matureSpaceReserve.getAllocationMark());
                Log.print("matureSpaceReserve Space End: ");
                Log.println(matureSpaceReserve.end());
                Log.println("Scan roots ");
            }
            // Start scanning the reachable objects from my roots.
            beltwayHeapSchemeBA2.getRootScannerUpdater().setFromSpace(matureSpaceBeforeAllocation);
            beltwayHeapSchemeBA2.getRootScannerUpdater().setToSpace(matureSpaceReserve);
            beltwayHeapSchemeBA2.getRootScannerUpdater().run();

            if (Heap.verbose()) {
                Log.print("matureSpaceReserve Space Start: ");
                Log.println(matureSpaceReserve.start());
                Log.print("matureSpaceReserve Space Allocation Mark: ");
                Log.println(matureSpaceReserve.getAllocationMark());
                Log.print("matureSpaceReserve Space End: ");
                Log.println(matureSpaceReserve.end());
                Log.println("Scan Boot");
            }
            beltwayHeapSchemeBA2.scanBootHeap(matureSpaceBeforeAllocation, matureSpaceReserve);

            if (Heap.verbose()) {
                Log.print("matureSpaceReserve Space Start: ");
                Log.println(matureSpaceReserve.start());
                Log.print("matureSpaceReserve Space Allocation Mark: ");
                Log.println(matureSpaceReserve.getAllocationMark());
                Log.print("matureSpaceReserve Space End: ");
                Log.println(matureSpaceReserve.end());
                Log.println("Scan code");

            }
            beltwayHeapSchemeBA2.scanCode(matureSpaceBeforeAllocation, matureSpaceReserve);

            if (Heap.verbose()) {
                Log.print("matureSpaceReserve Space Start: ");
                Log.println(matureSpaceReserve.start());
                Log.print("matureSpaceReserve Space Allocation Mark: ");
                Log.println(matureSpaceReserve.getAllocationMark());
                Log.print("matureSpaceReserve Space End: ");
                Log.println(matureSpaceReserve.end());
                Log.println("Move Reachable");
            }

            if (BeltwayConfiguration.parallelScavenging) {
                beltwayHeapSchemeBA2.fillLastTLAB();
                beltwayHeapSchemeBA2.markSideTableLastTLAB();
<<<<<<< HEAD
                BeltwayHeapScheme._inScavenging = true;
=======
                BeltwayHeapScheme.inScavening = true;
>>>>>>> a51955a6
                beltwayHeapSchemeBA2.initializeGCThreads(beltwayHeapSchemeBA2, matureSpaceBeforeAllocation, matureSpaceReserve);
                VMConfiguration.hostOrTarget().monitorScheme().afterGarbageCollection();
                if (Heap.verbose()) {
                    Log.println("Start Threads");
                }

                beltwayHeapSchemeBA2.startGCThreads();
<<<<<<< HEAD
                BeltwayHeapScheme._inScavenging = false;
=======
                BeltwayHeapScheme.inScavening = false;
>>>>>>> a51955a6
                if (Heap.verbose()) {
                    Log.println("Join Threads");
                }
            } else {
                beltwayHeapSchemeBA2.linearScanRegionBelt(matureSpaceReserve, matureSpaceBeforeAllocation, matureSpaceReserve);
                beltwayHeapSchemeBA2.fillLastTLAB();
            }

            matureSpaceReserve.setEnd(matureSpaceReserve.getAllocationMark());

            if (Heap.verbose()) {
                Log.print("matureSpaceBeforeAllocation start: ");
                Log.println(matureSpaceBeforeAllocation.start());
                Log.print("matureSpaceBeforeAllocation Mark: ");
                Log.println(matureSpaceBeforeAllocation.getAllocationMark());
                Log.print("matureSpaceBeforeAllocation Space End: ");
                Log.println(matureSpaceBeforeAllocation.end());
                Log.print("matureSpaceReserve Space Start: ");
                Log.println(matureSpaceReserve.start());
                Log.print("matureSpaceReserve Space Allocation Mark: ");
                Log.println(matureSpaceReserve.getAllocationMark());
                Log.print("matureSpaceReserve Space End: ");
                Log.println(matureSpaceReserve.end());
            }

            beltwayHeapSchemeBA2.getMatureSpace().resetAllocationMark();
            beltwayHeapSchemeBA2.getMatureSpace().setEnd(matureSpaceEnd);
            if (Heap.verbose()) {
                Log.print("Mature Space Start: ");
                Log.println(beltwayHeapSchemeBA2.getMatureSpace().start());
                Log.print("Mature Space Allocation Mark: ");
                Log.println(beltwayHeapSchemeBA2.getMatureSpace().getAllocationMark());
                Log.print("Mature Space End: ");
                Log.println(beltwayHeapSchemeBA2.getMatureSpace().end());

                Log.print("Mature Space Reserve Size: ");
                Log.println(matureSpaceReserve.size().toLong());
                Log.print("Configuration usable memory Size ");
                Log.println(BeltwayConfiguration.getUsableMemory().toLong());
            }
            if (matureSpaceReserve.size().lessEqual(BeltwayConfiguration.getUsableMemory())) {

                if (Heap.verbose()) {
                    Log.println("Compaction ");
                    Log.println("Scan roots ");
                }
                // Start scanning the reachable objects from my roots.
                beltwayHeapSchemeBA2.getRootScannerUpdater().setToSpace(beltwayHeapSchemeBA2.getMatureSpace());
                beltwayHeapSchemeBA2.getRootScannerUpdater().setFromSpace(matureSpaceReserve);
                beltwayHeapSchemeBA2.getRootScannerUpdater().run();

                if (Heap.verbose()) {
                    Log.println("Scan Boot");
                }

                beltwayHeapSchemeBA2.scanBootHeap(matureSpaceReserve, beltwayHeapSchemeBA2.getMatureSpace());

                if (Heap.verbose()) {
                    Log.println("Scan code");
                }

                beltwayHeapSchemeBA2.scanCode(matureSpaceReserve, beltwayHeapSchemeBA2.getMatureSpace());
                if (Heap.verbose()) {
                    Log.println("Move Reachable");
                }

                if (BeltwayConfiguration.parallelScavenging) {
                    beltwayHeapSchemeBA2.fillLastTLAB();
                    beltwayHeapSchemeBA2.markSideTableLastTLAB();
<<<<<<< HEAD
                    BeltwayHeapScheme._inScavenging = true;
=======
                    BeltwayHeapScheme.inScavening = true;
>>>>>>> a51955a6
                    beltwayHeapSchemeBA2.initializeGCThreads(beltwayHeapSchemeBA2, matureSpaceReserve, beltwayHeapSchemeBA2.getMatureSpace());
                    VMConfiguration.hostOrTarget().monitorScheme().afterGarbageCollection();
                    if (Heap.verbose()) {
                        Log.println("Start Threads");
                    }

                    beltwayHeapSchemeBA2.startGCThreads();
<<<<<<< HEAD
                    BeltwayHeapScheme._inScavenging = false;
=======
                    BeltwayHeapScheme.inScavening = false;
>>>>>>> a51955a6
                    if (Heap.verbose()) {
                        Log.println("Join Threads");
                    }
                } else {
                    beltwayHeapSchemeBA2.linearScanRegionBelt(beltwayHeapSchemeBA2.getMatureSpace(), matureSpaceReserve, beltwayHeapSchemeBA2.getMatureSpace());
                    beltwayHeapSchemeBA2.fillLastTLAB();
                }

                BeltwayHeapSchemeBA2.sideTable.restoreAllChunkSlots();


                if (Heap.verbose()) {
                    Log.println("Reset Nursery Space Allocation Mark");
                }
                TeleHeapInfo.afterGarbageCollection();
                VMConfiguration.hostOrTarget().monitorScheme().afterGarbageCollection();


                if (Heap.verbose()) {
                    Log.print("Nursery Space Start: ");
                    Log.println(beltwayHeapSchemeBA2.getNurserySpace().start());
                    Log.print("Nursery Space Allocation Mark: ");
                    Log.println(beltwayHeapSchemeBA2.getNurserySpace().getAllocationMark());
                    Log.print("Nursery Space End: ");
                    Log.println(beltwayHeapSchemeBA2.getNurserySpace().end());
                    Log.print("Mature Space Start: ");
                    Log.println(beltwayHeapSchemeBA2.getMatureSpace().start());
                    Log.print("Mature Space Allocation Mark: ");
                    Log.println(beltwayHeapSchemeBA2.getMatureSpace().getAllocationMark());
                    Log.print("Mature Space End: ");
                    Log.println(beltwayHeapSchemeBA2.getMatureSpace().end());
                    Log.println("End Calibration ");
                }

            } else {
                BeltwayHeapScheme.outOfMemory = true;
            }
        }
    };

    public Runnable getMinorGC() {
        return minorGC;
    }

    public Runnable getMajorGC() {
        return majorGC;
    }

    private final Runnable minorGC = new Runnable() {

        public void run() {
            minorCollections++;
            if (Heap.verbose()) {
                Log.print("Minor Collection: ");
                Log.println(minorCollections);
            }
            final BeltwayHeapSchemeBA2 beltwayHeapSchemeBA2 = (BeltwayHeapSchemeBA2) beltwayHeapScheme;

            beltwayHeapSchemeBA2.getMatureSpace().setAllocationMarkSnapshot();

            if (Heap.verbose()) {
                Log.print("Nursery Space Start: ");
                Log.println(beltwayHeapSchemeBA2.getNurserySpace().start());
                Log.print("Nursery Space Allocation Mark: ");
                Log.println(beltwayHeapSchemeBA2.getNurserySpace().getAllocationMark());
                Log.print("Nursery Space End: ");
                Log.println(beltwayHeapSchemeBA2.getNurserySpace().end());
                Log.print("Mature Space Start: ");
                Log.println(beltwayHeapSchemeBA2.getMatureSpace().start());
                Log.print("Mature Space Allocation Mark: ");
                Log.println(beltwayHeapSchemeBA2.getMatureSpace().getAllocationMark());
                Log.print("Mature Space End: ");
                Log.println(beltwayHeapSchemeBA2.getMatureSpace().end());
                Log.println("Verify Nursery:");
            }

            beltwayHeapSchemeBA2.getVerifier().verifyHeap(beltwayHeapSchemeBA2.getNurserySpace().start(), beltwayHeapSchemeBA2.getNurserySpace().getAllocationMark(), BeltManager.getApplicationHeap());
            TeleHeapInfo.beforeGarbageCollection();
            VMConfiguration.hostOrTarget().monitorScheme().beforeGarbageCollection();

            if (Heap.verbose()) {
                Log.println("Scan Roots ");
            }
            beltwayHeapSchemeBA2.getRootScannerUpdater().setFromSpace(beltwayHeapSchemeBA2.getNurserySpace());
            beltwayHeapSchemeBA2.getRootScannerUpdater().setToSpace(beltwayHeapSchemeBA2.getMatureSpace());
            beltwayHeapSchemeBA2.getRootScannerUpdater().run();

            if (Heap.verbose()) {
                Log.println("Scan Boot Heap");
            }

            beltwayHeapSchemeBA2.scanBootHeap(beltwayHeapSchemeBA2.getNurserySpace(), beltwayHeapSchemeBA2.getMatureSpace());

            if (Heap.verbose()) {
                Log.println("Scan Code");
            }

            beltwayHeapSchemeBA2.scanCode(beltwayHeapSchemeBA2.getNurserySpace(), beltwayHeapSchemeBA2.getMatureSpace());

            if (Heap.verbose()) {
                Log.println("Scan Cards");
            }

            beltwayHeapSchemeBA2.scanCards(beltwayHeapSchemeBA2.getMatureSpace(), beltwayHeapSchemeBA2.getNurserySpace(), beltwayHeapSchemeBA2.getMatureSpace());

            if (Heap.verbose()) {
                Log.println("Scavenge");
            }
            if (BeltwayConfiguration.parallelScavenging) {
                beltwayHeapSchemeBA2.fillLastTLAB();
                beltwayHeapSchemeBA2.markSideTableLastTLAB();
<<<<<<< HEAD
                BeltwayHeapScheme._inScavenging = true;
=======
                BeltwayHeapScheme.inScavening = true;
>>>>>>> a51955a6
                beltwayHeapSchemeBA2.initializeGCThreads(beltwayHeapSchemeBA2, beltwayHeapSchemeBA2.getNurserySpace(), beltwayHeapSchemeBA2.getMatureSpace());
                VMConfiguration.hostOrTarget().monitorScheme().afterGarbageCollection();
                if (Heap.verbose()) {
                    Log.println("Start Threads");
                }

                beltwayHeapSchemeBA2.startGCThreads();
<<<<<<< HEAD
                BeltwayHeapScheme._inScavenging = false;
=======
                BeltwayHeapScheme.inScavening = false;
>>>>>>> a51955a6
                if (Heap.verbose()) {
                    Log.println("Join Threads");
                }
            } else {
                beltwayHeapSchemeBA2.linearScanRegionBelt(beltwayHeapSchemeBA2.getMatureSpace(), beltwayHeapSchemeBA2.getNurserySpace(), beltwayHeapSchemeBA2.getMatureSpace());
                beltwayHeapSchemeBA2.fillLastTLAB();
            }

            BeltwayHeapSchemeBA2.sideTable.restoreAllChunkSlots();

            // TODO: Delete
            //Debug.println("Wipe Eden");
            //beltwayHeapSchemeBA2.wipeMemory(beltwayHeapSchemeBA2.getNurserySpace());

            if (Heap.verbose()) {
                Log.println("Reset Nursery Space Allocation Mark");
            }
            beltwayHeapSchemeBA2.getNurserySpace().resetAllocationMark();
            VMConfiguration.hostOrTarget().monitorScheme().afterGarbageCollection();

            if (Heap.verbose()) {
                Log.print("Mature Space Start: ");
                Log.println(beltwayHeapSchemeBA2.getMatureSpace().start());
                Log.print("Mature Space Allocation Mark: ");
                Log.println(beltwayHeapSchemeBA2.getMatureSpace().getAllocationMark());
                Log.print("Mature Space End: ");
                Log.println(beltwayHeapSchemeBA2.getMatureSpace().end());
                Log.println("Verify Mature Space");
            }

            beltwayHeapSchemeBA2.getVerifier().verifyHeap(beltwayHeapSchemeBA2.getMatureSpace().start(), beltwayHeapSchemeBA2.getMatureSpace().getAllocationMark(), BeltManager.getApplicationHeap());
            TeleHeapInfo.afterGarbageCollection();

            if (Heap.verbose()) {
                Log.print("Nursery Space Start: ");
                Log.println(beltwayHeapSchemeBA2.getNurserySpace().start());
                Log.print("Nursery Space Allocation Mark: ");
                Log.println(beltwayHeapSchemeBA2.getNurserySpace().getAllocationMark());
                Log.print("Nursery Space End: ");
                Log.println(beltwayHeapSchemeBA2.getNurserySpace().end());
                Log.print("Mature Space Start: ");
                Log.println(beltwayHeapSchemeBA2.getMatureSpace().start());
                Log.print("Mature Space Allocation Mark: ");
                Log.println(beltwayHeapSchemeBA2.getMatureSpace().getAllocationMark());
                Log.print("Mature Space End: ");
                Log.println(beltwayHeapSchemeBA2.getMatureSpace().end());
            }

            if (Heap.verbose()) {
                Log.print("End of Minor Collection: ");
                Log.println(minorCollections);
            }
        }
    };

}<|MERGE_RESOLUTION|>--- conflicted
+++ resolved
@@ -135,11 +135,7 @@
             if (BeltwayConfiguration.parallelScavenging) {
                 beltwayHeapSchemeBA2.fillLastTLAB();
                 beltwayHeapSchemeBA2.markSideTableLastTLAB();
-<<<<<<< HEAD
-                BeltwayHeapScheme._inScavenging = true;
-=======
-                BeltwayHeapScheme.inScavening = true;
->>>>>>> a51955a6
+                BeltwayHeapScheme.inScavenging = true;
                 beltwayHeapSchemeBA2.initializeGCThreads(beltwayHeapSchemeBA2, matureSpaceBeforeAllocation, matureSpaceReserve);
                 VMConfiguration.hostOrTarget().monitorScheme().afterGarbageCollection();
                 if (Heap.verbose()) {
@@ -147,11 +143,7 @@
                 }
 
                 beltwayHeapSchemeBA2.startGCThreads();
-<<<<<<< HEAD
-                BeltwayHeapScheme._inScavenging = false;
-=======
-                BeltwayHeapScheme.inScavening = false;
->>>>>>> a51955a6
+                BeltwayHeapScheme.inScavenging = false;
                 if (Heap.verbose()) {
                     Log.println("Join Threads");
                 }
@@ -221,11 +213,7 @@
                 if (BeltwayConfiguration.parallelScavenging) {
                     beltwayHeapSchemeBA2.fillLastTLAB();
                     beltwayHeapSchemeBA2.markSideTableLastTLAB();
-<<<<<<< HEAD
-                    BeltwayHeapScheme._inScavenging = true;
-=======
-                    BeltwayHeapScheme.inScavening = true;
->>>>>>> a51955a6
+                    BeltwayHeapScheme.inScavenging = true;
                     beltwayHeapSchemeBA2.initializeGCThreads(beltwayHeapSchemeBA2, matureSpaceReserve, beltwayHeapSchemeBA2.getMatureSpace());
                     VMConfiguration.hostOrTarget().monitorScheme().afterGarbageCollection();
                     if (Heap.verbose()) {
@@ -233,11 +221,7 @@
                     }
 
                     beltwayHeapSchemeBA2.startGCThreads();
-<<<<<<< HEAD
-                    BeltwayHeapScheme._inScavenging = false;
-=======
-                    BeltwayHeapScheme.inScavening = false;
->>>>>>> a51955a6
+                    BeltwayHeapScheme.inScavenging = false;
                     if (Heap.verbose()) {
                         Log.println("Join Threads");
                     }
@@ -349,11 +333,7 @@
             if (BeltwayConfiguration.parallelScavenging) {
                 beltwayHeapSchemeBA2.fillLastTLAB();
                 beltwayHeapSchemeBA2.markSideTableLastTLAB();
-<<<<<<< HEAD
-                BeltwayHeapScheme._inScavenging = true;
-=======
-                BeltwayHeapScheme.inScavening = true;
->>>>>>> a51955a6
+                BeltwayHeapScheme.inScavenging = true;
                 beltwayHeapSchemeBA2.initializeGCThreads(beltwayHeapSchemeBA2, beltwayHeapSchemeBA2.getNurserySpace(), beltwayHeapSchemeBA2.getMatureSpace());
                 VMConfiguration.hostOrTarget().monitorScheme().afterGarbageCollection();
                 if (Heap.verbose()) {
@@ -361,11 +341,7 @@
                 }
 
                 beltwayHeapSchemeBA2.startGCThreads();
-<<<<<<< HEAD
-                BeltwayHeapScheme._inScavenging = false;
-=======
-                BeltwayHeapScheme.inScavening = false;
->>>>>>> a51955a6
+                BeltwayHeapScheme.inScavenging = false;
                 if (Heap.verbose()) {
                     Log.println("Join Threads");
                 }
