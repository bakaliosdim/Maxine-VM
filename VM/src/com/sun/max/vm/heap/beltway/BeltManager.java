/*
 * Copyright (c) 2007 Sun Microsystems, Inc.  All rights reserved.
 *
 * Sun Microsystems, Inc. has intellectual property rights relating to technology embodied in the product
 * that is described in this document. In particular, and without limitation, these intellectual property
 * rights may include one or more of the U.S. patents listed at http://www.sun.com/patents and one or
 * more additional patents or pending patent applications in the U.S. and in other countries.
 *
 * U.S. Government Rights - Commercial software. Government users are subject to the Sun
 * Microsystems, Inc. standard license agreement and applicable provisions of the FAR and its
 * supplements.
 *
 * Use is subject to license terms. Sun, Sun Microsystems, the Sun logo, Java and Solaris are trademarks or
 * registered trademarks of Sun Microsystems, Inc. in the U.S. and other countries. All SPARC trademarks
 * are used under license and are trademarks or registered trademarks of SPARC International, Inc. in the
 * U.S. and other countries.
 *
 * UNIX is a registered trademark in the U.S. and other countries, exclusively licensed through X/Open
 * Company, Ltd.
 */
package com.sun.max.vm.heap.beltway;

import java.util.*;

import com.sun.max.annotate.*;
import com.sun.max.unsafe.*;
import com.sun.max.vm.*;
import com.sun.max.vm.code.*;
import com.sun.max.vm.heap.*;

/**
 * @author Christos Kotselidis
 */

public final class BeltManager {

    // Initial number of belts, used only for the bootstrap of the heap
    private static final int MAX_INITIAL_BELTS = 5;

    // The List of Belts used
    private static final List<Belt> belts = new ArrayList<Belt>();

<<<<<<< HEAD
    private static Belt _applicationHeap;

    private static Belt _tempBelt;

    static {
        MaxineVM.usingTarget(new Runnable() {
            public void run() {
                _applicationHeap = new Belt();
                _tempBelt = new Belt();
            }
        });
    }

=======
    private static Belt applicationHeap = new Belt();

    private static Belt tempBelt = new Belt();
>>>>>>> a51955a6

    public BeltManager() {
    }

    @INLINE
    public void createBelts() {
        for (int i = 0; i < MAX_INITIAL_BELTS; i++) {
            belts.add(new Belt());
        }
    }

    @INLINE
    public void matchStartAllocationMark(Belt belt) {
        belt.setStart(belt.getAllocationMark());
    }


    public void swapBelts(Belt from, Belt to) {
        final Address oldFromSpaceStart = from.start();
        final Address oldFromSpaceStop = from.end();
        final Address oldAllocationMark = from.getAllocationMark();
        from.setStart(to.start());
        from.setEnd(to.end());
        from.setAllocationMark(to.getAllocationMark());
        to.setStart(oldFromSpaceStart);
        to.setEnd(oldFromSpaceStop);
        to.setAllocationMark(oldAllocationMark);

    }

    @INLINE
    private void initializeFirstBelt() {
        final Size size = calculateBeltSize(0);
        belts.get(0).setStart(BeltwayHeapSchemeConfiguration.getApplicationHeapStartAddress());
        belts.get(0).setEnd(belts.get(0).start().plus(size));
        belts.get(0).setIndex(0);
        belts.get(0).setFramePercentageOfUsableMemory(BeltwayConfiguration.getPercentOfUsableMemoryPerBelt(0));
        belts.get(0).resetAllocationMark();
        tempBelt.resetAllocationMark();
    }


    public void initializeBelts() {
        initializeFirstBelt();
        int i;
        for (i = 1; i < BeltwayConfiguration.getNumberOfBelts() - 1; i++) {
            belts.get(i).setStart(belts.get(i - 1).end());
            belts.get(i).setEnd(belts.get(i).start().plus(calculateBeltSize(i)));
            belts.get(i).setIndex(i);
            belts.get(i).resetAllocationMark();
            belts.get(i).setFramePercentageOfUsableMemory(BeltwayConfiguration.getPercentOfUsableMemoryPerBelt(i));
        }
        // Initialize the last belt.
        // Because of the alignment the last belt will be a little bit smaller
        // than the previous ones, as it has to stop at the belt's boundaries
        if (i < BeltwayConfiguration.getNumberOfBelts()) {
            belts.get(i).setStart(belts.get(i - 1).end());
            belts.get(i).setEnd(belts.get(0).start().plus(BeltwayConfiguration.getMaxHeapSize().asAddress()));
            belts.get(i).setFramePercentageOfUsableMemory(BeltwayConfiguration.getPercentOfUsableMemoryPerBelt(i));
            belts.get(i).setIndex(i);
            belts.get(i).resetAllocationMark();
        }
    }

    @INLINE
    private Size calculateBeltSize(int i) {
        final Size heapSize = BeltwayHeapSchemeConfiguration.getMaxHeapSize();
        final Size beltSize = heapSize.times(BeltwayConfiguration.getPercentOfUsableMemoryPerBelt(i)).dividedBy(100);
        return beltSize.roundedUpBy(BeltwayHeapSchemeConfiguration.TLAB_SIZE.toInt()).asSize();
    }

    @INLINE
    public Address getEnd() {
        return belts.get(BeltwayConfiguration.getNumberOfBelts() - 1).end();
    }

    @INLINE
    @NO_SAFEPOINTS("TODO")
    public Pointer allocate(Belt belt, Size size) {
        return belt.allocate(size);
    }

    @INLINE
    @NO_SAFEPOINTS("TODO")
    public Pointer bumpAllocate(Belt belt, Size size) {
        return belt.bumpAllocate(size);
    }

    @INLINE
    @NO_SAFEPOINTS("TODO")
    public Pointer gcAllocate(Belt belt, Size size) {
        return belt.gcAllocate(size);
    }

    @INLINE
    @NO_SAFEPOINTS("TODO")
    public Pointer gcBumpAllocate(Belt belt, Size size) {
        return belt.gcBumpAllocate(size);
    }

    @INLINE
    public Belt getBelt(int index) {
        return belts.get(index);
    }

    @INLINE
    public Belt getBeltBeforeLastAllocation(Belt from) {
        from.setEnd(from.getAllocationMarkSnapshot().asAddress());
        return from;
    }

    @INLINE
    public Belt getRemainingOverlappingBelt(Belt from) {
        tempBelt.setStart(from.getPrevAllocationMark());
        tempBelt.setEnd(from.end());
        tempBelt.setAllocationMark(from.getAllocationMark());
        return tempBelt;
    }

    @INLINE
    public boolean checkOverlappingBelts(Belt from, Belt to) {
        return (from.getAllocationMark().greaterThan(to.start()) || from.end().greaterThan(to.start())) ? true : false;
    }

    @INLINE
    public static Belt getApplicationHeap() {
        applicationHeap.setStart(BeltwayConfiguration.getApplicationHeapStartAddress());
        applicationHeap.setEnd(BeltwayConfiguration.getApplicationHeapEndAddress());
        return applicationHeap;
    }


    public void printBeltsInfo() {
        for (int i = 0; i < BeltwayConfiguration.getNumberOfBelts(); i++) {
            belts.get(i).printInfo();
        }
    }

    public Size reportFreeSpace() {
        Size freeSize = Size.zero();
        for (int i = 0; i < BeltwayConfiguration.getNumberOfBelts(); i++) {
            freeSize = freeSize.plus(belts.get(i).getRemainingMemorySize());
        }
        return freeSize;
    }

    public void printTotalMemory() {
        Size size = Heap.bootHeapRegion().size().plus(Code.bootCodeRegion.size()).plus(Code.getCodeSize());
        for (int i = 0; i < BeltwayConfiguration.getNumberOfBelts(); i++) {
            size = size.plus(belts.get(i).size());
        }
        Log.print("Total Memory: ");
        Log.println(size.toLong());
    }

}<|MERGE_RESOLUTION|>--- conflicted
+++ resolved
@@ -40,25 +40,19 @@
     // The List of Belts used
     private static final List<Belt> belts = new ArrayList<Belt>();
 
-<<<<<<< HEAD
-    private static Belt _applicationHeap;
-
-    private static Belt _tempBelt;
+    private static Belt applicationHeap;
+
+    private static Belt tempBelt;
 
     static {
         MaxineVM.usingTarget(new Runnable() {
             public void run() {
-                _applicationHeap = new Belt();
-                _tempBelt = new Belt();
+                applicationHeap = new Belt();
+                tempBelt = new Belt();
             }
         });
     }
 
-=======
-    private static Belt applicationHeap = new Belt();
-
-    private static Belt tempBelt = new Belt();
->>>>>>> a51955a6
 
     public BeltManager() {
     }
