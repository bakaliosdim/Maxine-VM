--- conflicted
+++ resolved
@@ -158,18 +158,13 @@
                     _waitUntilNonMutating._stackReferenceMapPreparationTime = 0;
                     VmThreadMap.ACTIVE.forAllVmThreadLocals(_isNotGCOrCurrentThread, _triggerSafepoint);
                     VmThreadMap.ACTIVE.forAllVmThreadLocals(_isNotGCOrCurrentThread, _waitUntilNonMutating);
-<<<<<<< HEAD
 
                     // The next 2 statements *must* be adjacent as the reference map for this frame must
                     // be the same at both calls. This is verified by StopTheWorldDaemon.checkInvariants().
                     final long time = VmThreadLocal.prepareCurrentStackReferenceMap();
                     _procedure.run();
 
-=======
-                    final long time = VmThreadLocal.prepareCurrentStackReferenceMap() + _waitUntilNonMutating._stackReferenceMapPreparationTime;
-                    _procedure.run();
                     VmThreadMap.ACTIVE.forAllVmThreadLocals(_isNotGCOrCurrentThread, _resetSafepoint);
->>>>>>> 18bfdd25
                     if (Heap.traceGCTime()) {
                         final boolean lockDisabledSafepoints = Log.lock();
                         Log.print("Stack reference map preparation time: ");
@@ -177,10 +172,6 @@
                         Log.println(HeapScheme.GC_TIMING_CLOCK.getHZAsSuffix());
                         Log.unlock(lockDisabledSafepoints);
                     }
-<<<<<<< HEAD
-                    VmThreadMap.ACTIVE.forAllVmThreadLocals(_isNotGCOrCurrentThread, _resetSafepoint);
-=======
->>>>>>> 18bfdd25
                 }
             }
         }
