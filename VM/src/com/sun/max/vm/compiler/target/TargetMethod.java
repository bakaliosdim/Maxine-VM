/*
 * Copyright (c) 2007 Sun Microsystems, Inc.  All rights reserved.
 *
 * Sun Microsystems, Inc. has intellectual property rights relating to technology embodied in the product
 * that is described in this document. In particular, and without limitation, these intellectual property
 * rights may include one or more of the U.S. patents listed at http://www.sun.com/patents and one or
 * more additional patents or pending patent applications in the U.S. and in other countries.
 *
 * U.S. Government Rights - Commercial software. Government users are subject to the Sun
 * Microsystems, Inc. standard license agreement and applicable provisions of the FAR and its
 * supplements.
 *
 * Use is subject to license terms. Sun, Sun Microsystems, the Sun logo, Java and Solaris are trademarks or
 * registered trademarks of Sun Microsystems, Inc. in the U.S. and other countries. All SPARC trademarks
 * are used under license and are trademarks or registered trademarks of SPARC International, Inc. in the
 * U.S. and other countries.
 *
 * UNIX is a registered trademark in the U.S. and other countries, exclusively licensed through X/Open
 * Company, Ltd.
 */
package com.sun.max.vm.compiler.target;

import static com.sun.max.vm.MaxineVM.*;
import static com.sun.max.vm.compiler.target.TargetMethod.Flavor.*;

import java.io.*;
import java.util.*;

import com.sun.cri.ci.*;
import com.sun.cri.ri.*;
import com.sun.max.annotate.*;
import com.sun.max.asm.*;
import com.sun.max.asm.dis.*;
import com.sun.max.io.*;
import com.sun.max.lang.*;
import com.sun.max.memory.*;
import com.sun.max.platform.*;
import com.sun.max.program.*;
import com.sun.max.unsafe.*;
import com.sun.max.vm.*;
import com.sun.max.vm.actor.member.*;
import com.sun.max.vm.bytecode.*;
import com.sun.max.vm.classfile.constant.*;
import com.sun.max.vm.code.*;
import com.sun.max.vm.compiler.*;
import com.sun.max.vm.compiler.target.TargetBundleLayout.ArrayField;
import com.sun.max.vm.hosted.*;
import com.sun.max.vm.jni.*;
import com.sun.max.vm.runtime.*;
import com.sun.max.vm.stack.*;
import com.sun.max.vm.stack.StackFrameWalker.Cursor;
import com.sun.max.vm.template.*;

/**
 * A collection of objects that represent the compiled target code
 * and its auxiliary data structures for a Java method.
 *
 * @author Bernd Mathiske
 * @author Doug Simon
 * @author Thomas Wuerthinger
 */
public abstract class TargetMethod extends MemoryRegion {

    public static final VMStringOption printTargetMethods = VMOptions.register(new VMStringOption("-XX:PrintTargetMethods=", false, null,
        "Print compiled target methods whose fully qualified name contains <value>."), MaxineVM.Phase.STARTING);

    /**
     * Categorization of target methods.
     */
    public enum Flavor {

        /**
         * A compiled method.
         */
        Standard,

        /**
         * A compiled {@link BytecodeTemplate}.
         */
        JitTemplate,

        /**
         * Trampoline for unlinked virtual method dispatch.
         */
        VirtualTrampoline,

        /**
         * Trampoline for unlinked interface method dispatch.
         */
        InterfaceTrampoline,

        /**
         * Trampoline for unlinked static method call.
         */
        StaticTrampoline,

        /**
         * A {@linkplain com.sun.c1x.globalstub.GlobalStub global stub}.
         */
        GlobalStub,

        /**
         * An {@linkplain Adapter adapter}.
         */
        Adapter,

        /**
         * The trap stub.
         */
        TrapStub;
    }

    @INSPECTED
    public final Flavor flavor;

    /**
     * Determines if this method is of a given flavor.
     */
    public final boolean is(Flavor flavor) {
        return this.flavor == flavor;
    }

    /**
     * Determines if this method is trampoline.
     */
    public final boolean isTrampoline() {
        return this.flavor == VirtualTrampoline || this.flavor == InterfaceTrampoline || flavor == StaticTrampoline;
    }

    @INSPECTED
    public final ClassMethodActor classMethodActor;

    /**
     * The stop positions are encoded in the lower 31 bits of each element.
     * The high bit indicates whether the stop is a call that returns a Reference.
     *
     * @see #stopPositions()
     */
    @INSPECTED
    protected int[] stopPositions;

    @INSPECTED
    protected Object[] directCallees;

    @INSPECTED
    private int numberOfIndirectCalls;

    @INSPECTED
    private int numberOfSafepoints;

    @INSPECTED
    protected byte[] scalarLiterals;

    @INSPECTED
    protected Object[] referenceLiterals;

    @INSPECTED
    protected byte[] code;

    @INSPECTED
    protected Pointer codeStart = Pointer.zero();

    private int frameSize = -1;

    private int registerRestoreEpilogueOffset = -1;

    public TargetMethod(Flavor flavor, String description, CallEntryPoint callEntryPoint) {
        this.classMethodActor = null;
        this.callEntryPoint = callEntryPoint;
        this.flavor = flavor;
        setRegionName(description);
    }

    public TargetMethod(ClassMethodActor classMethodActor, CallEntryPoint callEntryPoint) {
        this.classMethodActor = classMethodActor;
        this.callEntryPoint = callEntryPoint;
        setRegionName(classMethodActor.name.toString());

        if (classMethodActor.isTemplate()) {
            flavor = JitTemplate;
        } else {
            flavor = Standard;
        }
    }

    public int registerRestoreEpilogueOffset() {
        return registerRestoreEpilogueOffset;
    }

    protected void setRegisterRestoreEpilogueOffset(int x) {
        registerRestoreEpilogueOffset = x;
    }

    public final ClassMethodActor classMethodActor() {
        return classMethodActor;
    }

    public abstract byte[] referenceMaps();

    /**
     * Gets the bytecode locations for the inlining chain rooted at a given instruction pointer. The first bytecode
     * location in the returned sequence is the one at the closest position less or equal to the position denoted by
     * {@code instructionPointer}.
     *
     * @param instructionPointer a pointer to an instruction within this method
     * @param implicitExceptionPoint {@code true} if the instruction pointer corresponds to an implicit exception point
     * @return the bytecode locations for the inlining chain rooted at {@code instructionPointer}. This will be null if
     *         no bytecode location can be determined for {@code instructionPointer}.
     */
    public BytecodeLocation getBytecodeLocationFor(Pointer instructionPointer, boolean implicitExceptionPoint) {
        return null;
    }

    public CiDebugInfo getDebugInfo(Pointer instructionPointer, boolean implicitExceptionPoint) {
        return null;
    }

    /**
     * Gets the bytecode locations for the inlining chain rooted at a given stop.
     *
     * @param stopIndex an index of a stop within this method
     * @return the bytecode locations for the inlining chain rooted at the denoted stop
     */
    public BytecodeLocation getBytecodeLocationFor(int stopIndex) {
        return null;
    }

    public final int numberOfDirectCalls() {
        return (directCallees == null) ? 0 : directCallees.length;
    }

    /**
     * @return class method actors referenced by direct call instructions, matched to the stop positions array above by array index
     */
    public final Object[] directCallees() {
        return directCallees;
    }

    /**
     * Gets the call entry point to be used for a direct call from this target method. By default, the
     * call entry point will be the one specified by the {@linkplain #abi() ABI} of this target method.
     * This models a direct call to another target method compiled with the same compiler as this target method.
     *
     * @param directCallIndex an index into the {@linkplain #directCallees() direct callees} of this target method
     */
    protected CallEntryPoint callEntryPointForDirectCall(int directCallIndex) {
        return callEntryPoint;
    }

    public final int numberOfIndirectCalls() {
        return numberOfIndirectCalls;
    }

    public final int numberOfSafepoints() {
        return numberOfSafepoints;
    }

    /**
     * @return non-object data referenced by the machine code
     */
    public final byte[] scalarLiterals() {
        return scalarLiterals;
    }

    public final int numberOfScalarLiteralBytes() {
        return (scalarLiterals == null) ? 0 : scalarLiterals.length;
    }

    /**
     * @return object references referenced by the machine code
     */
    public final Object[] referenceLiterals() {
        return referenceLiterals;
    }

    public final int numberOfReferenceLiterals() {
        return (referenceLiterals == null) ? 0 : referenceLiterals.length;
    }

    /**
     * Gets the byte array containing the target-specific machine code of this target method.
     */
    public final byte[] code() {
        return code;
    }

    public final int codeLength() {
        return (code == null) ? 0 : code.length;
    }

    /**
     * Gets the address of the first instruction in this target method's {@linkplain #code() compiled code array}.
     * <p>
     * Needs {@linkplain DataPrototype#assignRelocationFlags() relocation}.
     */
    public final Pointer codeStart() {
        return codeStart;
    }

    @HOSTED_ONLY
    public final void setCodeStart(Pointer codeStart) {
        this.codeStart = codeStart;
    }

    /**
     * Gets the size (in bytes) of the stack frame used for the local variables in
     * the method represented by this object. The stack pointer is decremented
     * by this amount when entering a method and is correspondingly incremented
     * by this amount when exiting a method.
     */
    public final int frameSize() {
        assert frameSize != -1 : "frame size not yet initialized";
        return frameSize;
    }

    /**
     * The entry point used for <i>standard</i> calls in this target method to JVM compiled/interpreted code.
     * Non-standard calls are those to external native code and calls to the runtime inserted by the
     * compiler. The former type of calls directly use the native address supplied by the {@linkplain DynamicLinker linker}
     * and the latter always uses {@link CallEntryPoint#OPTIMIZED_ENTRY_POINT}.
     */
    @INSPECTED
    public final CallEntryPoint callEntryPoint;

    /**
     * Assigns the arrays co-located in a {@linkplain CodeRegion code region} containing the machine code and related data.
     *
     * @param code the code
     * @param codeStart the address of the first element of {@code code}
     * @param scalarLiterals the scalar data referenced from {@code code}
     * @param referenceLiterals the reference data referenced from {@code code}
     */
    public final void setCodeArrays(byte[] code, Pointer codeStart, byte[] scalarLiterals, Object[] referenceLiterals) {
        this.scalarLiterals = scalarLiterals;
        this.referenceLiterals = referenceLiterals;
        this.code = code;
        this.codeStart = codeStart;
    }

    protected final void setStopPositions(int[] stopPositions, Object[] directCallees, int numberOfIndirectCalls, int numberOfSafepoints) {
        this.stopPositions = stopPositions;
        this.directCallees = directCallees;
        this.numberOfIndirectCalls = numberOfIndirectCalls;
        this.numberOfSafepoints = numberOfSafepoints;
    }

    protected final void setFrameSize(int frameSize) {
        assert frameSize != -1 : "invalid frame size!";
        this.frameSize = frameSize;
    }

    /**
     * Completes the definition of this target method as the result of compilation.
     *
     * @param scalarLiterals a byte array encoding the scalar data accessed by this target via code relative offsets
     * @param referenceLiterals an object array encoding the object references accessed by this target via code relative
     *            offsets
     * @param codeOrCodeBuffer the compiled code, either as a byte array, or as a {@code CodeBuffer} object
     */
    protected final void setData(byte[] scalarLiterals, Object[] referenceLiterals, Object codeOrCodeBuffer) {

        assert !codeStart.isZero() : "Must call setCodeArrays() first";

        // Copy scalar literals
        if (scalarLiterals != null && scalarLiterals.length > 0) {
            assert scalarLiterals.length != 0;
            System.arraycopy(scalarLiterals, 0, this.scalarLiterals, 0, this.scalarLiterals.length);
        }

        // Copy reference literals
        if (referenceLiterals != null && referenceLiterals.length > 0) {
            System.arraycopy(referenceLiterals, 0, this.referenceLiterals, 0, this.referenceLiterals.length);
        }

        // now copy the code (or a code buffer) into the cell for the byte[]
        if (codeOrCodeBuffer instanceof byte[]) {
            System.arraycopy(codeOrCodeBuffer, 0, code, 0, code.length);
        } else if (codeOrCodeBuffer instanceof CodeBuffer) {
            final CodeBuffer codeBuffer = (CodeBuffer) codeOrCodeBuffer;
            codeBuffer.copyTo(code);
        } else {
            throw ProgramError.unexpected("byte[] or CodeBuffer required in TargetMethod.setGenerated()");
        }
    }

    public final ClassMethodActor callSiteToCallee(Address callSite) {
        final int callOffset = callSite.minus(codeStart).toInt();
        for (int i = 0; i < numberOfStopPositions(); i++) {
            if (stopPosition(i) == callOffset && directCallees[i] instanceof ClassMethodActor) {
                return (ClassMethodActor) directCallees[i];
            }
        }
        throw FatalError.unexpected("could not find callee for call site: " + callSite.toHexString());
    }

    public Word getEntryPoint(CallEntryPoint callEntryPoint) {
        return callEntryPoint.in(this);
    }

    /**
     * Links all the calls from this target method to other methods for which the exact method actor is known. Linking a
     * call means patching the operand of a call instruction that specifies the address of the target code to call. In
     * the case of a callee for which there is no target code available (i.e. it has not yet been compiled or it has
     * been evicted from the code cache), the address of a {@linkplain StaticTrampoline static trampoline} is patched
     * into the call instruction.
     *
     * @param adapter the adapter called by the prologue of this method. This will be {@code null} if this method does
     *            not have an adapter prologue.
     * @return true if target code was available for all the direct callees
     */
    public final boolean linkDirectCalls(Adapter adapter) {
        boolean linkedAll = true;
        final Object[] directCallees = directCallees();
        if (directCallees != null) {
            for (int i = 0; i < directCallees.length; i++) {
                final int offset = getCallEntryOffset(directCallees[i], i);
                Object currentDirectCallee = directCallees[i];
                final TargetMethod callee = getTargetMethod(currentDirectCallee);
                if (callee == null) {
                    if (MaxineVM.isHosted()) {
                        assert !classMethodActor.isTemplate() : "template must not have patchable call site";
                    }
                    linkedAll = false;
<<<<<<< HEAD
                    fixupCallSite(stopPosition(i), vm().stubs.staticTrampoline().codeStart().plus(offset));
=======
                    final int s = stopPosition(i);
                    final Address callSite = codeStart.plus(s);
                    if (!isPatchableCallSite(callSite)) {
                        FatalError.unexpected(classMethodActor.qualifiedName() +  " call Site calling static trampoline must be patchable : " + callSite.toHexString());
                    }
                    fixupCallSite(s, StaticTrampoline.codeStart().plus(offset));
>>>>>>> 29143dd9
                } else {
                    fixupCallSite(stopPosition(i), callee.codeStart().plus(offset));
                }
            }
        }

        if (adapter != null) {
            adapter.generator.linkAdapterCallInPrologue(this, adapter);
        }
        return linkedAll;
    }

    public TargetMethod getTargetMethod(Object o) {
        TargetMethod result = null;
        if (o instanceof ClassMethodActor) {
            result = CompilationScheme.Static.getCurrentTargetMethod((ClassMethodActor) o);
        } else if (o instanceof TargetMethod) {
            result = (TargetMethod) o;
        }
        return result;
    }

    private int getCallEntryOffset(Object callee, int index) {
        final CallEntryPoint callEntryPoint = callEntryPointForDirectCall(index);
        return callEntryPoint.offsetInCallee();
    }

    @HOSTED_ONLY
    protected boolean isDirectCalleeInPrologue(int directCalleeIndex) {
        return false;
    }

    public boolean isCalleeSaved() {
        return registerRestoreEpilogueOffset >= 0;
    }

    public byte[] encodedInlineDataDescriptors() {
        return null;
    }

    /**
     * Gets the array recording the positions of the {@link StopType stops} in this target method.
     * <p>
     * This array is composed of three contiguous segments. The first segment contains the positions of the direct call
     * stops and the indexes in this segment match the entries of the {@link #directCallees} array). The second segment
     * and third segments contain the positions of the register indirect call and safepoint stops.
     * <p>
     *
     * <pre>
     *   +-----------------------------+-------------------------------+----------------------------+
     *   |          direct calls       |           indirect calls      |          safepoints        |
     *   +-----------------------------+-------------------------------+----------------------------+
     *    <-- numberOfDirectCalls() --> <-- numberOfIndirectCalls() --> <-- numberOfSafepoints() -->
     *
     * </pre>
     * The methods and constants defined in {@link StopPositions} should be used to decode the entries of this array.
     *
     * @see StopType
     * @see StopPositions
     */
    public final int[] stopPositions() {
        return stopPositions;
    }

    public final int numberOfStopPositions() {
        return stopPositions == null ? 0 : stopPositions.length;
    }

    /**
     * Gets the position of a given stop in this target method.
     *
     * @param stopIndex an index into the {@link #stopPositions()} array
     * @return
     */
    public final int stopPosition(int stopIndex) {
        return StopPositions.get(stopPositions, stopIndex);
    }

    /**
     * Gets the target code position for a machine code instruction address.
     *
     * @param instructionPointer
     *                an instruction pointer that may denote an instruction in this target method
     * @return the start position of the bytecode instruction that is implemented at the instruction pointer or
     *         -1 if {@code instructionPointer} denotes an instruction that does not correlate to any bytecode. This will
     *         be the case when {@code instructionPointer} is in the adapter frame stub code, prologue or epilogue.
     */
    public final int targetCodePositionFor(Pointer instructionPointer) {
        final int targetCodePosition = instructionPointer.minus(codeStart).toInt();
        if (targetCodePosition >= 0 && targetCodePosition < code.length) {
            return targetCodePosition;
        }
        return -1;
    }

    /**
     * Gets the position of the next call (direct or indirect) in this target method after a given position.
     *
     * @param targetCodePosition the position from which to start searching
     * @param nativeFunctionCall if {@code true}, then the search is refined to only consider
     *            {@linkplain #isNativeFunctionCall(int) native function calls}.
     *
     * @return -1 if the search fails
     */
    public int findNextCall(int targetCodePosition, boolean nativeFunctionCall) {
        if (stopPositions == null || targetCodePosition < 0 || targetCodePosition > code.length) {
            return -1;
        }

        int closestCallPosition = Integer.MAX_VALUE;
        final int numberOfCalls = numberOfDirectCalls() + numberOfIndirectCalls();
        for (int stopIndex = 0; stopIndex < numberOfCalls; stopIndex++) {
            final int callPosition = stopPosition(stopIndex);
            if (callPosition > targetCodePosition && callPosition < closestCallPosition && (!nativeFunctionCall || StopPositions.isNativeFunctionCall(stopPositions, stopIndex))) {
                closestCallPosition = callPosition;
            }
        }
        if (closestCallPosition != Integer.MAX_VALUE) {
            return closestCallPosition;
        }
        return -1;
    }


    /**
     * Gets the index of a stop position within this target method derived from a given instruction pointer. If the
     * instruction pointer is equal to a safepoint position, then the index in {@link #stopPositions()} of that
     * safepoint is returned. Otherwise, the index of the highest stop position that is less than or equal to the
     * (possibly adjusted) target code position
     * denoted by the instruction pointer is returned.  That is, if {@code instructionPointer} does not exactly match a
     * stop position 'p' for a direct or indirect call, then the index of the highest stop position less than
     * 'p' is returned.
     *
     * @return -1 if no stop index can be found for {@code instructionPointer}
     * @see #stopPositions()
     */
    public int findClosestStopIndex(Pointer instructionPointer) {
        final int targetCodePosition = targetCodePositionFor(instructionPointer);
        if (stopPositions == null || targetCodePosition < 0 || targetCodePosition > code.length) {
            return -1;
        }

        // Direct calls come first, followed by indirect calls and safepoints in the stopPositions array.

        // Check for matching safepoints first
        for (int i = numberOfDirectCalls() + numberOfIndirectCalls(); i < numberOfStopPositions(); i++) {
            if (stopPosition(i) == targetCodePosition) {
                return i;
            }
        }

        // Since this is not a safepoint, it must be a call.
        final int adjustedTargetCodePosition;
        if (Platform.platform().isa.offsetToReturnPC == 0) {
            // targetCodePostion is the instruction after the call (which might be another call).
            // We need the find the call at which we actually stopped.
            adjustedTargetCodePosition = targetCodePosition - 1;
        } else {
            adjustedTargetCodePosition = targetCodePosition;
        }

        int stopIndexWithClosestPosition = -1;
        for (int i = numberOfDirectCalls() - 1; i >= 0; --i) {
            final int directCallPosition = stopPosition(i);
            if (directCallPosition <= adjustedTargetCodePosition) {
                if (directCallPosition == adjustedTargetCodePosition) {
                    return i; // perfect match; no further searching needed
                }
                stopIndexWithClosestPosition = i;
                break;
            }
        }

        // It is not enough that we find the first matching position, since there might be a direct as well as an indirect call before the instruction pointer
        // so we find the closest one. This can be avoided if we sort the stopPositions array first, but the runtime cost of this is unknown.
        for (int i = numberOfDirectCalls() + numberOfIndirectCalls() - 1; i >= numberOfDirectCalls(); i--) {
            final int indirectCallPosition = stopPosition(i);
            if (indirectCallPosition <= adjustedTargetCodePosition && (stopIndexWithClosestPosition < 0 || indirectCallPosition > stopPosition(stopIndexWithClosestPosition))) {
                stopIndexWithClosestPosition = i;
                break;
            }
        }

        return stopIndexWithClosestPosition;
    }

    @Override
    public final String toString() {
        return (classMethodActor == null) ? regionName() : classMethodActor.format("%H.%n(%p)");
    }

    public String name() {
        return regionName();
    }

    public final String traceToString() {
        final ByteArrayOutputStream byteArrayOutputStream = new ByteArrayOutputStream();
        final IndentWriter writer = new IndentWriter(new OutputStreamWriter(byteArrayOutputStream));
        writer.println("target method: " + this);
        traceBundle(writer);
        writer.flush();
        if (MaxineVM.isHosted()) {
            disassemble(byteArrayOutputStream);
        }
        return byteArrayOutputStream.toString();
    }


    /**
     * Prints a textual disassembly the code in a target method.
     *
     * @param out where to print the disassembly
     * @param targetMethod the target method whose code is to be disassembled
     */
    public void disassemble(OutputStream out) {
        final Platform platform = Platform.platform();
        final InlineDataDecoder inlineDataDecoder = InlineDataDecoder.createFrom(encodedInlineDataDescriptors());
        final Pointer startAddress = codeStart();
        final DisassemblyPrinter disassemblyPrinter = new DisassemblyPrinter(false) {
            @Override
            protected String disassembledObjectString(Disassembler disassembler, DisassembledObject disassembledObject) {
                String string = super.disassembledObjectString(disassembler, disassembledObject);
                if (string.startsWith("call ")) {

                    final Pointer instructionPointer = startAddress.plus(disassembledObject.startPosition());
                    final BytecodeLocation bytecodeLocation = getBytecodeLocationFor(instructionPointer, false);
                    if (bytecodeLocation != null) {
                        final MethodRefConstant methodRef = bytecodeLocation.getCalleeMethodRef();
                        if (methodRef != null) {
                            final ConstantPool pool = bytecodeLocation.classMethodActor.codeAttribute().constantPool;
                            string += " [" + methodRef.holder(pool).toJavaString(false) + "." + methodRef.name(pool) + methodRef.signature(pool).toJavaString(false, false) + "]";
                        }
                    }
                    if (StopPositions.isNativeFunctionCallPosition(stopPositions(),  disassembledObject.startPosition())) {
                        string += " <native function call>";
                    }
                }
                return string;
            }
        };
        Disassembler.disassemble(out, code(), platform.isa, platform.wordWidth(), startAddress.toLong(), inlineDataDecoder, disassemblyPrinter);
    }

    /**
     * Traces the metadata of the compiled code represented by this object. In particular, the
     * {@linkplain #traceExceptionHandlers(IndentWriter) exception handlers}, the
     * {@linkplain #traceDirectCallees(IndentWriter) direct callees}, the #{@linkplain #traceScalarBytes(IndentWriter, TargetBundle) scalar data},
     * the {@linkplain #traceReferenceLiterals(IndentWriter, TargetBundle) reference literals} and the address of the
     * array containing the {@linkplain #code() compiled code}.
     *
     * @param writer where the trace is written
     */
    public void traceBundle(IndentWriter writer) {
        final TargetBundleLayout targetBundleLayout = TargetBundleLayout.from(this);
        writer.println("Layout:");
        writer.println(Strings.indent(targetBundleLayout.toString(), writer.indentation()));
        traceExceptionHandlers(writer);
        traceDirectCallees(writer);
        traceScalarBytes(writer, targetBundleLayout);
        traceReferenceLiterals(writer, targetBundleLayout);
        traceDebugInfo(writer);
        writer.println("Code cell: " + targetBundleLayout.cell(start(), ArrayField.code).toString());
    }

    /**
     * Traces the {@linkplain #directCallees() direct callees} of the compiled code represented by this object.
     *
     * @param writer where the trace is written
     */
    public final void traceDirectCallees(IndentWriter writer) {
        if (directCallees != null) {
            assert stopPositions != null && directCallees.length <= numberOfStopPositions();
            writer.println("Direct Calls: ");
            writer.indent();
            for (int i = 0; i < directCallees.length; i++) {
                writer.println(stopPosition(i) + " -> " + directCallees[i]);
            }
            writer.outdent();
        }
    }

    /**
     * Traces the {@linkplain #scalarLiterals() scalar data} addressed by the compiled code represented by this object.
     *
     * @param writer where the trace is written
     */
    public final void traceScalarBytes(IndentWriter writer, final TargetBundleLayout targetBundleLayout) {
        if (scalarLiterals != null) {
            writer.println("Scalars:");
            writer.indent();
            for (int i = 0; i < scalarLiterals.length; i++) {
                final Pointer pointer = targetBundleLayout.cell(start(), ArrayField.scalarLiterals).plus(ArrayField.scalarLiterals.arrayLayout.getElementOffsetInCell(i));
                writer.println("[" + pointer.toString() + "] 0x" + Integer.toHexString(scalarLiterals[i] & 0xFF) + "  " + scalarLiterals[i]);
            }
            writer.outdent();
        }
    }

    /**
     * Traces the {@linkplain #referenceLiterals() reference literals} addressed by the compiled code represented by this object.
     *
     * @param writer where the trace is written
     */
    public final void traceReferenceLiterals(IndentWriter writer, final TargetBundleLayout targetBundleLayout) {
        if (referenceLiterals != null) {
            writer.println("References: ");
            writer.indent();
            for (int i = 0; i < referenceLiterals.length; i++) {
                final Pointer pointer = targetBundleLayout.cell(start(), ArrayField.referenceLiterals).plus(ArrayField.referenceLiterals.arrayLayout.getElementOffsetInCell(i));
                writer.println("[" + pointer.toString() + "] " + referenceLiterals[i]);
            }
            writer.outdent();
        }
    }

    /**
     * Analyzes the target method that this compiler produced to build a call graph. This method gathers the
     * methods called directly or indirectly by this target method as well as the methods it inlined.
     *
     * @param directCalls the set of direct calls to which this method should append
     * @param virtualCalls the set of virtual calls to which this method should append
     * @param interfaceCalls the set of interface calls to which this method should append
     * @param inlinedMethods the set of inlined methods to which this method should append
     */
    @HOSTED_ONLY
    public abstract void gatherCalls(Set<MethodActor> directCalls, Set<MethodActor> virtualCalls, Set<MethodActor> interfaceCalls, Set<MethodActor> inlinedMethods);

    public abstract Address throwAddressToCatchAddress(boolean isTopFrame, Address throwAddress, Class<? extends Throwable> throwableClass);

    /**
     * Modifies the call site at the specified offset to use the new specified entry point.
     * The modification must tolerate the execution of the target method by concurrently running threads.
     *
     * @param callSite offset to a call site relative to the start of the code of this target method
     * @param callEntryPoint entry point the call site should call after patching
     */
    public abstract void patchCallSite(int callOffset, Address callEntryPoint);

    /**
     * Fixup of call site in the method. This differs from the above in that the call site is updated before
     * any thread can see it. Thus there isn't any concurrency between modifying the call site and threads
     * trying to run it.
     *
     * @param callOffset offset to a call site relative to the start of the code of this target method
     * @param callEntryPoint entry point the call site should call after fixup
     */
    public abstract void fixupCallSite(int callOffset, Address callEntryPoint);

    /**
     * Indicates whether a call site can be patched safely when multiple threads may execute this target method concurrently.
     * @param callSite offset to a call site relative to the start of the code of this target method.
     * @return true if mt-safe patching is possible on the specified call site.
     */
    public abstract boolean isPatchableCallSite(Address callSite);

    public abstract void forwardTo(TargetMethod newTargetMethod);

    /**
     * Traces the debug info for the compiled code represented by this object.
     * @param writer where the trace is written
     */
    public abstract void traceDebugInfo(IndentWriter writer);

    /**
     * @param writer where the trace is written
     */
    public abstract void traceExceptionHandlers(IndentWriter writer);

    /**
     * Gets the bytecode position for a machine code call site address.
     *
     * @param returnInstructionPointer an instruction pointer that denotes a call site in this target method. The pointer
     *        is passed as was written to the platform-specific link register.  E.g. on SPARC, the instructionPointer is
     *        the PC of the call itself.  On AMD64, the instructionPointer is the PC of the instruction following the call.
     * @return the start position of the bytecode instruction that is implemented at the instruction pointer or -1 if
     *         {@code instructionPointer} denotes an instruction that does not correlate to any bytecode. This will be
     *         the case when {@code instructionPointer} is not in this target method or is in the adapter frame stub
     *         code, prologue or epilogue.
     */
    public int bytecodePositionForCallSite(Pointer returnInstructionPointer) {
        throw FatalError.unimplemented();
    }

    /**
     * Creates an duplicate of this target method.
     * @return a new instance of this target method
     */
    public TargetMethod duplicate() {
        throw FatalError.unimplemented();
    }

    /**
     * Prepares the reference map for the current frame (and potentially for registers stored in a callee frame).
     *
     * @param current the current stack frame
     * @param callee the callee stack frame (ignoring any interposing {@linkplain Adapter adapter} frame)
     * @param preparer the reference map preparer which receives the reference map
     */
    public abstract void prepareReferenceMap(Cursor current, Cursor callee, StackReferenceMapPreparer preparer);

    /**
     * Attempts to catch an exception thrown by this method or a callee method. This method should not return
     * if this method catches the exception, but instead should unwind the stack and resume execution at the handler.
     * @param current the current stack frame
     * @param callee the callee stack frame (ignoring any interposing {@linkplain Adapter adapter} frame)
     * @param throwable the exception thrown
     */
    public abstract void catchException(Cursor current, Cursor callee, Throwable throwable);

    /**
     * Accepts a visitor for this stack frame.
     * @param current the current stack frame
     * @param visitor the visitor which will visit the frame
     * @return {@code true} if the visitor indicates the stack walk should continue
     */
    public abstract boolean acceptStackFrameVisitor(Cursor current, StackFrameVisitor visitor);

    /**
     * Advances the stack frame cursor from this frame to the next frame.
     * @param current the current stack frame cursor
     */
    public abstract void advance(Cursor current);

    /**
     * Determines if this method has been compiled under the invariant that the
     * register state upon entry to a local exception handler for an implicit
     * exception is the same as at the implicit exception point.
     */
    public boolean preserveRegistersForLocalExceptionHandler() {
        return true;
    }

    /**
     * Gets the register configuration used to compile this method.
     */
    public final RiRegisterConfig getRegisterConfig() {
        RegisterConfigs configs = vm().registerConfigs;
        switch (flavor) {
            case Adapter:
                return null;
            case GlobalStub:
                return configs.globalStub;
            case VirtualTrampoline:
            case StaticTrampoline:
            case InterfaceTrampoline:
                return configs.trampoline;
            case JitTemplate:
                return configs.jitTemplate;
            case Standard:
                assert classMethodActor != null : "cannot determine register configuration for " + this;
                return configs.getRegisterConfig(classMethodActor);
            case TrapStub:
                return configs.trapStub;
            default:
                throw FatalError.unexpected(flavor.toString());
        }
    }
}<|MERGE_RESOLUTION|>--- conflicted
+++ resolved
@@ -421,16 +421,12 @@
                         assert !classMethodActor.isTemplate() : "template must not have patchable call site";
                     }
                     linkedAll = false;
-<<<<<<< HEAD
-                    fixupCallSite(stopPosition(i), vm().stubs.staticTrampoline().codeStart().plus(offset));
-=======
                     final int s = stopPosition(i);
                     final Address callSite = codeStart.plus(s);
                     if (!isPatchableCallSite(callSite)) {
                         FatalError.unexpected(classMethodActor.qualifiedName() +  " call Site calling static trampoline must be patchable : " + callSite.toHexString());
                     }
-                    fixupCallSite(s, StaticTrampoline.codeStart().plus(offset));
->>>>>>> 29143dd9
+                    fixupCallSite(s, vm().stubs.staticTrampoline().codeStart.plus(offset));
                 } else {
                     fixupCallSite(stopPosition(i), callee.codeStart().plus(offset));
                 }
