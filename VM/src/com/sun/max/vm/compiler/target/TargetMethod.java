/*
 * Copyright (c) 2007 Sun Microsystems, Inc.  All rights reserved.
 *
 * Sun Microsystems, Inc. has intellectual property rights relating to technology embodied in the product
 * that is described in this document. In particular, and without limitation, these intellectual property
 * rights may include one or more of the U.S. patents listed at http://www.sun.com/patents and one or
 * more additional patents or pending patent applications in the U.S. and in other countries.
 *
 * U.S. Government Rights - Commercial software. Government users are subject to the Sun
 * Microsystems, Inc. standard license agreement and applicable provisions of the FAR and its
 * supplements.
 *
 * Use is subject to license terms. Sun, Sun Microsystems, the Sun logo, Java and Solaris are trademarks or
 * registered trademarks of Sun Microsystems, Inc. in the U.S. and other countries. All SPARC trademarks
 * are used under license and are trademarks or registered trademarks of SPARC International, Inc. in the
 * U.S. and other countries.
 *
 * UNIX is a registered trademark in the U.S. and other countries, exclusively licensed through X/Open
 * Company, Ltd.
 */
package com.sun.max.vm.compiler.target;

import java.util.*;

import com.sun.max.annotate.*;
import com.sun.max.collect.*;
import com.sun.max.memory.*;
import com.sun.max.program.*;
import com.sun.max.unsafe.*;
import com.sun.max.vm.actor.member.*;
import com.sun.max.vm.bytecode.*;
import com.sun.max.vm.code.*;
import com.sun.max.vm.compiler.*;
import com.sun.max.vm.compiler.builtin.*;
import com.sun.max.vm.compiler.ir.*;
import com.sun.max.vm.compiler.ir.observer.*;
import com.sun.max.vm.compiler.snippet.*;
import com.sun.max.vm.prototype.*;
import com.sun.max.vm.runtime.*;
import com.sun.max.vm.stack.*;
import com.sun.max.vm.template.*;

/**
 * A collection of objects that represent the compiled target code
 * and its auxiliary data structures for a Java method.
 *
 * @author Bernd Mathiske
 * @author Doug Simon
 * @author Thomas Wuerthinger
 */
public abstract class TargetMethod extends RuntimeMemoryRegion implements IrMethod {

    /**
     * The compiler scheme that produced this target method.
     */
    @INSPECTED
    public final RuntimeCompilerScheme compilerScheme;

    @INSPECTED
    private final ClassMethodActor classMethodActor;

    /**
     * The stop positions are encoded in the lower 31 bits of each element.
     * The high bit indicates whether the stop is a call that returns a Reference.
     *
     * @see #stopPositions()
     */
    @INSPECTED
    protected int[] stopPositions;

    @INSPECTED
    protected Object[] directCallees;

    @INSPECTED
    private int numberOfIndirectCalls;

    @INSPECTED
    private int numberOfSafepoints;

    @INSPECTED
    protected byte[] scalarLiterals;

    @INSPECTED
    protected Object[] referenceLiterals;

    @INSPECTED
    protected byte[] code;

    @INSPECTED
    protected Pointer codeStart = Pointer.zero();

    private int frameSize = -1;

    private int registerRestoreEpilogueOffset = -1;

    @INSPECTED
    private TargetABI abi;

    public TargetMethod(String description, RuntimeCompilerScheme compilerScheme, TargetABI abi) {
        this.compilerScheme = compilerScheme;
        this.classMethodActor = null;
        this.abi = abi;
        setDescription(description);
    }

    public TargetMethod(ClassMethodActor classMethodActor, RuntimeCompilerScheme compilerScheme, TargetABI abi) {
        this.classMethodActor = classMethodActor;
        this.compilerScheme = compilerScheme;
        this.abi = abi;
        setDescription(classMethodActor.name.toString());
    }

    public int registerRestoreEpilogueOffset() {
        return registerRestoreEpilogueOffset;
    }

    protected void setRegisterRestoreEpilogueOffset(int x) {
        registerRestoreEpilogueOffset = x;
    }

    public final ClassMethodActor classMethodActor() {
        return classMethodActor;
    }

    /**
     * Gets the bytecode locations for the inlining chain rooted at a given instruction pointer. The first bytecode
     * location in the returned sequence is the one at the closest position less or equal to the position denoted by
     * {@code instructionPointer}.
     *
     * @param instructionPointer a pointer to an instruction within this method
     * @return the bytecode locations for the inlining chain rooted at {@code instructionPointer}. This will be null if
     *         no bytecode location can be determined for {@code instructionPointer}.
     */
    public Iterator<? extends BytecodeLocation> getBytecodeLocationsFor(Pointer instructionPointer) {
        return null;
    }


    public final int numberOfDirectCalls() {
        return (directCallees == null) ? 0 : directCallees.length;
    }

    /**
     * @return class method actors referenced by direct call instructions, matched to the stop positions array above by array index
     */
    public final Object[] directCallees() {
        return directCallees;
    }

    /**
     * Gets the call entry point to be used for a direct call from this target method. By default, the
     * call entry point will be the one specified by the {@linkplain #abi() ABI} of this target method.
     * This models a direct call to another target method compiled with the same compiler as this target method.
     *
     * @param directCallIndex an index into the {@linkplain #directCallees() direct callees} of this target method
     */
    protected CallEntryPoint callEntryPointForDirectCall(int directCallIndex) {
        return abi().callEntryPoint();
    }

    public final int numberOfIndirectCalls() {
        return numberOfIndirectCalls;
    }

    public final int numberOfSafepoints() {
        return numberOfSafepoints;
    }

    /**
     * @return non-object data referenced by the machine code
     */
    public final byte[] scalarLiterals() {
        return scalarLiterals;
    }

    public final int numberOfScalarLiteralBytes() {
        return (scalarLiterals == null) ? 0 : scalarLiterals.length;
    }

    /**
     * @return object references referenced by the machine code
     */
    public final Object[] referenceLiterals() {
        return referenceLiterals;
    }

    public final int numberOfReferenceLiterals() {
        return (referenceLiterals == null) ? 0 : referenceLiterals.length;
    }

    /**
     * Gets the byte array containing the target-specific machine code of this target method.
     */
    public final byte[] code() {
        return code;
    }

    public final int codeLength() {
        return (code == null) ? 0 : code.length;
    }

    /**
     * Gets the address of the first instruction in this target method's {@linkplain #code() compiled code array}.
     * <p>
     * Needs {@linkplain DataPrototype#assignRelocationFlags() relocation}.
     */
    public final Pointer codeStart() {
        return codeStart;
    }

    @HOSTED_ONLY
    public final void setCodeStart(Pointer codeStart) {
        this.codeStart = codeStart;
    }

    /**
     * Gets the size (in bytes) of the stack frame used for the local variables in
     * the method represented by this object. The stack pointer is decremented
     * by this amount when entering a method and is correspondingly incremented
     * by this amount when exiting a method.
     */
    public final int frameSize() {
        assert frameSize != -1 : "frame size not yet initialized";
        return frameSize;
    }

    public final TargetABI abi() {
        return abi;
    }

    /**
     * Assigns the arrays co-located in a {@linkplain CodeRegion code region} containing the machine code and related data.
     *
     * @param code the code
     * @param codeStart the address of the first element of {@code code}
     * @param scalarLiterals the scalar data referenced from {@code code}
     * @param referenceLiterals the reference data referenced from {@code code}
     */
    public final void setCodeArrays(byte[] code, Pointer codeStart, byte[] scalarLiterals, Object[] referenceLiterals) {
        this.scalarLiterals = scalarLiterals;
        this.referenceLiterals = referenceLiterals;
        this.code = code;
        this.codeStart = codeStart;
    }

    protected final void setStopPositions(int[] stopPositions, Object[] directCallees, int numberOfIndirectCalls, int numberOfSafepoints) {
        this.stopPositions = stopPositions;
        this.directCallees = directCallees;
        this.numberOfIndirectCalls = numberOfIndirectCalls;
        this.numberOfSafepoints = numberOfSafepoints;
    }

    protected final void setFrameSize(int frameSize) {
        assert frameSize != -1 : "invalid frame size!";
        this.frameSize = frameSize;
    }

    /**
     * Completes the definition of this target method as the result of compilation.
     *
     * @param scalarLiterals a byte array encoding the scalar data accessed by this target via code relative offsets
     * @param referenceLiterals an object array encoding the object references accessed by this target via code relative
     *            offsets
     * @param codeOrCodeBuffer the compiled code, either as a byte array, or as a {@code CodeBuffer} object
     */
    protected final void setData(byte[] scalarLiterals, Object[] referenceLiterals, Object codeOrCodeBuffer) {

        assert !codeStart.isZero() : "Must call setCodeArrays() first";

        // Copy scalar literals
        if (scalarLiterals != null && scalarLiterals.length > 0) {
            assert scalarLiterals.length != 0;
            System.arraycopy(scalarLiterals, 0, this.scalarLiterals, 0, this.scalarLiterals.length);
        }

        // Copy reference literals
        if (referenceLiterals != null && referenceLiterals.length > 0) {
            System.arraycopy(referenceLiterals, 0, this.referenceLiterals, 0, this.referenceLiterals.length);
        }

        // now copy the code (or a code buffer) into the cell for the byte[]
        if (codeOrCodeBuffer instanceof byte[]) {
            System.arraycopy(codeOrCodeBuffer, 0, code, 0, code.length);
        } else if (codeOrCodeBuffer instanceof CodeBuffer) {
            final CodeBuffer codeBuffer = (CodeBuffer) codeOrCodeBuffer;
            codeBuffer.copyTo(code);
        } else {
            throw ProgramError.unexpected("byte[] or CodeBuffer required in TargetMethod.setGenerated()");
        }
    }

    public final ClassMethodActor callSiteToCallee(Address callSite) {
        final int callOffset = callSite.minus(codeStart).toInt();
        for (int i = 0; i < numberOfStopPositions(); i++) {
            if (stopPosition(i) == callOffset && directCallees[i] instanceof ClassMethodActor) {
                return (ClassMethodActor) directCallees[i];
            }
        }
        throw FatalError.unexpected("could not find callee for call site: " + callSite.toHexString());
    }

    public abstract Address throwAddressToCatchAddress(boolean isTopFrame, Address throwAddress, Class<? extends Throwable> throwableClass);

    public Word getEntryPoint(CallEntryPoint callEntryPoint) {
        return callEntryPoint.in(this);
    }

    public abstract void patchCallSite(int callOffset, Word callEntryPoint);

    public abstract void forwardTo(TargetMethod newTargetMethod);

    /**
     * Links all the calls from this target method to other methods for which the exact method actor is known. Linking a
     * call means patching the operand of a call instruction that specifies the address of the target code to call. In
     * the case of a callee for which there is no target code available (i.e. it has not yet been compiled or it has
     * been evicted from the code cache), the address of a {@linkplain StaticTrampoline static trampoline} is patched
     * into the call instruction.
     *
     * @return true if target code was available for all the direct callees
     */
    public final boolean linkDirectCalls() {
        boolean linkedAll = true;
        final Object[] directCallees = directCallees();
        if (directCallees != null) {
            for (int i = 0; i < directCallees.length; i++) {
                final int offset = getCallEntryOffset(directCallees[i], i);
                Object currentDirectCallee = directCallees[i];
                final TargetMethod callee = getTargetMethod(currentDirectCallee);
                if (callee == null) {
                    linkedAll = false;
                    patchCallSite(stopPosition(i), StaticTrampoline.codeStart().plus(offset));
                } else {
                    patchCallSite(stopPosition(i), callee.codeStart().plus(offset));
                }
            }
        }
        return linkedAll;
    }

    private TargetMethod getTargetMethod(Object o) {
        TargetMethod result = null;
        if (o instanceof ClassMethodActor) {
            result = CompilationScheme.Static.getCurrentTargetMethod((ClassMethodActor) o);
        } else if (o instanceof TargetMethod) {
            result = (TargetMethod) o;
        }
        return result;
    }

    private int getCallEntryOffset(Object callee, int index) {
        final CallEntryPoint callEntryPoint = callEntryPointForDirectCall(index);
        return callEntryPoint.offsetFromCalleeCodeStart();
    }

    /**
     * Links all the direct calls in this target method. Only calls within this target method's prologue are linked to
     * the target callee (if it's
     * {@linkplain CompilationScheme.Static#getCurrentTargetMethod(ClassMethodActor) available}). All other direct
     * calls are linked to a {@linkplain StaticTrampoline static trampoline}.
     *
     * @return true if all the direct callees in this target method's prologue were linked to a resolved target method
     */
    @HOSTED_ONLY
    public final boolean linkDirectCallsInPrologue() {
        boolean linkedAll = true;
        final Object[] directCallees = directCallees();
        if (directCallees != null) {
            for (int i = 0; i < directCallees.length; i++) {
                final int offset = getCallEntryOffset(directCallees[i], i);
                final TargetMethod callee = getTargetMethod(directCallees[i]);
                if (!isDirectCalleeInPrologue(i)) {
                    patchCallSite(stopPosition(i), StaticTrampoline.codeStart().plus(offset));
                } else if (callee == null) {
                    linkedAll = false;
                    patchCallSite(stopPosition(i), StaticTrampoline.codeStart().plus(offset));
                } else {
                    patchCallSite(stopPosition(i), callee.codeStart().plus(offset));
                }
            }
        }
        return linkedAll;
    }

    @HOSTED_ONLY
    protected boolean isDirectCalleeInPrologue(int directCalleeIndex) {
        return false;
    }

    public boolean isCalleeSaved() {
        return false;
    }

    public void prepareReferenceMap(boolean isTopFrame, Pointer instructionPointer, Pointer stackPointer, Pointer framePointer, TargetMethod lastJavaCallee, ReferenceMapCallback result) {
<<<<<<< HEAD

=======
>>>>>>> 6fe6a7e3
    }

    public byte[] encodedInlineDataDescriptors() {
        return null;
    }

    /**
     * Gets the array recording the positions of the {@link StopType stops} in this target method.
     * <p>
     * This array is composed of three contiguous segments. The first segment contains the positions of the direct call
     * stops and the indexes in this segment match the entries of the {@link #directCallees} array). The second segment
     * and third segments contain the positions of the register indirect call and safepoint stops.
     * <p>
     *
     * <pre>
     *   +-----------------------------+-------------------------------+----------------------------+
     *   |          direct calls       |           indirect calls      |          safepoints        |
     *   +-----------------------------+-------------------------------+----------------------------+
     *    <-- numberOfDirectCalls() --> <-- numberOfIndirectCalls() --> <-- numberOfSafepoints() -->
     *
     * </pre>
     * The methods and constants defined in {@link StopPositions} should be used to decode the entries of this array.
     *
     * @see StopType
     * @see StopPositions
     */
    public final int[] stopPositions() {
        return stopPositions;
    }

    public final int numberOfStopPositions() {
        return stopPositions == null ? 0 : stopPositions.length;
    }

    /**
     * Gets the position of a given stop in this target method.
     *
     * @param stopIndex an index into the {@link #stopPositions()} array
     * @return
     */
    public final int stopPosition(int stopIndex) {
        return StopPositions.get(stopPositions, stopIndex);
    }

    /**
     * Analyzes the target method that this compiler produced to build a call graph. This method appends the direct
     * calls (i.e. static and special calls), the virtual calls, and the interface calls to the appendable sequences
     * supplied.
     *
     * @param directCalls a sequence of the direct calls to which this method should append
     * @param virtualCalls a sequence of virtual calls to which this method should append
     * @param interfaceCalls a sequence of interface calls to which this method should append
     */
    @HOSTED_ONLY
    public abstract void gatherCalls(AppendableSequence<MethodActor> directCalls, AppendableSequence<MethodActor> virtualCalls, AppendableSequence<MethodActor> interfaceCalls);

    @Override
    public final String toString() {
        return (classMethodActor == null) ? description() : classMethodActor.format("%H.%n(%p)");
    }


    public void prepareRegisterReferenceMap(Pointer registerState, Pointer instructionPointer, StackReferenceMapPreparer preparer) {

    }

    protected final void setABI(TargetABI abi) {
        this.abi = abi;
    }


    public void cleanup() {
    }

    public boolean contains(Builtin builtin, boolean defaultResult) {
        return false;
    }

    public int count(Builtin builtin, int defaultResult) {
        return 0;
    }

    public Class<? extends IrTraceObserver> irTraceObserverType() {
        return null;
    }

    public boolean isGenerated() {
        return false;
    }

    public boolean isNative() {
        return false;
    }

    public String name() {
        return description();
    }

    public String traceToString() {
        return description();
    }
}<|MERGE_RESOLUTION|>--- conflicted
+++ resolved
@@ -391,10 +391,6 @@
     }
 
     public void prepareReferenceMap(boolean isTopFrame, Pointer instructionPointer, Pointer stackPointer, Pointer framePointer, TargetMethod lastJavaCallee, ReferenceMapCallback result) {
-<<<<<<< HEAD
-
-=======
->>>>>>> 6fe6a7e3
     }
 
     public byte[] encodedInlineDataDescriptors() {
