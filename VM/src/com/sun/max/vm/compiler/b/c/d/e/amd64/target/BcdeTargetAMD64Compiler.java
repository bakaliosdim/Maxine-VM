--- conflicted
+++ resolved
@@ -38,7 +38,6 @@
 import com.sun.max.vm.code.*;
 import com.sun.max.vm.compiler.*;
 import com.sun.max.vm.compiler.b.c.d.e.amd64.*;
-import com.sun.max.vm.compiler.c1x.*;
 import com.sun.max.vm.compiler.ir.*;
 import com.sun.max.vm.compiler.snippet.*;
 import com.sun.max.vm.compiler.target.*;
@@ -297,15 +296,9 @@
                     break;
                 }
 
-<<<<<<< HEAD
-                if (targetMethod instanceof C1XTargetMethod) {
-                    targetMethod.prepareReferenceMap(isTopFrame, instructionPointer, stackPointer, Pointer.zero(), lastJavaCallee, preparer);
-                    // TODO: Prepare frame reference map for C1X method
-=======
                 if (!(targetMethod instanceof CPSTargetMethod)) {
                     // TODO: Prepare frame reference map for C1X method
                     targetMethod.prepareReferenceMap(isTopFrame, instructionPointer, stackPointer, Pointer.zero(), lastJavaCallee, preparer);
->>>>>>> 6fe6a7e3
                 } else {
                     final CPSTargetMethod cpsTargetMethod = (CPSTargetMethod) targetMethod;
                     if (!preparer.prepareFrameReferenceMap(cpsTargetMethod, instructionPointer, stackPointer, ignoredOperandStackPointer, 0)) {
