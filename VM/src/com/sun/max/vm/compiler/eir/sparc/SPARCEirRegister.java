--- conflicted
+++ resolved
@@ -57,11 +57,7 @@
 
     protected SPARCEirRegister(int ordinal) {
         this.ordinal = ordinal;
-<<<<<<< HEAD
-        this.serial = nextSerial++;
-=======
         serial = nextSerial++;
->>>>>>> 0254bed5
         assert registers[serial] == null;
         registers[serial] = this;
     }
