/*
 * Copyright (c) 2009, 2011, Oracle and/or its affiliates. All rights reserved.
 * DO NOT ALTER OR REMOVE COPYRIGHT NOTICES OR THIS FILE HEADER.
 *
 * This code is free software; you can redistribute it and/or modify it
 * under the terms of the GNU General Public License version 2 only, as
 * published by the Free Software Foundation.
 *
 * This code is distributed in the hope that it will be useful, but WITHOUT
 * ANY WARRANTY; without even the implied warranty of MERCHANTABILITY or
 * FITNESS FOR A PARTICULAR PURPOSE.  See the GNU General Public License
 * version 2 for more details (a copy is included in the LICENSE file that
 * accompanied this code).
 *
 * You should have received a copy of the GNU General Public License version
 * 2 along with this work; if not, write to the Free Software Foundation,
 * Inc., 51 Franklin St, Fifth Floor, Boston, MA 02110-1301 USA.
 *
 * Please contact Oracle, 500 Oracle Parkway, Redwood Shores, CA 94065 USA
 * or visit www.oracle.com if you need additional information or have any
 * questions.
 */
package com.sun.max.vm.compiler.c1x;

import static com.sun.max.platform.Platform.*;
import static com.sun.max.vm.MaxineVM.*;
import static com.sun.max.vm.compiler.target.TargetMethod.Flavor.*;
import static com.sun.max.vm.stack.StackReferenceMapPreparer.*;
import static com.sun.max.vm.stack.amd64.AMD64OptStackWalking.*;

import java.io.*;
import java.util.*;

import com.sun.cri.bytecode.*;
import com.sun.cri.ci.*;
import com.sun.cri.ci.CiTargetMethod.CodeAnnotation;
import com.sun.cri.ci.CiTargetMethod.DataPatch;
import com.sun.cri.ci.CiTargetMethod.ExceptionHandler;
import com.sun.cri.ci.CiTargetMethod.JumpTable;
import com.sun.cri.ci.CiTargetMethod.Site;
import com.sun.cri.ri.*;
import com.sun.max.annotate.*;
import com.sun.max.asm.*;
import com.sun.max.asm.InlineDataDescriptor.JumpTable32;
import com.sun.max.io.*;
import com.sun.max.lang.*;
import com.sun.max.lang.Bytes;
import com.sun.max.platform.*;
import com.sun.max.unsafe.*;
import com.sun.max.vm.*;
import com.sun.max.vm.actor.holder.*;
import com.sun.max.vm.actor.member.*;
import com.sun.max.vm.code.*;
import com.sun.max.vm.collect.*;
import com.sun.max.vm.compiler.*;
import com.sun.max.vm.compiler.target.*;
import com.sun.max.vm.compiler.target.amd64.*;
import com.sun.max.vm.runtime.*;
import com.sun.max.vm.stack.*;
import com.sun.max.vm.stack.StackFrameWalker.Cursor;
import com.sun.max.vm.stack.amd64.*;

/**
 * This class implements a {@link TargetMethod target method} for
 * the Maxine VM that represents a compiled method generated by C1X.
 *
 * @author Ben L. Titzer
 * @author Thomas Wuerthinger
 */
public final class C1XTargetMethod extends TargetMethod implements Cloneable {

    /**
     * An array of pairs denoting the code positions protected by an exception handler.
     * A pair {@code {p,h}} at index {@code i} in this array specifies that code position
     * {@code h} is the handler for an exception of type {@code t} occurring at position
     * {@code p} where {@code t} is the element at index {@code i / 2} in {@link #exceptionClassActors}.
     */
    private int[] exceptionPositionsToCatchPositions;

    /**
     * @see #exceptionPositionsToCatchPositions
     */
    private ClassActor[] exceptionClassActors;

    /**
     * The frame and register reference maps for this target method.
     *
     * The format of this byte array is described by the following pseudo C declaration:
     * <p>
     *
     * <pre>
     * referenceMaps {
     *     {
     *         u1 frameMap[frameRefMapSize];
     *         u1 regMap[regRefMapSize];
     *     } directCallMaps[numberOfDirectCalls]
     *     {
     *         u1 frameMap[frameRefMapSize];
     *         u1 regMap[regRefMapSize];
     *     } indirectCallMaps[numberOfIndirectCalls]
     *     {
     *         u1 frameMap[frameRefMapSize];
     *         u1 regMap[regRefMapSize];
     *     } safepointMaps[numberOfSafepoints]
     * }
     * </pre>
     */
    private byte[] refMaps;

    private Object sourceInfo;

    private ClassMethodActor[] sourceMethods;

    private final CodeAnnotation[] annotations;

    @HOSTED_ONLY
    private CiTargetMethod bootstrappingCiTargetMethod;

    public C1XTargetMethod(ClassMethodActor classMethodActor, CiTargetMethod ciTargetMethod, boolean install) {
        super(classMethodActor, CallEntryPoint.OPTIMIZED_ENTRY_POINT);
<<<<<<< HEAD

        // TODO: for now, just to gather statistics on assumptions
        ClassDependencyManager.validateAssumptions(ciTargetMethod.assumptions());

        init(ciTargetMethod);
=======
        List<CodeAnnotation> annotations = ciTargetMethod.annotations();
        this.annotations = annotations == null ? null : annotations.toArray(new CodeAnnotation[annotations.size()]);
        init(ciTargetMethod, install);
>>>>>>> a8218d5e

        if (PrintTargetMethods != null) {
            if (classMethodActor.format("%H.%n").contains(PrintTargetMethods)) {
                Log.println(traceToString());
            }
        }
    }

    public C1XTargetMethod(Flavor flavor, String stubName, CiTargetMethod ciTargetMethod) {
        super(flavor, stubName, CallEntryPoint.OPTIMIZED_ENTRY_POINT);
        List<CodeAnnotation> annotations = ciTargetMethod.annotations();
        this.annotations = annotations == null ? null : annotations.toArray(new CodeAnnotation[annotations.size()]);
        init(ciTargetMethod, true);

        if (PrintTargetMethods != null) {
            if (stubName.contains(PrintTargetMethods)) {
                Log.println(traceToString());
            }
        }
    }

    private void init(CiTargetMethod ciTargetMethod, boolean install) {

        if (MaxineVM.isHosted()) {
            // Save the target method for later gathering of calls and duplication
            this.bootstrappingCiTargetMethod = ciTargetMethod;
        }

        initCodeBuffer(ciTargetMethod, install);
        initFrameLayout(ciTargetMethod);
        initStopPositions(ciTargetMethod);
        initExceptionTable(ciTargetMethod);

        if (!MaxineVM.isHosted()) {
            Adapter adapter = null;
            AdapterGenerator generator = AdapterGenerator.forCallee(this);
            if (generator != null) {
                adapter = generator.make(classMethodActor);
            }
            if (install) {
                linkDirectCalls(adapter);
            } else {
                // the displacement between a call site in the heap and a code cache location may not fit in the offset operand of a call
            }
        }
    }

    public static InlineDataDecoder inlineDataDecoder(CodeAnnotation[] annotations) {
        if (annotations == null) {
            return null;
        }
        ArrayList<InlineDataDescriptor> descriptors = new ArrayList<InlineDataDescriptor>();
        for (CodeAnnotation c : annotations) {
            if (c instanceof JumpTable) {
                JumpTable jt = (JumpTable) c;
                if (jt.entrySize == 4) {
                    descriptors.add(new JumpTable32(jt.position, jt.low, jt.high));
                }
            }
        }
        if (descriptors.isEmpty()) {
            return null;
        }
        return new InlineDataDecoder(descriptors);
    }

    @Override
    public InlineDataDecoder inlineDataDecoder() {
        return inlineDataDecoder(annotations);
    }

    @Override
    public byte[] referenceMaps() {
        return refMaps;
    }

    /**
     * Gets the size (in bytes) of a bit map covering all the registers that may store references.
     * The bit position of a register in the bit map is the register's {@linkplain CiRegister#encoding encoding}.
     */
    @FOLD
    public static int regRefMapSize() {
        return ByteArrayBitMap.computeBitMapSize(target().arch.registerReferenceMapBitCount);
    }

    /**
     * @return the size of an activation frame for this target method in words.
     */
    @UNSAFE
    private int frameWords() {
        return frameSize() / Word.size();
    }

    /**
     * @return the size (in bytes) of a reference map covering an activation frame for this target method.
     */
    public int frameRefMapSize() {
        return ByteArrayBitMap.computeBitMapSize(frameWords());
    }

    /**
     * @return the number of bytes in {@link #refMaps} corresponding to one stop position.
     */
    public int totalRefMapSize() {
        return regRefMapSize() + frameRefMapSize();
    }

    private void initCodeBuffer(CiTargetMethod ciTargetMethod, boolean install) {
        // Create the arrays for the scalar and the object reference literals
        ByteArrayOutputStream output = new ByteArrayOutputStream();
        List<Object> objectReferences = new ArrayList<Object>();
        int[] relativeDataPos = serializeLiterals(ciTargetMethod, output, objectReferences);
        byte[] scalarLiterals = output.toByteArray();
        Object[] referenceLiterals = objectReferences.toArray();

        // Allocate and set the code and data buffer
        final TargetBundleLayout targetBundleLayout = new TargetBundleLayout(scalarLiterals.length, referenceLiterals.length, ciTargetMethod.targetCodeSize());
        if (install) {
            Code.allocate(targetBundleLayout, this);
        } else {
            Code.allocateInHeap(targetBundleLayout, this);
        }
        this.setData(scalarLiterals, referenceLiterals, ciTargetMethod.targetCode());

        // Patch relative instructions in the code buffer
        patchInstructions(targetBundleLayout, ciTargetMethod, relativeDataPos);
    }

    private int[] serializeLiterals(CiTargetMethod ciTargetMethod, ByteArrayOutputStream output, List<Object> objectReferences) {
        Endianness endianness = Platform.platform().endianness();
        int[] relativeDataPos = new int[ciTargetMethod.dataReferences.size()];
        int z = 0;
        int currentPos = 0;
        for (DataPatch site : ciTargetMethod.dataReferences) {
            final CiConstant data = site.constant;
            relativeDataPos[z] = currentPos;

            try {
                switch (data.kind) {
                    case Double:
                        endianness.writeLong(output, Double.doubleToLongBits(data.asDouble()));
                        currentPos += Long.SIZE / Byte.SIZE;
                        break;

                    case Float:
                        endianness.writeInt(output, Float.floatToIntBits(data.asFloat()));
                        currentPos += Integer.SIZE / Byte.SIZE;
                        break;

                    case Int:
                        endianness.writeInt(output, data.asInt());
                        currentPos += Integer.SIZE / Byte.SIZE;
                        break;

                    case Long:
                        endianness.writeLong(output, data.asLong());
                        currentPos += Long.SIZE / Byte.SIZE;
                        break;

                    case Object:
                        objectReferences.add(data.asObject());
                        break;

                    default:
                        throw new IllegalArgumentException("Unknown constant type!");
                }

            } catch (IOException e) {
                throw new RuntimeException(e);
            }

            // Align on double word boundary
            while (currentPos % (Platform.platform().wordWidth().numberOfBytes * 2) != 0) {
                output.write(0);
                currentPos++;
            }

            z++;
        }

        return relativeDataPos;
    }

    @UNSAFE
    private void patchInstructions(TargetBundleLayout targetBundleLayout, CiTargetMethod ciTargetMethod, int[] relativeDataPositions) {
        Offset codeStart = targetBundleLayout.cellOffset(TargetBundleLayout.ArrayField.code);

        Offset dataDiff = Offset.zero();
        if (this.scalarLiterals != null) {
            Offset dataStart = targetBundleLayout.cellOffset(TargetBundleLayout.ArrayField.scalarLiterals);
            dataDiff = dataStart.minus(codeStart).asOffset();
        }

        Offset referenceDiff = Offset.zero();
        if (this.referenceLiterals() != null) {
            Offset referenceStart = targetBundleLayout.cellOffset(TargetBundleLayout.ArrayField.referenceLiterals);
            referenceDiff = referenceStart.minus(codeStart).asOffset();
        }

        int objectReferenceIndex = 0;
        int refSize = Platform.platform().wordWidth().numberOfBytes;

        int z = 0;
        for (DataPatch site : ciTargetMethod.dataReferences) {

            switch (site.constant.kind) {

                case Double: // fall through
                case Float: // fall through
                case Int: // fall through
                case Long:
                    patchRelativeInstruction(site.pcOffset, dataDiff.plus(relativeDataPositions[z] - site.pcOffset).toInt());
                    break;

                case Object:
                    patchRelativeInstruction(site.pcOffset, referenceDiff.plus(objectReferenceIndex * refSize - site.pcOffset).toInt());
                    objectReferenceIndex++;
                    break;

                default:
                    throw new IllegalArgumentException("Unknown constant type!");
            }

            z++;
        }
    }

    private void patchRelativeInstruction(int codePos, int displacement) {
        if (platform().isa == ISA.AMD64) {
            X86InstructionDecoder.patchRelativeInstruction(code(), codePos, displacement);
        } else {
            throw FatalError.unimplemented();
        }
    }

    private void initFrameLayout(CiTargetMethod ciTargetMethod) {
        this.setFrameSize(ciTargetMethod.frameSize());
        this.setRegisterRestoreEpilogueOffset(ciTargetMethod.registerRestoreEpilogueOffset());
    }

    private void initStopPositions(CiTargetMethod ciTargetMethod) {
        int numberOfIndirectCalls = ciTargetMethod.indirectCalls.size();
        int numberOfSafepoints = ciTargetMethod.safepoints.size();
        int totalStopPositions = ciTargetMethod.directCalls.size() + numberOfIndirectCalls + numberOfSafepoints;

        int totalRefMapSize = totalRefMapSize();
        refMaps = new byte[totalRefMapSize * totalStopPositions];

        int index = 0;
        int[] stopPositions = new int[totalStopPositions];
        Object[] directCallees = new Object[ciTargetMethod.directCalls.size()];

        CiDebugInfo[] debugInfos = new CiDebugInfo[totalStopPositions];
        boolean hasInlinedMethods = false;

        for (CiTargetMethod.Call site : ciTargetMethod.directCalls) {
            int refmapIndex = index * totalRefMapSize;
            hasInlinedMethods |= initStopPosition(index, refmapIndex, stopPositions, site.pcOffset, site.debugInfo, debugInfos);

            RiMethod method = site.method;
            if (method != null) {
                final ClassMethodActor cma = (ClassMethodActor) method;
                assert cma != null : "unresolved direct call!";
                directCallees[index] = cma;
            } else if (site.runtimeCall != null) {
                final ClassMethodActor cma = C1XRuntimeCalls.getClassMethodActor(site.runtimeCall);
                assert cma != null : "unresolved runtime call!";
                directCallees[index] = cma;
            } else if (site.globalStubID != null) {
                TargetMethod globalStubMethod = (TargetMethod) site.globalStubID;
                directCallees[index] = globalStubMethod;
            } else {
                // template call
                directCallees[index] = null;
            }
            index++;
        }

        for (CiTargetMethod.Call site : ciTargetMethod.indirectCalls) {
            int refmapIndex = index * totalRefMapSize;
            hasInlinedMethods |= initStopPosition(index, refmapIndex, stopPositions, site.pcOffset, site.debugInfo, debugInfos);
            if (site.symbol != null) {
                stopPositions[index] |= StopPositions.NATIVE_FUNCTION_CALL;
            }
            index++;
        }

        for (CiTargetMethod.Safepoint site : ciTargetMethod.safepoints) {
            int refmapIndex = index * totalRefMapSize;
            hasInlinedMethods |= initStopPosition(index, refmapIndex, stopPositions, site.pcOffset, site.debugInfo, debugInfos);
            index++;
        }

        setStopPositions(stopPositions, directCallees, numberOfIndirectCalls, numberOfSafepoints);
        initSourceInfo(debugInfos, hasInlinedMethods);
    }

    private boolean initStopPosition(int index, int refmapIndex, int[] stopPositions, int codePos, CiDebugInfo debugInfo, CiDebugInfo[] debugInfos) {
        stopPositions[index] = codePos;
        if (debugInfo != null) {
            // remember the code position
            debugInfos[index] = debugInfo;
            // copy the stack map
            int frameRefMapBytes;
            if (debugInfo.hasStackRefMap()) {
                frameRefMapBytes = debugInfo.frameRefMap.copyTo(refMaps, refmapIndex, -1);
                assert new CiBitMap(refMaps, refmapIndex, frameRefMapSize()).equals(debugInfo.frameRefMap);
            } else {
                frameRefMapBytes = 0;
            }
            // copy the register map
            if (debugInfo.hasRegisterRefMap()) {
                int regRefMapSize = regRefMapSize();
                debugInfo.registerRefMap.copyTo(refMaps, refmapIndex + frameRefMapBytes, regRefMapSize);
                assert new CiBitMap(refMaps, refmapIndex + frameRefMapBytes, regRefMapSize).equals(debugInfo.registerRefMap);
            }
            return debugInfo.codePos != null && debugInfo.codePos.caller != null;
        }
        return false;
    }

    private void initExceptionTable(CiTargetMethod ciTargetMethod) {
        if (ciTargetMethod.exceptionHandlers.size() > 0) {
            exceptionPositionsToCatchPositions = new int[ciTargetMethod.exceptionHandlers.size() * 2];
            exceptionClassActors = new ClassActor[ciTargetMethod.exceptionHandlers.size()];

            int z = 0;
            for (ExceptionHandler handler : ciTargetMethod.exceptionHandlers) {
                exceptionPositionsToCatchPositions[z * 2] = handler.pcOffset;
                exceptionPositionsToCatchPositions[z * 2 + 1] = handler.handlerPos;
                exceptionClassActors[z] = (handler.exceptionType == null) ? null : (ClassActor) handler.exceptionType;
                z++;
            }
        }
    }

    private void initSourceInfo(CiDebugInfo[] debugInfos, boolean hasInlinedMethods) {
        if (hasInlinedMethods) {
            // the stop information is stored less compactly if there are inlined methods;
            // store the class method actor, the bytecode index, and the inlining parent
            IdentityHashMap<CiCodePos, Integer> codePosMap = new IdentityHashMap<CiCodePos, Integer>();
            IdentityHashMap<ClassMethodActor, Integer> inlinedMethodMap = new IdentityHashMap<ClassMethodActor, Integer>();
            ArrayList<ClassMethodActor> inlinedMethodList = new ArrayList<ClassMethodActor>(5);
            ArrayList<CiCodePos> extraList = new ArrayList<CiCodePos>(5);

            // build the list of extra source info entries
            for (int i = 0; i < debugInfos.length; i++) {
                CiDebugInfo debugInfo = debugInfos[i];
                if (debugInfo != null) {
                    CiCodePos curPos = debugInfo.codePos;
                    if (curPos != null) {
                        // there is source information here
                        codePosMap.put(curPos, i);
                        CiCodePos pos = curPos.caller;
                        while (pos != null) {
                            // add entries for the caller positions
                            if (codePosMap.get(pos) == null) {
                                codePosMap.put(pos, -extraList.size() - 1);
                                extraList.add(pos);
                            }
                            pos = pos.caller;
                        }
                    }
                }
            }

            int[] sourceInfoData = new int[(extraList.size() + debugInfos.length) * 3];
            int index = 0;
            for (; index < debugInfos.length; index++) {
                // there is source information here
                CiDebugInfo debugInfo = debugInfos[index];
                CiCodePos codePos = debugInfo != null ? debugInfo.codePos : null;
                encodeSourcePos(index, sourceInfoData, codePos, inlinedMethodMap, codePosMap, debugInfos.length, inlinedMethodList);
            }

            for (CiCodePos codePos : extraList) {
                // there is source information here
                encodeSourcePos(index++, sourceInfoData, codePos, inlinedMethodMap, codePosMap, debugInfos.length, inlinedMethodList);
            }

            this.sourceInfo = sourceInfoData;
            this.sourceMethods = inlinedMethodList.toArray(new ClassMethodActor[inlinedMethodList.size()]);

        } else if (debugInfos.length > 0) {
            // use a more compact format if there are no inlined methods;
            // only store the bytecode index in the originating method for each stop
            char[] bciInfo = new char[debugInfos.length];
            this.sourceInfo = bciInfo;
            for (int i = 0; i < debugInfos.length; i++) {
                CiDebugInfo debugInfo = debugInfos[i];
                if (debugInfo != null && debugInfo.codePos != null) {
                    bciInfo[i] = (char) debugInfo.codePos.bci;
                } else {
                    bciInfo[i] = (char) -1;
                }
            }
        }
    }

    private void encodeSourcePos(int index,
                                 int[] sourceInfoData,
                                 CiCodePos curPos,
                                 IdentityHashMap<ClassMethodActor, Integer> inlinedMethodMap,
                                 IdentityHashMap<CiCodePos, Integer> codePosMap,
                                 int stopCount,
                                 List<ClassMethodActor> inlinedMethodList) {
        // encodes three integers into the sourceInfoData array:
        // the index into the sourceMethods array, the bytecode index, and the index of the caller method
        // (if this entry is an inlined method)
        int start = index * 3;

        if (curPos == null) {
            sourceInfoData[start] = -1;
            sourceInfoData[start + 1] = -1;
            sourceInfoData[start + 2] = -1;
            return;
        }

        ClassMethodActor cma = (ClassMethodActor) curPos.method;
        Integer methodIndex = inlinedMethodMap.get(cma);
        if (methodIndex == null) {
            methodIndex = inlinedMethodList.size();
            inlinedMethodMap.put(cma, methodIndex);
            inlinedMethodList.add(cma);
        }
        int bytecodeIndex = curPos.bci;
        int callerIndex;
        if (curPos.caller == null) {
            callerIndex = -1;
        } else {
            Integer sourceInfoIndex = codePosMap.get(curPos.caller);
            callerIndex = sourceInfoIndex < 0 ? (-sourceInfoIndex - 1) + stopCount : sourceInfoIndex;
        }
        sourceInfoData[start] = methodIndex;
        sourceInfoData[start + 1] = bytecodeIndex;
        sourceInfoData[start + 2] = callerIndex;
    }

    @Override
    public boolean isPatchableCallSite(Address callSite) {
        return AMD64TargetMethodUtil.isPatchableCallSite(callSite);
    }

    @UNSAFE
    @Override
    public void fixupCallSite(int callOffset, Address callEntryPoint) {
        AMD64TargetMethodUtil.fixupCall32Site(this, callOffset, callEntryPoint);
    }

    @UNSAFE
    @Override
    public void patchCallSite(int callOffset, Address callEntryPoint) {
        AMD64TargetMethodUtil.mtSafePatchCallDisplacement(this, codeStart().plus(callOffset), callEntryPoint.asAddress());
    }

    @Override
    public void forwardTo(TargetMethod newTargetMethod) {
        AMD64TargetMethodUtil.forwardTo(this, newTargetMethod);
    }

    @UNSAFE
    @Override
    public Address throwAddressToCatchAddress(boolean isTopFrame, Address throwAddress, Class<? extends Throwable> throwableClass) {
        final int exceptionPos = throwAddress.minus(codeStart).toInt();
        int count = getExceptionHandlerCount();
        for (int i = 0; i < count; i++) {
            int codePos = getExceptionPosAt(i);
            int catchPos = getCatchPosAt(i);
            ClassActor catchType = getCatchTypeAt(i);

            if (codePos == exceptionPos && checkType(throwableClass, catchType)) {
                return codeStart.plus(catchPos);
            }
        }
        return Address.zero();
    }

    private boolean checkType(Class<? extends Throwable> throwableClass, ClassActor catchType) {
        return catchType == null || catchType.isAssignableFrom(ClassActor.fromJava(throwableClass));
    }

    /**
     * Gets the exception code position of an entry in the exception handler table.
     *
     * @param i the index of the requested exception handler table entry
     * @return the exception code position of element {@code i} in the exception handler table
     */
    private int getExceptionPosAt(int i) {
        return exceptionPositionsToCatchPositions[i * 2];
    }

    /**
     * Gets the exception handler code position of an entry in the exception handler table.
     *
     * @param i the index of the requested exception handler table entry
     * @return the exception handler position of element {@code i} in the exception handler table
     */
    private int getCatchPosAt(int i) {
        return exceptionPositionsToCatchPositions[i * 2 + 1];
    }

    /**
     * Gets the exception type of an entry in the exception handler table.
     *
     * @param i the index of the requested exception handler table entry
     * @return the exception type of element {@code i} in the exception handler table
     */
    private ClassActor getCatchTypeAt(int i) {
        return exceptionClassActors[i];
    }

    /**
     * Gets the number of entries in the exception handler table.
     */
    private int getExceptionHandlerCount() {
        return exceptionClassActors == null ? 0 : exceptionClassActors.length;
    }

    @HOSTED_ONLY
    private void gatherInlinedMethods(Site site, Set<MethodActor> inlinedMethods) {
        CiDebugInfo debugInfo = site.debugInfo();
        if (debugInfo != null) {
            for (CiCodePos pos = debugInfo.codePos; pos != null; pos = pos.caller) {
                inlinedMethods.add((MethodActor) pos.method);
            }
        }
    }

    @Override
    @HOSTED_ONLY
    public void gatherCalls(Set<MethodActor> directCalls, Set<MethodActor> virtualCalls, Set<MethodActor> interfaceCalls, Set<MethodActor> inlinedMethods) {
        // first gather methods in the directCallees array
        if (directCallees != null) {
            for (Object o : directCallees) {
                if (o instanceof MethodActor) {
                    directCalls.add((MethodActor) o);
                }
            }
        }

        // iterate over direct calls
        for (CiTargetMethod.Call site : bootstrappingCiTargetMethod.directCalls) {
            if (site.runtimeCall != null) {
                directCalls.add(getClassMethodActor(site.runtimeCall, site.method));
            } else if (site.method != null) {
                MethodActor methodActor = (MethodActor) site.method;
                directCalls.add(methodActor);
            }
            gatherInlinedMethods(site, inlinedMethods);
        }

        // iterate over all the calls and append them to the appropriate lists
        for (CiTargetMethod.Call site : bootstrappingCiTargetMethod.indirectCalls) {
            if (site.method != null) {
                if (site.method.isResolved()) {
                    MethodActor methodActor = (MethodActor) site.method;
                    if (site.method.holder().isInterface()) {
                        interfaceCalls.add(methodActor);
                    } else {
                        virtualCalls.add(methodActor);
                    }
                }
            }
            gatherInlinedMethods(site, inlinedMethods);
        }
    }

    @HOSTED_ONLY
    private ClassMethodActor getClassMethodActor(CiRuntimeCall runtimeCall, RiMethod method) {
        if (method != null) {
            return (ClassMethodActor) method;
        }

        assert runtimeCall != null : "A call can either be a call to a method or a runtime call";
        return C1XRuntimeCalls.getClassMethodActor(runtimeCall);
    }

    @Override
    public void traceDebugInfo(IndentWriter writer) {
    }

    @Override
    public void traceExceptionHandlers(IndentWriter writer) {
        if (getExceptionHandlerCount() != 0) {
            writer.println("Exception handlers:");
            writer.indent();
            for (int i = 0; i < getExceptionHandlerCount(); i++) {
                ClassActor catchType = getCatchTypeAt(i);
                writer.println((catchType == null ? "<any>" : catchType) + " @ " + getExceptionPosAt(i) + " -> " + getCatchPosAt(i));
            }
            writer.outdent();
        }
    }

    /**
     * Prepares the reference map for this frame.
     * @param current the current frame
     * @param callee the callee frame
     * @param preparer the reference map preparer
     */
    @Override
    public void prepareReferenceMap(Cursor current, Cursor callee, StackReferenceMapPreparer preparer) {
        StackFrameWalker.CalleeKind calleeKind = callee.calleeKind();
        Pointer registerState = Pointer.zero();
        CiCalleeSaveArea csa = null;
        switch (calleeKind) {
            case NONE:
                // 'current' is a C1X method trapped at a safepoint/implicit exception.
                // The register save area in the trap stub frame will be processed
                // when completing the stack reference map
                assert preparer.completingReferenceMapLimit().isZero();
                break;
            case JAVA:
                // Normal call - no registers need scanning
                break;
            case TRAMPOLINE:
                prepareTrampolineRefMap(current, callee, preparer);
                break;
            case TRAP_STUB:  // fall through
                // The register state *is* the trap stub frame
                registerState = callee.sp();
                if (Trap.Number.isStackOverflow(registerState)) {
                    // a method can never catch stack overflow for itself so there
                    // is no need to prepare the map for the registers of the trapped method
                    return;
                }

                assert callee.targetMethod().getRegisterConfig() == vm().registerConfigs.trapStub;
                csa = callee.targetMethod().getRegisterConfig().getCalleeSaveArea();
                break;
            case CALLEE_SAVED:
                // can simply use the register ref map at the call site
                TargetMethod calleeMethod = callee.targetMethod();
                csa = calleeMethod.getRegisterConfig().getCalleeSaveArea();
                if (calleeMethod.is(GlobalStub)) {
                    // The register state *is* the frame
                    registerState = callee.sp();
                } else {
                    assert calleeMethod.is(Standard);

                    // (dns) I want to step through this in the Inspector to ensure it's correct
                    Bytecodes.breakpointTrap();

                    // Register state/callee save area is at the top of the frame.
                    Pointer calleeSaveAreaEnd = callee.sp().plus(calleeMethod.frameSize());
                    registerState = calleeSaveAreaEnd.minus(csa.size);
                }
                break;
            case NATIVE:
                break;
        }
        int stopIndex = findClosestStopIndex(current.ip());
        if (stopIndex < 0) {
            // this is very bad.
            throw FatalError.unexpected("could not find stop index");
        }

        int frameRefMapSize = frameRefMapSize();
        if (!registerState.isZero()) {
            assert csa != null;
            // the callee contains register state from this frame;
            // use register reference maps in this method to fill in the map for the callee
            Pointer slotPointer = registerState;
            int byteIndex = stopIndex * totalRefMapSize() + frameRefMapSize;
            preparer.tracePrepareReferenceMap(this, stopIndex, slotPointer, "C1X registers frame");
            if (csa != null) {
                // Need to translate from register numbers (as stored in the reg ref maps) to frame slots.
                for (int i = 0; i < regRefMapSize(); i++) {
                    int b = refMaps[byteIndex] & 0xff;
                    int reg = i * 8;
                    while (b != 0) {
                        if ((b & 1) != 0) {
                            int offset = csa.offsetOf(reg);
                            if (traceStackRootScanning()) {
                                Log.print("    register: ");
                                Log.println(csa.registers[reg].name);
                            }
                            preparer.setReferenceMapBits(callee, slotPointer.plus(offset), 1, 1);
                        }
                        reg++;
                        b = b >>> 1;
                    }
                    byteIndex++;
                }
            } else {
                // The reg ref map already specified the frame slots in the callee for the registers
                for (int i = 0; i < regRefMapSize(); i++) {
                    preparer.setReferenceMapBits(callee, slotPointer, refMaps[byteIndex] & 0xff, Bytes.WIDTH);
                    slotPointer = slotPointer.plusWords(Bytes.WIDTH);
                    byteIndex++;
                }
            }
        }

        // prepare the map for this stack frame
        Pointer slotPointer = current.sp();
        preparer.tracePrepareReferenceMap(this, stopIndex, slotPointer, "C1X stack frame");
        int byteIndex = stopIndex * totalRefMapSize();
        for (int i = 0; i < frameRefMapSize; i++) {
            preparer.setReferenceMapBits(current, slotPointer, refMaps[byteIndex] & 0xff, Bytes.WIDTH);
            slotPointer = slotPointer.plusWords(Bytes.WIDTH);
            byteIndex++;
        }
    }

    /**
     * Attempt to catch an exception that has been thrown with this method on the call stack.
     * @param current the current stack frame
     * @param callee the callee stack frame
     * @param throwable the exception being thrown
     */
    @Override
    public void catchException(Cursor current, Cursor callee, Throwable throwable) {
        AMD64OptStackWalking.catchException(this, current, callee, throwable);
    }

    /**
     * Accept a visitor for this frame.
     * @param current the current stack frame
     * @param visitor the visitor
     * @return {@code true} if the stack walker should continue walking, {@code false} if the visitor is finished visiting
     */
    @Override
    public boolean acceptStackFrameVisitor(Cursor current, StackFrameVisitor visitor) {
        return AMD64OptStackWalking.acceptStackFrameVisitor(current, visitor);
    }

    /**
     * Advances the cursor to the caller's frame.
     * @param current the current frame
     */
    @Override
    public void advance(Cursor current) {
        AMD64OptStackWalking.advance(current);
    }

    @Override
    public CiCodePos getCodePos(Pointer ip, boolean ipIsReturnAddress) {
        if (ipIsReturnAddress && platform().isa.offsetToReturnPC == 0) {
            ip = ip.minus(1);
        }

        int stopIndex = findClosestStopIndex(ip);
        if (stopIndex < 0) {
            return null;
        }
        return decodeBytecodeFrames(classMethodActor, sourceInfo, sourceMethods, stopIndex);
    }

    @Override
    public CiFrame getBytecodeFrames(int stopIndex) {
        if (classMethodActor == null) {
            return null;
        }
        return decodeBytecodeFrames(classMethodActor, sourceInfo, sourceMethods, stopIndex);
    }

    public static CiFrame decodeBytecodeFrames(ClassMethodActor classMethodActor, Object sourceInfoObject, ClassMethodActor[] sourceMethods, int index) {
        if (sourceInfoObject instanceof int[]) {
            int[] sourceInfo = (int[]) sourceInfoObject;
            if (index < 0) {
                return null;
            }
            int start = index * 3;
            ClassMethodActor sourceMethod = sourceMethods[sourceInfo[start]];
            int bci = sourceInfo[start + 1];
            int parentIndex = sourceInfo[start + 2];
            final CiFrame caller = decodeBytecodeFrames(classMethodActor, sourceInfo, sourceMethods, parentIndex);
            return new CiFrame(caller, sourceMethod, bci, null, 0, 0, 0);
        } else if (sourceInfoObject instanceof char[]) {
            // no inlined methods; just recover the bytecode index
            char[] array = (char[]) sourceInfoObject;
            return new CiFrame(null, classMethodActor, array[index], null, 0, 0, 0);
        } else {
            return null;
        }
    }
}<|MERGE_RESOLUTION|>--- conflicted
+++ resolved
@@ -118,17 +118,13 @@
 
     public C1XTargetMethod(ClassMethodActor classMethodActor, CiTargetMethod ciTargetMethod, boolean install) {
         super(classMethodActor, CallEntryPoint.OPTIMIZED_ENTRY_POINT);
-<<<<<<< HEAD
 
         // TODO: for now, just to gather statistics on assumptions
         ClassDependencyManager.validateAssumptions(ciTargetMethod.assumptions());
 
-        init(ciTargetMethod);
-=======
         List<CodeAnnotation> annotations = ciTargetMethod.annotations();
         this.annotations = annotations == null ? null : annotations.toArray(new CodeAnnotation[annotations.size()]);
         init(ciTargetMethod, install);
->>>>>>> a8218d5e
 
         if (PrintTargetMethods != null) {
             if (classMethodActor.format("%H.%n").contains(PrintTargetMethods)) {
