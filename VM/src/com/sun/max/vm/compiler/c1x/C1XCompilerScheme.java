--- conflicted
+++ resolved
@@ -33,11 +33,8 @@
 import com.sun.max.vm.prototype.*;
 import com.sun.max.vm.runtime.*;
 import com.sun.max.vm.stack.*;
-<<<<<<< HEAD
-=======
 import com.sun.max.vm.stack.amd64.AMD64StackWalking;
 import com.sun.max.lang.Function;
->>>>>>> 4e574464
 
 /**
  * @author Ben L. Titzer
@@ -128,10 +125,6 @@
 
 
     public boolean walkFrame(StackFrameWalker.Cursor current, StackFrameWalker.Cursor callee, StackFrameWalker.Purpose purpose, Object context) {
-<<<<<<< HEAD
         return WalkFrameHelper.instance.walkFrame(current, callee, purpose, context);
-=======
-        return AMD64StackWalking.walkOptimizedFrame(current, callee, purpose, context);
->>>>>>> 4e574464
     }
 }