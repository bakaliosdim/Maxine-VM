--- conflicted
+++ resolved
@@ -106,25 +106,14 @@
                 monitor.refreshBoundObject();
             }
         } else if (phase == MaxineVM.Phase.STARTING) {
-<<<<<<< HEAD
             if (Monitor.traceMonitors() && _allStickyQty > 0) {
                 final boolean lockDisabledSafepoints = Log.lock();
                 Log.println("Sticky monitors:");
-                for (int i = 0; i < _allStickyQty; i++) {
-                    final ManagedMonitor monitor = _allSticky[i];
+                for (int i = 0; i < _numberOfStickyMonitors; i++) {
+                    final ManagedMonitor monitor = _stickyMonitors[i];
                     Log.print("  ");
                     Log.print(i);
                     Log.print(": ");
-=======
-            if (Monitor.traceMonitors() && _numberOfStickyMonitors > 0) {
-                final boolean lockDisabledSafepoints = Debug.lock();
-                Debug.println("Sticky monitors:");
-                for (int i = 0; i < _numberOfStickyMonitors; i++) {
-                    final ManagedMonitor monitor = _stickyMonitors[i];
-                    Debug.print("  ");
-                    Debug.print(i);
-                    Debug.print(": ");
->>>>>>> 4c9668b6
                     monitor.dump();
                     Log.println();
                 }
