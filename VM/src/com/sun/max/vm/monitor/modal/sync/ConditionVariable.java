/*
 * Copyright (c) 2007 Sun Microsystems, Inc.  All rights reserved.
 *
 * Sun Microsystems, Inc. has intellectual property rights relating to technology embodied in the product
 * that is described in this document. In particular, and without limitation, these intellectual property
 * rights may include one or more of the U.S. patents listed at http://www.sun.com/patents and one or
 * more additional patents or pending patent applications in the U.S. and in other countries.
 *
 * U.S. Government Rights - Commercial software. Government users are subject to the Sun
 * Microsystems, Inc. standard license agreement and applicable provisions of the FAR and its
 * supplements.
 *
 * Use is subject to license terms. Sun, Sun Microsystems, the Sun logo, Java and Solaris are trademarks or
 * registered trademarks of Sun Microsystems, Inc. in the U.S. and other countries. All SPARC trademarks
 * are used under license and are trademarks or registered trademarks of SPARC International, Inc. in the
 * U.S. and other countries.
 *
 * UNIX is a registered trademark in the U.S. and other countries, exclusively licensed through X/Open
 * Company, Ltd.
 */
package com.sun.max.vm.monitor.modal.sync;

<<<<<<< HEAD
import com.sun.max.vm.thread.*;


=======
>>>>>>> a295b1b4
/**
 * Abstract class defining the interface to a condiion variable as used by JavaMonitors.
 *
 * @author Simon Wilkinson
 * @author Mick Jordan
 */
public abstract class ConditionVariable {
    /**
     * Perform any setup on the condition variable.
     */
    public abstract ConditionVariable init();

    /**
     * Causes the current thread to wait until this {@code ConditionVariable} is signaled via
     * {@link #threadNotify(boolean all) threadNotify()}. If a timeout > 0 is specified, then the thread may return
     * after this timeout has elapsed without being signaled.
     *
     * The current thread must own the given mutex when calling this method, otherwise the results are undefined. Before
     * blocking, the current thread will release the mutex. On return, the current thread is guaranteed to own the
     * mutex.
     *
     * The thread may return early if it is {@linkplain java.lang.Thread#interrupt() interrupted} whilst
     * blocking. In this case, the {@linkplain VmThread#isInterrupted(boolean) interrupted} flag of the thread
     * will have been {@linkplain VmThread#setInterrupted() set} to true by the trap handler on the
     * interrupted thread.
     *
     * @param mutex the mutex on which to block
     * @param timeoutMilliSeconds the maximum time to block. No timeout is used if timeoutMilliSeconds == 0.
     * @return true if no error occurred whilst blocking; false otherwise
     */
    public abstract boolean threadWait(Mutex mutex, long timeoutMilliSeconds);

    /**
     * Causes one or all of the threads {@link #threadWait(Mutex mutex, long timeoutMilliSeconds) waiting} on this
     * {@code ConditionVariable} to wake-up.
     *
     * @param all notify all threads
     * @return true if no error occurred in native code; false otherwise
     */
    public abstract boolean threadNotify(boolean all);

    /**
     * Return an id suitable for logging purposes.
     */
    public abstract long logId();
}<|MERGE_RESOLUTION|>--- conflicted
+++ resolved
@@ -20,12 +20,6 @@
  */
 package com.sun.max.vm.monitor.modal.sync;
 
-<<<<<<< HEAD
-import com.sun.max.vm.thread.*;
-
-
-=======
->>>>>>> a295b1b4
 /**
  * Abstract class defining the interface to a condiion variable as used by JavaMonitors.
  *
