/*
 * Copyright (c) 2007 Sun Microsystems, Inc.  All rights reserved.
 *
 * Sun Microsystems, Inc. has intellectual property rights relating to technology embodied in the product
 * that is described in this document. In particular, and without limitation, these intellectual property
 * rights may include one or more of the U.S. patents listed at http://www.sun.com/patents and one or
 * more additional patents or pending patent applications in the U.S. and in other countries.
 *
 * U.S. Government Rights - Commercial software. Government users are subject to the Sun
 * Microsystems, Inc. standard license agreement and applicable provisions of the FAR and its
 * supplements.
 *
 * Use is subject to license terms. Sun, Sun Microsystems, the Sun logo, Java and Solaris are trademarks or
 * registered trademarks of Sun Microsystems, Inc. in the U.S. and other countries. All SPARC trademarks
 * are used under license and are trademarks or registered trademarks of SPARC International, Inc. in the
 * U.S. and other countries.
 *
 * UNIX is a registered trademark in the U.S. and other countries, exclusively licensed through X/Open
 * Company, Ltd.
 */
package com.sun.max.vm;

import static com.sun.max.vm.VMOptions.*;

import java.lang.reflect.*;
import java.util.*;
import java.util.Arrays;

import com.sun.max.*;
import com.sun.max.annotate.*;
import com.sun.max.asm.*;
import com.sun.max.lang.*;
import com.sun.max.program.*;
import com.sun.max.unsafe.*;
import com.sun.max.util.*;
import com.sun.max.vm.actor.holder.*;
import com.sun.max.vm.actor.member.*;
import com.sun.max.vm.code.*;
import com.sun.max.vm.heap.*;
import com.sun.max.vm.jni.*;
import com.sun.max.vm.object.host.*;
import com.sun.max.vm.prototype.*;
import com.sun.max.vm.prototype.BootImage.*;
import com.sun.max.vm.runtime.*;
import com.sun.max.vm.thread.*;
import com.sun.max.vm.type.*;

/**
 * Maxine.
 * @author Paul Caprioli
 */
public final class MaxineVM {

    @PROTOTYPE_ONLY
    private static ThreadLocal<MaxineVM> hostOrTarget = new ThreadLocal<MaxineVM>() {
        @Override
        protected synchronized MaxineVM initialValue() {
            return host();
        }
    };

    public static final String VERSION = "0.2";
    public static final int HARD_EXIT_CODE = -2;

    private static final List<String> MAXINE_CODE_BASE_LIST = new ArrayList<String>();
    private static final String MAXINE_CLASS_PACKAGE_PREFIX = new com.sun.max.Package().name();
    private static final String MAXINE_TEST_CLASS_PACKAGE_PREFIX = "test." + MAXINE_CLASS_PACKAGE_PREFIX;
    private static final String EXTENDED_CODEBASE_PROPERTY = "max.extended.codebase";

    /**
     * The signature of {@link #run(com.sun.max.unsafe.Pointer,
     *     com.sun.max.unsafe.Pointer,
     *     com.sun.max.unsafe.Word,
     *     com.sun.max.unsafe.Word,
     *     com.sun.max.unsafe.Word,
     *     com.sun.max.unsafe.Pointer,
     *     int,
     *     com.sun.max.unsafe.Pointer)}.
     */
    public static final SignatureDescriptor RUN_METHOD_SIGNATURE;

    @PROTOTYPE_ONLY
    private static final Class[] RUN_METHOD_PARAMETER_TYPES;

    @PROTOTYPE_ONLY
    private static final Map<Class, Boolean> PROTOTYPE_CLASSES = new HashMap<Class, Boolean>();

    private static final VMOption HELP_OPTION = register(new VMOption("-help", "Prints this help message."), MaxineVM.Phase.PRISTINE);
    private static final VMOption EA_OPTION = register(new VMOption("-ea", "Enables assertions in user code.  Currently unimplemented."), MaxineVM.Phase.PRISTINE);

    @PROTOTYPE_ONLY
    private static MaxineVM globalHostOrTarget = null;

    /**
     * Assigned twice by the prototype generator. First, assigned to the host VM during
     * {@linkplain Prototype#initializeHost() prototype initialization}. Second, all references to the host MaxineVM
     * object are {@linkplain HostObjectAccess#hostToTarget(Object) swapped} to be references to the target MaxineVM
     * object as the boot image is being generated.
     */
    @CONSTANT
    private static MaxineVM host;

    /**
     * Assigned only once by the prototype generator.
     */
    @CONSTANT
    private static MaxineVM target;

    /**
     * The primordial thread locals.
     *
     * The address of this field is exposed to native code via {@link Header#primordialThreadLocalsOffset}
     * so that it can be initialized by the C substrate. It also enables a debugger attached to the VM to find it.
     */
    private static Pointer primordialThreadLocals;

    private static int exitCode = 0;

    static {
        MAXINE_CODE_BASE_LIST.add(MAXINE_CLASS_PACKAGE_PREFIX);
        MAXINE_CODE_BASE_LIST.add(MAXINE_TEST_CLASS_PACKAGE_PREFIX);
        final String p = System.getProperty(EXTENDED_CODEBASE_PROPERTY);
        if (p != null) {
            final String[] parts = p.split(",");
            MAXINE_CODE_BASE_LIST.addAll(Arrays.asList(parts));
        }

        Method runMethod = null;
        for (Method method : MaxineVM.class.getDeclaredMethods()) {
            if (method.getName().equals("run")) {
                ProgramError.check(runMethod == null, "There must only be one method named \"run\" in " + MaxineVM.class);
                runMethod = method;
            }
        }
        RUN_METHOD_PARAMETER_TYPES = runMethod.getParameterTypes();
        RUN_METHOD_SIGNATURE = SignatureDescriptor.create(runMethod.getReturnType(), runMethod.getParameterTypes());
    }

    public enum Phase {
        /**
         * Running on a host VM in order to construct a target VM or to run tests.
         */
        BOOTSTRAPPING,

        /**
         * Creating the compiled boot image.
         */
        COMPILING,

        /**
         * Executing target VM code, but many features do not work yet.
         */
        PRIMORDIAL,

        /**
         * Java thread synchronization initialized and available (but may not do anything yet).
         */
        PRISTINE,

        /**
         * All pure Java language features work; now building the application sandbox.
         */
        STARTING,

        /**
         * Executing application code.
         */
        RUNNING,
    }

    /**
     * An enum for the properties whose values must be obtained from the native environment at runtime. The enum
     * constants in this class are used to read values from the native_properties_t struct defined in
     * Native/substrate/maxine.c returned by {@link MaxineVM#native_properties()}.
     * TODO: this is over-abstracted: why an enum and a struct?
     *
     * @author Doug Simon
     */
    public enum NativeProperty {
        USER_NAME,
        USER_HOME,
        USER_DIR;

        /**
         * Gets the value of this property from a given C struct.
         *
         * @param cStruct the value returned by a call to {@link MaxineVM#native_properties()}
         * @return the value of this property in {@code cStruct} converted to a {@link String} value (which may be {@code null})
         */
        public String value(Pointer cStruct) {
            final Pointer cString = cStruct.readWord(ordinal() * Word.size()).asPointer();
            if (cString.isZero()) {
                return null;
            }
            try {
                return CString.utf8ToJava(cString);
            } catch (Utf8Exception utf8Exception) {
                throw FatalError.unexpected("Could not convert C string value of " + this + " to a Java string");
            }
        }
    }

    public static void initialize(VMConfiguration hostVMConfiguration, VMConfiguration targetVMConfiguration) {
        host = new MaxineVM(hostVMConfiguration);
        target = new MaxineVM(targetVMConfiguration);
    }

    public static String name() {
        return "Maxine VM";
    }

    public static String description() {
        return "The Maxine Virtual Machine, see <http://kenai.com.projects/maxine>";
    }

    @PROTOTYPE_ONLY
    public static boolean isHostInitialized() {
        return host != null;
    }

    public static MaxineVM host() {
        if (host == null) {
            Prototype.initializeHost();
        }
        return host;
    }

    @UNSAFE
    @LOCAL_SUBSTITUTION
    private static MaxineVM host_() {
        return host;
    }

    /**
     * This differs from 'host()' only while running the prototype generator.
     *
     * When prototyping return the VM that is being generated else return the new host VM (that has once been
     * generated as a "target").
     *
     * @return the prototype generator's "target" VM
     */
    @INLINE
    public static MaxineVM target() {
        if (target != null) {
            Prototype.initializeHost();
        }
        return target;
    }

    @UNSAFE
    @LOCAL_SUBSTITUTION
    private static MaxineVM target_() {
        return target;
    }

    @PROTOTYPE_ONLY
    public static void setTarget(MaxineVM vm) {
        target = vm;
    }

    /**
     * Runs a given command that is not expected to throw a checked exception in the context of the target VM
     * configuration.
     */
    public static void usingTarget(Runnable runnable) {
        if (isHosted()) {
            final MaxineVM vm = hostOrTarget.get();
            hostOrTarget.set(target());
            runnable.run();
            hostOrTarget.set(vm);
        } else {
            runnable.run();
        }
    }

    /**
     * Runs a given function that is not expected to throw a checked exception in the context of the target VM
     * configuration.
     */
    public static <Result_Type> Result_Type usingTarget(Function<Result_Type> function) {
        if (isHosted()) {
            final MaxineVM vm = hostOrTarget.get();
            hostOrTarget.set(target());
            try {
                return function.call();
            } catch (RuntimeException runtimeException) {
                // re-throw runtime exceptions.
                throw runtimeException;
            } catch (Exception exception) {
                throw ProgramError.unexpected(exception);
            } finally {
                hostOrTarget.set(vm);
            }
        }
        try {
            return function.call();
        } catch (RuntimeException runtimeException) {
            // re-throw runtime exceptions.
            throw runtimeException;
        } catch (Exception exception) {
            throw ProgramError.unexpected(exception);
        }
    }

    /**
     * Runs a given function that may throw a checked exception in the context of the target VM configuration.
     */
    public static <Result_Type> Result_Type usingTargetWithException(Function<Result_Type> function) throws Exception {
        if (isHosted()) {
            final MaxineVM vm = hostOrTarget.get();
            hostOrTarget.set(target());
            try {
                return function.call();
            } finally {
                hostOrTarget.set(vm);
            }
        }
        return function.call();
    }

    /**
     * Sets the single unique VM context. Subsequent to the call, all calls to {@link #hostOrTarget()} will return
     * the {@code vm} value passed to this method.
     *
     * @param vm the global VM object that will be the answer to all subsequent requests for a hot or target VM context request
     */
    @PROTOTYPE_ONLY
    public static void setGlobalHostOrTarget(MaxineVM vm) {
        globalHostOrTarget = vm;
    }

    /**
     * Gets the current VM context. All {@linkplain VMConfiguration configurable} parts of the VM consult
     * the current VM context via this method.
     * @return
     */
    @UNSAFE
    @FOLD
    public static MaxineVM hostOrTarget() {
        if (isHosted()) {
            if (globalHostOrTarget != null) {
                return globalHostOrTarget;
            }
            return hostOrTarget.get();
        }
        return host;
    }

    // Substituted by isHosted_()
    @UNSAFE
    public static boolean isHosted() {
        return true;
    }

    @UNSAFE
    @LOCAL_SUBSTITUTION
    @FOLD
    public static boolean isHosted_() {
        return false;
    }

    /**
     * Determines if this is a {@link BuildLevel#DEBUG debug} build of the VM.
     * @return {@code true} if this is a debug build
     */
    @UNSAFE
    @FOLD
    public static boolean isDebug() {
        return target().configuration.debugging();
    }

    /**
     * Determines if a given constructor, field or method exists only for prototyping purposes and should not be part of
     * a generated target image.
     * @param member the member to check
     * @return {@code true} if the member is only valid at prototyping time
     */
    @PROTOTYPE_ONLY
    public static boolean isPrototypeOnly(AccessibleObject member) {
        return member.getAnnotation(PROTOTYPE_ONLY.class) != null || isPrototypeOnly(Classes.getDeclaringClass(member));
    }

    /**
     * Determines if a given class exists only for prototyping purposes and should not be part
     * of a generated target image. A class is determined to be a prototype-only class if any
     * of the following apply:
     *
     * 1. It is annotated with {@link PROTOTYPE_ONLY}.
     * 2. It is nested class in an {@linkplain Class#getEnclosingClass() enclosing} prototype-only class.
     * 3. It is in a {@linkplain MaxPackage#fromClass(Class) Maxine package} that is not a {@linkplain BasePackage base},
     *    {@linkplain AsmPackage assembler}, {@linkplain VMPackage VM} or test package.
     *
     * @param javaClass the class to check
     * @return {@code true} if the class is only valid at prototyping time
     */
    @PROTOTYPE_ONLY
    public static boolean isPrototypeOnly(Class<?> javaClass) {
        final Boolean value = PROTOTYPE_CLASSES.get(javaClass);
        if (value != null) {
            return value;
        }

        if (javaClass.getAnnotation(PROTOTYPE_ONLY.class) != null) {
            PROTOTYPE_CLASSES.put(javaClass, Boolean.TRUE);
            return true;
        }

        final MaxPackage maxPackage = MaxPackage.fromClass(javaClass);
        if (maxPackage != null) {
            if (maxPackage.getClass().getSuperclass() == MaxPackage.class) {
                final boolean isTestPackage = maxPackage.name().startsWith("test.com.sun.max.");
                PROTOTYPE_CLASSES.put(javaClass, !isTestPackage);
                return !isTestPackage;
            }
        }

        final Class<?> enclosingClass = javaClass.getEnclosingClass();
        if (enclosingClass != null) {
            final boolean result = isPrototypeOnly(enclosingClass);
            PROTOTYPE_CLASSES.put(javaClass, result);
            return result;
        }
        PROTOTYPE_CLASSES.put(javaClass, Boolean.FALSE);
        return false;
    }

    public static boolean isPrimordial() {
        return host().phase == Phase.PRIMORDIAL;
    }

    public static boolean isPristine() {
        return host().phase == Phase.PRISTINE;
    }

    public static boolean isStarting() {
        return host().phase == Phase.STARTING;
    }

    public static boolean isPrimordialOrPristine() {
        final Phase phase = host().phase;
        return phase == Phase.PRIMORDIAL || phase == Phase.PRISTINE;
    }

    public static boolean isRunning() {
        return host().phase == Phase.RUNNING;
    }

    /**
     * Determines if a given type descriptor denotes a class that is part of the Maxine code base.
     */
    public static boolean isMaxineClass(TypeDescriptor typeDescriptor) {
        final String className = typeDescriptor.toJavaString();
        for (final String prefix : MAXINE_CODE_BASE_LIST) {
            if (className.startsWith(prefix)) {
                return true;
            }
        }
        return false;
    }

    /**
     * Determines if a given class actor denotes a class that is part of the Maxine code base.
     */
    public static boolean isMaxineClass(ClassActor classActor) {
        return isMaxineClass(classActor.typeDescriptor);
    }

    public static void setExitCode(int code) {
        exitCode = code;
    }

    public static Pointer primordialVmThreadLocals() {
        return primordialThreadLocals;
    }

    /**
     * Used by the inspector only.
     */
    @PROTOTYPE_ONLY
    public static Class[] runMethodParameterTypes() {
        return RUN_METHOD_PARAMETER_TYPES.clone();
    }

    /**
     * Entry point called by the substrate.
     *
     * ATTENTION: this signature must match 'VMRunMethod' in "Native/substrate/maxine.c"
     * ATTENTION: If you change this signature, you must also change the result returned by @linkplain{runMethodParameterTypes}
     *
     * VM startup, initialization and exit code reporting routine running in the primordial native thread.
     *
     * This must work without having established a valid Java 'Thread' or 'VmThread'. Hence, no JNI callbacks are
     * supported in this routine.
     *
     * Also, there is no heap at first. In this early phase, we cannot allocate any objects.
     *
     * @return zero if everything works so far or an exit code if something goes wrong
     */
    @C_FUNCTION
    private static int run(Pointer bootHeapRegionStart, Pointer auxiliarySpace, Word nativeOpenDynamicLibrary, Word dlsym, Word dlerror, Pointer jniEnv, int argc, Pointer argv) {
        // This one field was not marked by the data prototype for relocation
        // to avoid confusion between "offset zero" and "null".
        // Fix it manually:
        Heap.bootHeapRegion.setStart(bootHeapRegionStart);

        Pointer vmThreadLocals = primordialThreadLocals;

        Safepoint.initializePrimordial(vmThreadLocals);

        Heap.initializeAuxiliarySpace(vmThreadLocals, auxiliarySpace);

        // This must be called first as subsequent actions depend on it to resolve the native symbols
        DynamicLinker.initialize(nativeOpenDynamicLibrary, dlsym, dlerror);

        // Link the critical native methods:
        CriticalNativeMethod.linkAll();

        // Initialize the trap system:
        Trap.initialize();

        Code.initialize();

        ImmortalHeap.initialize();

        JniNativeInterface.initialize(jniEnv);

        VMConfiguration.target().initializeSchemes(MaxineVM.Phase.PRIMORDIAL);

        MaxineVM vm = hostOrTarget();
        vm.phase = Phase.PRISTINE;

        if (VMOptions.parsePristine(argc, argv)) {
            if (HELP_OPTION.isPresent()) {
                VMOptions.printUsage();
            } else {
                VmThread.createAndRunMainThread();
            }
        }
        return exitCode;
    }

    public static String getExecutablePath() {
        try {
            return CString.utf8ToJava(native_executablePath());
        } catch (Utf8Exception e) {
            throw FatalError.unexpected("Could not convert C string value of executable path to a Java string");
        }
    }

    /**
     * Request the given method to be statically compiled in the boot image.
     */
    @PROTOTYPE_ONLY
    public static void registerImageMethod(ClassMethodActor imageMethod) {
        CompiledPrototype.registerImageMethod(imageMethod);
    }

    /**
     * Request the given method to be statically compiled in the boot image.
     */
    @PROTOTYPE_ONLY
    public static void registerImageInvocationStub(MethodActor imageMethodActorWithInvocationStub) {
        CompiledPrototype.registerImageInvocationStub(imageMethodActorWithInvocationStub);
    }

    @PROTOTYPE_ONLY
    public static void registerCriticalMethod(CriticalMethod criticalEntryPoint) {
        registerImageMethod(criticalEntryPoint.classMethodActor);
    }

    /*
     * Global native functions: these functions implement a thin layer over basic native
     * services that are needed to implement higher-level Java VM services. Note that
     * these native functions *ONLY* work on the target VM, not in prototyping or
     * inspecting modes.
     *
     * These service methods cannot block, and cannot use object references.
     */

    @C_FUNCTION
    public static native long native_nanoTime();

    @C_FUNCTION
    public static native long native_currentTimeMillis();

    @C_FUNCTION
    public static native Pointer native_executablePath();

    @C_FUNCTION
    public static native Pointer native_environment();

    /**
     * Gets a pointer to a C struct whose fields are NULL terminated C char arrays. The fields of this struct are read
     * and converted to {@link String} values by {@link NativeProperty#value(Pointer)}. The {@code native_properties_t}
     * struct declaration is in Native/substrate/maxine.c.
     */
    @C_FUNCTION
    public static native Pointer native_properties();

    @C_FUNCTION
    public static native void native_exit(int code);

    @C_FUNCTION
    public static native void native_trap_exit(int code, Address address);

<<<<<<< HEAD
    @C_FUNCTION
    public static native void native_writeMaxMemory(long maxMem);

    @C_FUNCTION
    public static native void native_writeTotalMemory(long totalMem);

    @C_FUNCTION
    public static native void native_writeFreeMemory(long freeMem);

    public final VMConfiguration configuration;
    public Phase phase = Phase.BOOTSTRAPPING;

=======
>>>>>>> ef47dbb4
    public MaxineVM(VMConfiguration vmConfiguration) {
        configuration = vmConfiguration;
    }

}<|MERGE_RESOLUTION|>--- conflicted
+++ resolved
@@ -381,7 +381,7 @@
     }
 
     /**
-     * Determines if a given class exists only for prototyping purposes and should not be part
+     * Determines if a given class exists only for hosted execution and should not be part
      * of a generated target image. A class is determined to be a prototype-only class if any
      * of the following apply:
      *
@@ -603,21 +603,9 @@
     @C_FUNCTION
     public static native void native_trap_exit(int code, Address address);
 
-<<<<<<< HEAD
-    @C_FUNCTION
-    public static native void native_writeMaxMemory(long maxMem);
-
-    @C_FUNCTION
-    public static native void native_writeTotalMemory(long totalMem);
-
-    @C_FUNCTION
-    public static native void native_writeFreeMemory(long freeMem);
-
     public final VMConfiguration configuration;
     public Phase phase = Phase.BOOTSTRAPPING;
 
-=======
->>>>>>> ef47dbb4
     public MaxineVM(VMConfiguration vmConfiguration) {
         configuration = vmConfiguration;
     }
