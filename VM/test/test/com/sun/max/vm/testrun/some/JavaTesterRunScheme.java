--- conflicted
+++ resolved
@@ -52,14 +52,8 @@
         test.fail.HP_StringFormat01.class
     };
     @Override
-<<<<<<< HEAD
-    public void run() {
+    public void runTests() {
         _testEnd = 6;
-        vmStartUp();
-=======
-    public void runTests() {
-        _testEnd = 51;
->>>>>>> 88a474d5
         _total = _testEnd - _testStart;
         _testNum = _testStart;
         while (_testNum < _testEnd) {
