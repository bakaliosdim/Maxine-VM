--- conflicted
+++ resolved
@@ -279,10 +279,7 @@
         test.except.Throw_Synchronized02.class,
         test.except.Throw_Synchronized03.class,
         test.except.Throw_Synchronized04.class,
-<<<<<<< HEAD
-=======
         test.except.Throw_Synchronized05.class,
->>>>>>> 976fe336
         test.optimize.ArrayLength01.class,
         test.optimize.BC_idiv_16.class,
         test.optimize.BC_idiv_4.class,
@@ -1036,1127 +1033,6 @@
                     JavaTesterTests.test_bytecode_BC_ldc_04();
                     break;
                 case 149:
-<<<<<<< HEAD
-                    JavaTesterTests.test_bytecode_BC_ldc_06();
-                    break;
-                case 150:
-                    JavaTesterTests.test_bytecode_BC_ldiv();
-                    break;
-                case 151:
-                    JavaTesterTests.test_bytecode_BC_lload_0();
-                    break;
-                case 152:
-                    JavaTesterTests.test_bytecode_BC_lload_01();
-                    break;
-                case 153:
-                    JavaTesterTests.test_bytecode_BC_lload_1();
-                    break;
-                case 154:
-                    JavaTesterTests.test_bytecode_BC_lload_2();
-                    break;
-                case 155:
-                    JavaTesterTests.test_bytecode_BC_lload_3();
-                    break;
-                case 156:
-                    JavaTesterTests.test_bytecode_BC_lmul();
-                    break;
-                case 157:
-                    JavaTesterTests.test_bytecode_BC_lneg();
-                    break;
-                case 158:
-                    JavaTesterTests.test_bytecode_BC_lookupswitch01();
-                    break;
-                case 159:
-                    JavaTesterTests.test_bytecode_BC_lookupswitch02();
-                    break;
-                case 160:
-                    JavaTesterTests.test_bytecode_BC_lookupswitch03();
-                    break;
-                case 161:
-                    JavaTesterTests.test_bytecode_BC_lookupswitch04();
-                    break;
-                case 162:
-                    JavaTesterTests.test_bytecode_BC_lor();
-                    break;
-                case 163:
-                    JavaTesterTests.test_bytecode_BC_lrem();
-                    break;
-                case 164:
-                    JavaTesterTests.test_bytecode_BC_lreturn();
-                    break;
-                case 165:
-                    JavaTesterTests.test_bytecode_BC_lshl();
-                    break;
-                case 166:
-                    JavaTesterTests.test_bytecode_BC_lshr();
-                    break;
-                case 167:
-                    JavaTesterTests.test_bytecode_BC_lsub();
-                    break;
-                case 168:
-                    JavaTesterTests.test_bytecode_BC_lushr();
-                    break;
-                case 169:
-                    JavaTesterTests.test_bytecode_BC_lxor();
-                    break;
-                case 170:
-                    JavaTesterTests.test_bytecode_BC_monitorenter();
-                    break;
-                case 171:
-                    JavaTesterTests.test_bytecode_BC_multianewarray();
-                    break;
-                case 172:
-                    JavaTesterTests.test_bytecode_BC_new();
-                    break;
-                case 173:
-                    JavaTesterTests.test_bytecode_BC_newarray();
-                    break;
-                case 174:
-                    JavaTesterTests.test_bytecode_BC_putfield();
-                    break;
-                case 175:
-                    JavaTesterTests.test_bytecode_BC_putstatic();
-                    break;
-                case 176:
-                    JavaTesterTests.test_bytecode_BC_saload();
-                    break;
-                case 177:
-                    JavaTesterTests.test_bytecode_BC_sastore();
-                    break;
-                case 178:
-                    JavaTesterTests.test_bytecode_BC_tableswitch();
-                    break;
-                case 179:
-                    JavaTesterTests.test_bytecode_BC_tableswitch2();
-                    break;
-                case 180:
-                    JavaTesterTests.test_bytecode_BC_tableswitch3();
-                    break;
-                case 181:
-                    JavaTesterTests.test_bytecode_BC_tableswitch4();
-                    break;
-                case 182:
-                    JavaTesterTests.test_bytecode_BC_wide01();
-                    break;
-                case 183:
-                    JavaTesterTests.test_bytecode_BC_wide02();
-                    break;
-                case 184:
-                    JavaTesterTests.test_except_BC_aaload();
-                    break;
-                case 185:
-                    JavaTesterTests.test_except_BC_aastore();
-                    break;
-                case 186:
-                    JavaTesterTests.test_except_BC_anewarray();
-                    break;
-                case 187:
-                    JavaTesterTests.test_except_BC_arraylength();
-                    break;
-                case 188:
-                    JavaTesterTests.test_except_BC_athrow();
-                    break;
-                case 189:
-                    JavaTesterTests.test_except_BC_athrow1();
-                    break;
-                case 190:
-                    JavaTesterTests.test_except_BC_athrow2();
-                    break;
-                case 191:
-                    JavaTesterTests.test_except_BC_athrow3();
-                    break;
-                case 192:
-                    JavaTesterTests.test_except_BC_baload();
-                    break;
-                case 193:
-                    JavaTesterTests.test_except_BC_bastore();
-                    break;
-                case 194:
-                    JavaTesterTests.test_except_BC_caload();
-                    break;
-                case 195:
-                    JavaTesterTests.test_except_BC_castore();
-                    break;
-                case 196:
-                    JavaTesterTests.test_except_BC_checkcast();
-                    break;
-                case 197:
-                    JavaTesterTests.test_except_BC_checkcast1();
-                    break;
-                case 198:
-                    JavaTesterTests.test_except_BC_checkcast2();
-                    break;
-                case 199:
-                    JavaTesterTests.test_except_BC_daload();
-                    break;
-                case 200:
-                    JavaTesterTests.test_except_BC_dastore();
-                    break;
-                case 201:
-                    JavaTesterTests.test_except_BC_faload();
-                    break;
-                case 202:
-                    JavaTesterTests.test_except_BC_fastore();
-                    break;
-                case 203:
-                    JavaTesterTests.test_except_BC_getfield();
-                    break;
-                case 204:
-                    JavaTesterTests.test_except_BC_iaload();
-                    break;
-                case 205:
-                    JavaTesterTests.test_except_BC_iastore();
-                    break;
-                case 206:
-                    JavaTesterTests.test_except_BC_idiv();
-                    break;
-                case 207:
-                    JavaTesterTests.test_except_BC_invokevirtual01();
-                    break;
-                case 208:
-                    JavaTesterTests.test_except_BC_irem();
-                    break;
-                case 209:
-                    JavaTesterTests.test_except_BC_laload();
-                    break;
-                case 210:
-                    JavaTesterTests.test_except_BC_lastore();
-                    break;
-                case 211:
-                    JavaTesterTests.test_except_BC_ldiv();
-                    break;
-                case 212:
-                    JavaTesterTests.test_except_BC_lrem();
-                    break;
-                case 213:
-                    JavaTesterTests.test_except_BC_monitorenter();
-                    break;
-                case 214:
-                    JavaTesterTests.test_except_BC_multianewarray();
-                    break;
-                case 215:
-                    JavaTesterTests.test_except_BC_newarray();
-                    break;
-                case 216:
-                    JavaTesterTests.test_except_BC_putfield();
-                    break;
-                case 217:
-                    JavaTesterTests.test_except_BC_saload();
-                    break;
-                case 218:
-                    JavaTesterTests.test_except_BC_sastore();
-                    break;
-                case 219:
-                    JavaTesterTests.test_except_Catch_NPE_01();
-                    break;
-                case 220:
-                    JavaTesterTests.test_except_Catch_NPE_02();
-                    break;
-                case 221:
-                    JavaTesterTests.test_except_Catch_NPE_03();
-                    break;
-                case 222:
-                    JavaTesterTests.test_except_Catch_NPE_04();
-                    break;
-                case 223:
-                    JavaTesterTests.test_except_Catch_NPE_05();
-                    break;
-                case 224:
-                    JavaTesterTests.test_except_Catch_NPE_06();
-                    break;
-                case 225:
-                    JavaTesterTests.test_except_Catch_NPE_07();
-                    break;
-                case 226:
-                    JavaTesterTests.test_except_Catch_StackOverflowError_01();
-                    break;
-                case 227:
-                    JavaTesterTests.test_except_Catch_StackOverflowError_02();
-                    break;
-                case 228:
-                    JavaTesterTests.test_except_Throw_InCatch01();
-                    break;
-                case 229:
-                    JavaTesterTests.test_except_Throw_InCatch02();
-                    break;
-                case 230:
-                    JavaTesterTests.test_except_Throw_InCatch03();
-                    break;
-                case 231:
-                    JavaTesterTests.test_except_Throw_Synchronized01();
-                    break;
-                case 232:
-                    JavaTesterTests.test_except_Throw_Synchronized02();
-                    break;
-                case 233:
-                    JavaTesterTests.test_except_Throw_Synchronized03();
-                    break;
-                case 234:
-                    JavaTesterTests.test_except_Throw_Synchronized04();
-                    break;
-                case 235:
-                    JavaTesterTests.test_optimize_ArrayLength01();
-                    break;
-                case 236:
-                    JavaTesterTests.test_optimize_BC_idiv_16();
-                    break;
-                case 237:
-                    JavaTesterTests.test_optimize_BC_idiv_4();
-                    break;
-                case 238:
-                    JavaTesterTests.test_optimize_BC_imul_16();
-                    break;
-                case 239:
-                    JavaTesterTests.test_optimize_BC_imul_4();
-                    break;
-                case 240:
-                    JavaTesterTests.test_optimize_BC_ldiv_16();
-                    break;
-                case 241:
-                    JavaTesterTests.test_optimize_BC_ldiv_4();
-                    break;
-                case 242:
-                    JavaTesterTests.test_optimize_BC_lmul_16();
-                    break;
-                case 243:
-                    JavaTesterTests.test_optimize_BC_lmul_4();
-                    break;
-                case 244:
-                    JavaTesterTests.test_optimize_BC_lshr_C16();
-                    break;
-                case 245:
-                    JavaTesterTests.test_optimize_BC_lshr_C24();
-                    break;
-                case 246:
-                    JavaTesterTests.test_optimize_BC_lshr_C32();
-                    break;
-                case 247:
-                    JavaTesterTests.test_optimize_Fold_Cast01();
-                    break;
-                case 248:
-                    JavaTesterTests.test_optimize_Fold_Convert01();
-                    break;
-                case 249:
-                    JavaTesterTests.test_optimize_Fold_Convert02();
-                    break;
-                case 250:
-                    JavaTesterTests.test_optimize_Fold_Convert03();
-                    break;
-                case 251:
-                    JavaTesterTests.test_optimize_Fold_Convert04();
-                    break;
-                case 252:
-                    JavaTesterTests.test_optimize_Fold_Double01();
-                    break;
-                case 253:
-                    JavaTesterTests.test_optimize_Fold_Double02();
-                    break;
-                case 254:
-                    JavaTesterTests.test_optimize_Fold_Float01();
-                    break;
-                case 255:
-                    JavaTesterTests.test_optimize_Fold_Float02();
-                    break;
-                case 256:
-                    JavaTesterTests.test_optimize_Fold_InstanceOf01();
-                    break;
-                case 257:
-                    JavaTesterTests.test_optimize_Fold_Int01();
-                    break;
-                case 258:
-                    JavaTesterTests.test_optimize_Fold_Int02();
-                    break;
-                case 259:
-                    JavaTesterTests.test_optimize_Fold_Long01();
-                    break;
-                case 260:
-                    JavaTesterTests.test_optimize_Fold_Long02();
-                    break;
-                case 261:
-                    JavaTesterTests.test_optimize_List_reorder_bug();
-                    break;
-                case 262:
-                    JavaTesterTests.test_optimize_Narrow_byte01();
-                    break;
-                case 263:
-                    JavaTesterTests.test_optimize_Narrow_byte02();
-                    break;
-                case 264:
-                    JavaTesterTests.test_optimize_Narrow_byte03();
-                    break;
-                case 265:
-                    JavaTesterTests.test_optimize_Narrow_char01();
-                    break;
-                case 266:
-                    JavaTesterTests.test_optimize_Narrow_char02();
-                    break;
-                case 267:
-                    JavaTesterTests.test_optimize_Narrow_char03();
-                    break;
-                case 268:
-                    JavaTesterTests.test_optimize_Narrow_short01();
-                    break;
-                case 269:
-                    JavaTesterTests.test_optimize_Narrow_short02();
-                    break;
-                case 270:
-                    JavaTesterTests.test_optimize_Narrow_short03();
-                    break;
-                case 271:
-                    JavaTesterTests.test_optimize_Reduce_Convert01();
-                    break;
-                case 272:
-                    JavaTesterTests.test_optimize_Reduce_Double01();
-                    break;
-                case 273:
-                    JavaTesterTests.test_optimize_Reduce_Float01();
-                    break;
-                case 274:
-                    JavaTesterTests.test_optimize_Reduce_Int01();
-                    break;
-                case 275:
-                    JavaTesterTests.test_optimize_Reduce_Int02();
-                    break;
-                case 276:
-                    JavaTesterTests.test_optimize_Reduce_Int03();
-                    break;
-                case 277:
-                    JavaTesterTests.test_optimize_Reduce_Int04();
-                    break;
-                case 278:
-                    JavaTesterTests.test_optimize_Reduce_IntShift01();
-                    break;
-                case 279:
-                    JavaTesterTests.test_optimize_Reduce_IntShift02();
-                    break;
-                case 280:
-                    JavaTesterTests.test_optimize_Reduce_Long01();
-                    break;
-                case 281:
-                    JavaTesterTests.test_optimize_Reduce_Long02();
-                    break;
-                case 282:
-                    JavaTesterTests.test_optimize_Reduce_Long03();
-                    break;
-                case 283:
-                    JavaTesterTests.test_optimize_Reduce_Long04();
-                    break;
-                case 284:
-                    JavaTesterTests.test_optimize_Reduce_LongShift01();
-                    break;
-                case 285:
-                    JavaTesterTests.test_optimize_Reduce_LongShift02();
-                    break;
-                case 286:
-                    JavaTesterTests.test_optimize_Switch01();
-                    break;
-                case 287:
-                    JavaTesterTests.test_optimize_Switch02();
-                    break;
-                case 288:
-                    JavaTesterTests.test_optimize_TypeCastElem();
-                    break;
-                case 289:
-                    JavaTesterTests.test_lang_Boxed_TYPE_01();
-                    break;
-                case 290:
-                    JavaTesterTests.test_lang_Bridge_method01();
-                    break;
-                case 291:
-                    JavaTesterTests.test_lang_ClassLoader_loadClass01();
-                    break;
-                case 292:
-                    JavaTesterTests.test_lang_Class_Literal01();
-                    break;
-                case 293:
-                    JavaTesterTests.test_lang_Class_asSubclass01();
-                    break;
-                case 294:
-                    JavaTesterTests.test_lang_Class_cast01();
-                    break;
-                case 295:
-                    JavaTesterTests.test_lang_Class_cast02();
-                    break;
-                case 296:
-                    JavaTesterTests.test_lang_Class_forName01();
-                    break;
-                case 297:
-                    JavaTesterTests.test_lang_Class_forName02();
-                    break;
-                case 298:
-                    JavaTesterTests.test_lang_Class_forName03();
-                    break;
-                case 299:
-                    JavaTesterTests.test_lang_Class_forName04();
-                    break;
-                case 300:
-                    JavaTesterTests.test_lang_Class_forName05();
-                    break;
-                case 301:
-                    JavaTesterTests.test_lang_Class_getComponentType01();
-                    break;
-                case 302:
-                    JavaTesterTests.test_lang_Class_getName01();
-                    break;
-                case 303:
-                    JavaTesterTests.test_lang_Class_getName02();
-                    break;
-                case 304:
-                    JavaTesterTests.test_lang_Class_getSimpleName01();
-                    break;
-                case 305:
-                    JavaTesterTests.test_lang_Class_getSimpleName02();
-                    break;
-                case 306:
-                    JavaTesterTests.test_lang_Class_getSuperClass01();
-                    break;
-                case 307:
-                    JavaTesterTests.test_lang_Class_isArray01();
-                    break;
-                case 308:
-                    JavaTesterTests.test_lang_Class_isAssignableFrom01();
-                    break;
-                case 309:
-                    JavaTesterTests.test_lang_Class_isAssignableFrom02();
-                    break;
-                case 310:
-                    JavaTesterTests.test_lang_Class_isAssignableFrom03();
-                    break;
-                case 311:
-                    JavaTesterTests.test_lang_Class_isInstance01();
-                    break;
-                case 312:
-                    JavaTesterTests.test_lang_Class_isInstance02();
-                    break;
-                case 313:
-                    JavaTesterTests.test_lang_Class_isInstance03();
-                    break;
-                case 314:
-                    JavaTesterTests.test_lang_Class_isInstance04();
-                    break;
-                case 315:
-                    JavaTesterTests.test_lang_Class_isInstance05();
-                    break;
-                case 316:
-                    JavaTesterTests.test_lang_Class_isInstance06();
-                    break;
-                case 317:
-                    JavaTesterTests.test_lang_Class_isInterface01();
-                    break;
-                case 318:
-                    JavaTesterTests.test_lang_Class_isPrimitive01();
-                    break;
-                case 319:
-                    JavaTesterTests.test_lang_Double_toString();
-                    break;
-                case 320:
-                    JavaTesterTests.test_lang_Int_greater01();
-                    break;
-                case 321:
-                    JavaTesterTests.test_lang_Int_greater02();
-                    break;
-                case 322:
-                    JavaTesterTests.test_lang_Int_greater03();
-                    break;
-                case 323:
-                    JavaTesterTests.test_lang_Int_greaterEqual01();
-                    break;
-                case 324:
-                    JavaTesterTests.test_lang_Int_greaterEqual02();
-                    break;
-                case 325:
-                    JavaTesterTests.test_lang_Int_greaterEqual03();
-                    break;
-                case 326:
-                    JavaTesterTests.test_lang_Int_less01();
-                    break;
-                case 327:
-                    JavaTesterTests.test_lang_Int_less02();
-                    break;
-                case 328:
-                    JavaTesterTests.test_lang_Int_less03();
-                    break;
-                case 329:
-                    JavaTesterTests.test_lang_Int_lessEqual01();
-                    break;
-                case 330:
-                    JavaTesterTests.test_lang_Int_lessEqual02();
-                    break;
-                case 331:
-                    JavaTesterTests.test_lang_Int_lessEqual03();
-                    break;
-                case 332:
-                    JavaTesterTests.test_lang_JDK_ClassLoaders01();
-                    break;
-                case 333:
-                    JavaTesterTests.test_lang_JDK_ClassLoaders02();
-                    break;
-                case 334:
-                    JavaTesterTests.test_lang_Long_greater01();
-                    break;
-                case 335:
-                    JavaTesterTests.test_lang_Long_greater02();
-                    break;
-                case 336:
-                    JavaTesterTests.test_lang_Long_greater03();
-                    break;
-                case 337:
-                    JavaTesterTests.test_lang_Long_greaterEqual01();
-                    break;
-                case 338:
-                    JavaTesterTests.test_lang_Long_greaterEqual02();
-                    break;
-                case 339:
-                    JavaTesterTests.test_lang_Long_greaterEqual03();
-                    break;
-                case 340:
-                    JavaTesterTests.test_lang_Long_less01();
-                    break;
-                case 341:
-                    JavaTesterTests.test_lang_Long_less02();
-                    break;
-                case 342:
-                    JavaTesterTests.test_lang_Long_less03();
-                    break;
-                case 343:
-                    JavaTesterTests.test_lang_Long_lessEqual01();
-                    break;
-                case 344:
-                    JavaTesterTests.test_lang_Long_lessEqual02();
-                    break;
-                case 345:
-                    JavaTesterTests.test_lang_Long_lessEqual03();
-                    break;
-                case 346:
-                    JavaTesterTests.test_lang_Math_pow();
-                    break;
-                case 347:
-                    JavaTesterTests.test_lang_Object_clone01();
-                    break;
-                case 348:
-                    JavaTesterTests.test_lang_Object_clone02();
-                    break;
-                case 349:
-                    JavaTesterTests.test_lang_Object_equals01();
-                    break;
-                case 350:
-                    JavaTesterTests.test_lang_Object_getClass01();
-                    break;
-                case 351:
-                    JavaTesterTests.test_lang_Object_hashCode01();
-                    break;
-                case 352:
-                    JavaTesterTests.test_lang_Object_notify01();
-                    break;
-                case 353:
-                    JavaTesterTests.test_lang_Object_notify02();
-                    break;
-                case 354:
-                    JavaTesterTests.test_lang_Object_notifyAll01();
-                    break;
-                case 355:
-                    JavaTesterTests.test_lang_Object_notifyAll02();
-                    break;
-                case 356:
-                    JavaTesterTests.test_lang_Object_toString01();
-                    break;
-                case 357:
-                    JavaTesterTests.test_lang_Object_toString02();
-                    break;
-                case 358:
-                    JavaTesterTests.test_lang_Object_wait01();
-                    break;
-                case 359:
-                    JavaTesterTests.test_lang_Object_wait02();
-                    break;
-                case 360:
-                    JavaTesterTests.test_lang_Object_wait03();
-                    break;
-                case 361:
-                    JavaTesterTests.test_lang_StringCoding_Scale();
-                    break;
-                case 362:
-                    JavaTesterTests.test_lang_String_intern01();
-                    break;
-                case 363:
-                    JavaTesterTests.test_lang_String_intern02();
-                    break;
-                case 364:
-                    JavaTesterTests.test_lang_String_intern03();
-                    break;
-                case 365:
-                    JavaTesterTests.test_lang_String_valueOf01();
-                    break;
-                case 366:
-                    JavaTesterTests.test_lang_System_identityHashCode01();
-                    break;
-                case 367:
-                    JavaTesterTests.test_lang_Unsigned_idiv01();
-                    break;
-                case 368:
-                    JavaTesterTests.test_hotpath_HP_allocate01();
-                    break;
-                case 369:
-                    JavaTesterTests.test_hotpath_HP_allocate02();
-                    break;
-                case 370:
-                    JavaTesterTests.test_hotpath_HP_allocate03();
-                    break;
-                case 371:
-                    JavaTesterTests.test_hotpath_HP_array01();
-                    break;
-                case 372:
-                    JavaTesterTests.test_hotpath_HP_array02();
-                    break;
-                case 373:
-                    JavaTesterTests.test_hotpath_HP_array03();
-                    break;
-                case 374:
-                    JavaTesterTests.test_hotpath_HP_array04();
-                    break;
-                case 375:
-                    JavaTesterTests.test_hotpath_HP_control01();
-                    break;
-                case 376:
-                    JavaTesterTests.test_hotpath_HP_control02();
-                    break;
-                case 377:
-                    JavaTesterTests.test_hotpath_HP_convert01();
-                    break;
-                case 378:
-                    JavaTesterTests.test_hotpath_HP_count();
-                    break;
-                case 379:
-                    JavaTesterTests.test_hotpath_HP_dead01();
-                    break;
-                case 380:
-                    JavaTesterTests.test_hotpath_HP_demo01();
-                    break;
-                case 381:
-                    JavaTesterTests.test_hotpath_HP_field01();
-                    break;
-                case 382:
-                    JavaTesterTests.test_hotpath_HP_field02();
-                    break;
-                case 383:
-                    JavaTesterTests.test_hotpath_HP_field03();
-                    break;
-                case 384:
-                    JavaTesterTests.test_hotpath_HP_field04();
-                    break;
-                case 385:
-                    JavaTesterTests.test_hotpath_HP_idea();
-                    break;
-                case 386:
-                    JavaTesterTests.test_hotpath_HP_inline01();
-                    break;
-                case 387:
-                    JavaTesterTests.test_hotpath_HP_inline02();
-                    break;
-                case 388:
-                    JavaTesterTests.test_hotpath_HP_invoke01();
-                    break;
-                case 389:
-                    JavaTesterTests.test_hotpath_HP_life();
-                    break;
-                case 390:
-                    JavaTesterTests.test_hotpath_HP_nest01();
-                    break;
-                case 391:
-                    JavaTesterTests.test_hotpath_HP_nest02();
-                    break;
-                case 392:
-                    JavaTesterTests.test_hotpath_HP_scope01();
-                    break;
-                case 393:
-                    JavaTesterTests.test_hotpath_HP_scope02();
-                    break;
-                case 394:
-                    JavaTesterTests.test_hotpath_HP_series();
-                    break;
-                case 395:
-                    JavaTesterTests.test_hotpath_HP_trees01();
-                    break;
-                case 396:
-                    JavaTesterTests.test_reflect_Array_get01();
-                    break;
-                case 397:
-                    JavaTesterTests.test_reflect_Array_get02();
-                    break;
-                case 398:
-                    JavaTesterTests.test_reflect_Array_get03();
-                    break;
-                case 399:
-                    JavaTesterTests.test_reflect_Array_getBoolean01();
-                    break;
-                case 400:
-                    JavaTesterTests.test_reflect_Array_getByte01();
-                    break;
-                case 401:
-                    JavaTesterTests.test_reflect_Array_getChar01();
-                    break;
-                case 402:
-                    JavaTesterTests.test_reflect_Array_getDouble01();
-                    break;
-                case 403:
-                    JavaTesterTests.test_reflect_Array_getFloat01();
-                    break;
-                case 404:
-                    JavaTesterTests.test_reflect_Array_getInt01();
-                    break;
-                case 405:
-                    JavaTesterTests.test_reflect_Array_getLength01();
-                    break;
-                case 406:
-                    JavaTesterTests.test_reflect_Array_getLong01();
-                    break;
-                case 407:
-                    JavaTesterTests.test_reflect_Array_getShort01();
-                    break;
-                case 408:
-                    JavaTesterTests.test_reflect_Array_newInstance01();
-                    break;
-                case 409:
-                    JavaTesterTests.test_reflect_Array_newInstance02();
-                    break;
-                case 410:
-                    JavaTesterTests.test_reflect_Array_newInstance03();
-                    break;
-                case 411:
-                    JavaTesterTests.test_reflect_Array_newInstance04();
-                    break;
-                case 412:
-                    JavaTesterTests.test_reflect_Array_newInstance05();
-                    break;
-                case 413:
-                    JavaTesterTests.test_reflect_Array_newInstance06();
-                    break;
-                case 414:
-                    JavaTesterTests.test_reflect_Array_set01();
-                    break;
-                case 415:
-                    JavaTesterTests.test_reflect_Array_set02();
-                    break;
-                case 416:
-                    JavaTesterTests.test_reflect_Array_set03();
-                    break;
-                case 417:
-                    JavaTesterTests.test_reflect_Array_setBoolean01();
-                    break;
-                case 418:
-                    JavaTesterTests.test_reflect_Array_setByte01();
-                    break;
-                case 419:
-                    JavaTesterTests.test_reflect_Array_setChar01();
-                    break;
-                case 420:
-                    JavaTesterTests.test_reflect_Array_setDouble01();
-                    break;
-                case 421:
-                    JavaTesterTests.test_reflect_Array_setFloat01();
-                    break;
-                case 422:
-                    JavaTesterTests.test_reflect_Array_setInt01();
-                    break;
-                case 423:
-                    JavaTesterTests.test_reflect_Array_setLong01();
-                    break;
-                case 424:
-                    JavaTesterTests.test_reflect_Array_setShort01();
-                    break;
-                case 425:
-                    JavaTesterTests.test_reflect_Class_getDeclaredField01();
-                    break;
-                case 426:
-                    JavaTesterTests.test_reflect_Class_getDeclaredMethod01();
-                    break;
-                case 427:
-                    JavaTesterTests.test_reflect_Class_getField01();
-                    break;
-                case 428:
-                    JavaTesterTests.test_reflect_Class_getField02();
-                    break;
-                case 429:
-                    JavaTesterTests.test_reflect_Class_getMethod01();
-                    break;
-                case 430:
-                    JavaTesterTests.test_reflect_Class_getMethod02();
-                    break;
-                case 431:
-                    JavaTesterTests.test_reflect_Class_newInstance01();
-                    break;
-                case 432:
-                    JavaTesterTests.test_reflect_Class_newInstance02();
-                    break;
-                case 433:
-                    JavaTesterTests.test_reflect_Class_newInstance03();
-                    break;
-                case 434:
-                    JavaTesterTests.test_reflect_Class_newInstance06();
-                    break;
-                case 435:
-                    JavaTesterTests.test_reflect_Class_newInstance07();
-                    break;
-                case 436:
-                    JavaTesterTests.test_reflect_Field_get01();
-                    break;
-                case 437:
-                    JavaTesterTests.test_reflect_Field_get02();
-                    break;
-                case 438:
-                    JavaTesterTests.test_reflect_Field_get03();
-                    break;
-                case 439:
-                    JavaTesterTests.test_reflect_Field_get04();
-                    break;
-                case 440:
-                    JavaTesterTests.test_reflect_Field_getType01();
-                    break;
-                case 441:
-                    JavaTesterTests.test_reflect_Field_set01();
-                    break;
-                case 442:
-                    JavaTesterTests.test_reflect_Field_set02();
-                    break;
-                case 443:
-                    JavaTesterTests.test_reflect_Field_set03();
-                    break;
-                case 444:
-                    JavaTesterTests.test_reflect_Invoke_main01();
-                    break;
-                case 445:
-                    JavaTesterTests.test_reflect_Invoke_main02();
-                    break;
-                case 446:
-                    JavaTesterTests.test_reflect_Invoke_main03();
-                    break;
-                case 447:
-                    JavaTesterTests.test_reflect_Invoke_virtual01();
-                    break;
-                case 448:
-                    JavaTesterTests.test_reflect_Method_getParameterTypes01();
-                    break;
-                case 449:
-                    JavaTesterTests.test_reflect_Method_getReturnType01();
-                    break;
-                case 450:
-                    JavaTesterTests.test_reflect_Reflection_getCallerClass01();
-                    break;
-                case 451:
-                    JavaTesterTests.test_jdk_Class_getName();
-                    break;
-                case 452:
-                    JavaTesterTests.test_jdk_EnumMap01();
-                    break;
-                case 453:
-                    JavaTesterTests.test_jdk_EnumMap02();
-                    break;
-                case 454:
-                    JavaTesterTests.test_jdk_System_currentTimeMillis01();
-                    break;
-                case 455:
-                    JavaTesterTests.test_jdk_System_currentTimeMillis02();
-                    break;
-                case 456:
-                    JavaTesterTests.test_jdk_System_nanoTime01();
-                    break;
-                case 457:
-                    JavaTesterTests.test_jdk_System_nanoTime02();
-                    break;
-                case 458:
-                    JavaTesterTests.test_jdk_UnsafeAccess01();
-                    break;
-                case 459:
-                    JavaTesterTests.test_threads_Monitor_contended01();
-                    break;
-                case 460:
-                    JavaTesterTests.test_threads_Monitor_notowner01();
-                    break;
-                case 461:
-                    JavaTesterTests.test_threads_Monitorenter01();
-                    break;
-                case 462:
-                    JavaTesterTests.test_threads_Monitorenter02();
-                    break;
-                case 463:
-                    JavaTesterTests.test_threads_Object_wait01();
-                    break;
-                case 464:
-                    JavaTesterTests.test_threads_Object_wait02();
-                    break;
-                case 465:
-                    JavaTesterTests.test_threads_Object_wait03();
-                    break;
-                case 466:
-                    JavaTesterTests.test_threads_Object_wait04();
-                    break;
-                case 467:
-                    JavaTesterTests.test_threads_Thread_currentThread01();
-                    break;
-                case 468:
-                    JavaTesterTests.test_threads_Thread_getState01();
-                    break;
-                case 469:
-                    JavaTesterTests.test_threads_Thread_getState02();
-                    break;
-                case 470:
-                    JavaTesterTests.test_threads_Thread_holdsLock01();
-                    break;
-                case 471:
-                    JavaTesterTests.test_threads_Thread_isAlive01();
-                    break;
-                case 472:
-                    JavaTesterTests.test_threads_Thread_isInterrupted01();
-                    break;
-                case 473:
-                    JavaTesterTests.test_threads_Thread_isInterrupted02();
-                    break;
-                case 474:
-                    JavaTesterTests.test_threads_Thread_isInterrupted03();
-                    break;
-                case 475:
-                    JavaTesterTests.test_threads_Thread_isInterrupted04();
-                    break;
-                case 476:
-                    JavaTesterTests.test_threads_Thread_join01();
-                    break;
-                case 477:
-                    JavaTesterTests.test_threads_Thread_join02();
-                    break;
-                case 478:
-                    JavaTesterTests.test_threads_Thread_join03();
-                    break;
-                case 479:
-                    JavaTesterTests.test_threads_Thread_new01();
-                    break;
-                case 480:
-                    JavaTesterTests.test_threads_Thread_new02();
-                    break;
-                case 481:
-                    JavaTesterTests.test_threads_Thread_setPriority01();
-                    break;
-                case 482:
-                    JavaTesterTests.test_threads_Thread_sleep01();
-                    break;
-                case 483:
-                    JavaTesterTests.test_threads_Thread_start01();
-                    break;
-                case 484:
-                    JavaTesterTests.test_threads_Thread_yield01();
-                    break;
-                case 485:
-                    JavaTesterTests.test_micro_BC_invokevirtual2();
-                    break;
-                case 486:
-                    JavaTesterTests.test_micro_BigDoubleParams02();
-                    break;
-                case 487:
-                    JavaTesterTests.test_micro_BigFloatParams01();
-                    break;
-                case 488:
-                    JavaTesterTests.test_micro_BigFloatParams02();
-                    break;
-                case 489:
-                    JavaTesterTests.test_micro_BigIntParams01();
-                    break;
-                case 490:
-                    JavaTesterTests.test_micro_BigIntParams02();
-                    break;
-                case 491:
-                    JavaTesterTests.test_micro_BigLongParams02();
-                    break;
-                case 492:
-                    JavaTesterTests.test_micro_BigMixedParams01();
-                    break;
-                case 493:
-                    JavaTesterTests.test_micro_BigMixedParams02();
-                    break;
-                case 494:
-                    JavaTesterTests.test_micro_BigMixedParams03();
-                    break;
-                case 495:
-                    JavaTesterTests.test_micro_BigObjectParams01();
-                    break;
-                case 496:
-                    JavaTesterTests.test_micro_BigObjectParams02();
-                    break;
-                case 497:
-                    JavaTesterTests.test_micro_BigParamsAlignment();
-                    break;
-                case 498:
-                    JavaTesterTests.test_micro_Bubblesort();
-                    break;
-                case 499:
-                    JavaTesterTests.test_micro_Fibonacci();
-                    break;
-                case 500:
-                    JavaTesterTests.test_micro_InvokeVirtual_01();
-                    break;
-                case 501:
-                    JavaTesterTests.test_micro_InvokeVirtual_02();
-                    break;
-                case 502:
-                    JavaTesterTests.test_micro_LoopSwitch01();
-                    break;
-                case 503:
-                    JavaTesterTests.test_micro_StrangeFrames();
-                    break;
-                case 504:
-                    JavaTesterTests.test_micro_String_format01();
-                    break;
-                case 505:
-                    JavaTesterTests.test_micro_String_format02();
-                    break;
-                case 506:
-                    JavaTesterTests.test_micro_VarArgs_String01();
-                    break;
-                case 507:
-                    JavaTesterTests.test_micro_VarArgs_boolean01();
-                    break;
-                case 508:
-                    JavaTesterTests.test_micro_VarArgs_byte01();
-                    break;
-                case 509:
-                    JavaTesterTests.test_micro_VarArgs_char01();
-                    break;
-                case 510:
-                    JavaTesterTests.test_micro_VarArgs_double01();
-                    break;
-                case 511:
-                    JavaTesterTests.test_micro_VarArgs_float01();
-                    break;
-                case 512:
-                    JavaTesterTests.test_micro_VarArgs_int01();
-                    break;
-                case 513:
-                    JavaTesterTests.test_micro_VarArgs_long01();
-                    break;
-                case 514:
-                    JavaTesterTests.test_micro_VarArgs_short01();
-                    break;
-                case 515:
-                    JavaTesterTests.test_jvmni_JVM_ArrayCopy01();
-                    break;
-                case 516:
-                    JavaTesterTests.test_jvmni_JVM_GetClassContext01();
-                    break;
-                case 517:
-                    JavaTesterTests.test_jvmni_JVM_GetClassContext02();
-                    break;
-                case 518:
-                    JavaTesterTests.test_jvmni_JVM_GetFreeMemory01();
-                    break;
-                case 519:
-                    JavaTesterTests.test_jvmni_JVM_GetMaxMemory01();
-                    break;
-                case 520:
-                    JavaTesterTests.test_jvmni_JVM_GetTotalMemory01();
-                    break;
-                case 521:
-                    JavaTesterTests.test_jvmni_JVM_IsNaN01();
-                    break;
-                case 522:
-=======
                     JavaTesterTests.test_bytecode_BC_ldc_05();
                     break;
                 case 150:
@@ -3321,7 +2197,6 @@
                     JavaTesterTests.test_jvmni_JVM_IsNaN01();
                     break;
                 case 537:
->>>>>>> 976fe336
                     JavaTesterTests.test_jni_JNI_OverflowArguments();
             }
         }
