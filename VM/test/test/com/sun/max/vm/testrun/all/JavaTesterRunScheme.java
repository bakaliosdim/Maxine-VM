--- conflicted
+++ resolved
@@ -502,14 +502,8 @@
         test.jni.JNI_OverflowArguments.class
     };
     @Override
-<<<<<<< HEAD
     public void run() {
-        _testEnd = 451;
-        vmStartUp();
-=======
-    public void runTests() {
         _testEnd = 459;
->>>>>>> 2ed414b2
         _total = _testEnd - _testStart;
         _testNum = _testStart;
         while (_testNum < _testEnd) {
