--- conflicted
+++ resolved
@@ -121,11 +121,7 @@
             while (i++ < 50) {
                 Debug.print(' ');
             }
-<<<<<<< HEAD
             Debug.print("  next " + _testStartOption + "=");
-=======
-            Debug.print("  next -XX:TesterStart=");
->>>>>>> 9c99828e
             Debug.print(_testNum + 1);
             Debug.println("");
         }
