/*
 * Copyright (c) 2007 Sun Microsystems, Inc.  All rights reserved.
 *
 * Sun Microsystems, Inc. has intellectual property rights relating to technology embodied in the product
 * that is described in this document. In particular, and without limitation, these intellectual property
 * rights may include one or more of the U.S. patents listed at http://www.sun.com/patents and one or
 * more additional patents or pending patent applications in the U.S. and in other countries.
 *
 * U.S. Government Rights - Commercial software. Government users are subject to the Sun
 * Microsystems, Inc. standard license agreement and applicable provisions of the FAR and its
 * supplements.
 *
 * Use is subject to license terms. Sun, Sun Microsystems, the Sun logo, Java and Solaris are trademarks or
 * registered trademarks of Sun Microsystems, Inc. in the U.S. and other countries. All SPARC trademarks
 * are used under license and are trademarks or registered trademarks of SPARC International, Inc. in the
 * U.S. and other countries.
 *
 * UNIX is a registered trademark in the U.S. and other countries, exclusively licensed through X/Open
 * Company, Ltd.
 */
package test.com.sun.max.vm;

import java.util.*;

import com.sun.max.platform.*;
import com.sun.max.program.*;



public class MaxineTesterConfiguration {

    static final Class[] _outputTestClasses = {
        test.output.HelloWorld.class,
        test.output.HelloWorldGC.class,
        test.output.SafepointWhileInNative.class,
        test.output.SafepointWhileInJava.class,
        test.output.Recursion.class,
        test.output.StaticInitializers.class,
        test.output.LocalCatch.class,
        test.output.Printf.class,
        test.output.GCTest1.class,
        test.output.GCTest2.class,
        test.output.GCTest3.class,
        test.output.GCTest4.class,
//        test.output.GCTest5.class,
        test.output.GCTest6.class,
        test.output.HelloWorldReflect.class,
        test.output.JREJarLoadTest.class,
        test.output.ZipFileReader.class,
        test.output.FloatNanTest.class,
        test.output.JavacTest.class,
    };

    static Set<String> toClassNames(Class<?>... classes) {
        final Set<String> classNames = new HashSet<String>(classes.length);
        for (Class c : classes) {
            classNames.add(c.getName());
        }
        return classNames;
    }

    static final Set<String> _expectedFailuresSolarisAMD64 = toClassNames(
        test.output.FloatNanTest.class,
        test.output.JavacTest.class
    );

<<<<<<< HEAD
    static final Set<Class> _expectedFailuresSolarisSPARCV9 = new HashSet<Class>(Arrays.asList(new Class[] {
        test.output.HelloWorld.class,
        test.output.HelloWorldGC.class,
        test.output.SafepointWhileInNative.class,
        test.output.SafepointWhileInJava.class,
        test.output.Recursion.class,
        test.output.StaticInitializers.class,
        test.output.LocalCatch.class,
        test.output.Printf.class,
        test.output.GCTest1.class,
        test.output.GCTest2.class,
        test.output.GCTest3.class,
        test.output.GCTest4.class,
        test.output.GCTest6.class,
        test.output.HelloWorldReflect.class,
        test.output.JREJarLoadTest.class,
        test.output.ZipFileReader.class,
        test.output.FloatNanTest.class,
        test.output.JavacTest.class,
        test.hotpath.HP_series.class// 333
    }));

    static final Set<Class> _expectedJitFailuresSolarisSPARCV9 = new HashSet<Class>(Arrays.asList(new Class[] {
        test.output.HelloWorld.class,
        test.output.HelloWorldGC.class,
        test.output.SafepointWhileInNative.class,
        test.output.SafepointWhileInJava.class,
        test.output.Recursion.class,
        test.output.StaticInitializers.class,
        test.output.LocalCatch.class,
        test.output.Printf.class,
        test.output.GCTest1.class,
        test.output.GCTest2.class,
        test.output.GCTest3.class,
        test.output.GCTest4.class,
        test.output.GCTest6.class,
        test.output.HelloWorldReflect.class,
        test.output.JREJarLoadTest.class,
        test.output.ZipFileReader.class,
        test.output.FloatNanTest.class,
        test.output.JavacTest.class,
        test.output.FloatNanTest.class,
        test.output.JavacTest.class,
        test.bytecode.BC_frem.class,  // 45
        test.except.Catch_NPE_03.class, // 202
        test.except.Catch_NPE_04.class, // 203
        test.except.Catch_NPE_06.class, // 205
        test.lang.ClassLoader_loadClass01.class, // 231
        test.lang.Class_asSubclass01.class, // 233
        test.lang.Class_cast01.class,
        test.lang.Class_forName01.class,
        test.lang.Class_forName02.class,
        test.lang.Class_forName03.class,
        test.lang.Class_forName04.class,
        test.lang.Object_clone01.class,
        test.lang.Object_notify01.class,
        test.lang.Object_notifyAll01.class,
        test.lang.Object_wait01.class,
        test.reflect.Array_get01.class,
        test.reflect.Array_get02.class,
        test.reflect.Array_get03.class,
        test.reflect.Array_getBoolean01.class,
        test.hotpath.HP_series.class // 333
    }));
=======
    static final Set<String> _expectedFailuresSolarisSPARCV9 = toClassNames(
        test.output.FloatNanTest.class,
        test.output.JavacTest.class,
        test.hotpath.HP_life.class, // 328
        test.hotpath.HP_series.class // 333
    );
>>>>>>> 97ce67da

    static final Map<String, String[]> _imageConfigs = new HashMap<String, String[]>();
    static final Map<String, String[]> _maxvmConfigs = new HashMap<String, String[]>();

    static {
        MaxineTesterConfiguration._imageConfigs.put("optopt", new String[] {"-run=test.com.sun.max.vm.testrun.all", "-native-tests"});
        MaxineTesterConfiguration._imageConfigs.put("optjit", new String[] {"-run=test.com.sun.max.vm.testrun.all", "-native-tests", "-test-callee-jit"});
        MaxineTesterConfiguration._imageConfigs.put("jitopt", new String[] {"-run=test.com.sun.max.vm.testrun.all", "-native-tests", "-test-caller-jit"});
        MaxineTesterConfiguration._imageConfigs.put("jitjit", new String[] {"-run=test.com.sun.max.vm.testrun.all", "-native-tests", "-test-caller-jit", "-test-callee-jit"});
        MaxineTesterConfiguration._imageConfigs.put("java", new String[] {"-run=com.sun.max.vm.run.java"});

        MaxineTesterConfiguration._maxvmConfigs.put("std", new String[0]);
        MaxineTesterConfiguration._maxvmConfigs.put("jit", new String[] {"-Xjit"});
        MaxineTesterConfiguration._maxvmConfigs.put("pgi", new String[] {"-XX:PGI"});
        MaxineTesterConfiguration._maxvmConfigs.put("mx256m", new String[] {"-Xmx256m"});
        MaxineTesterConfiguration._maxvmConfigs.put("mx512m", new String[] {"-Xmx512m"});
    }

    private static final String DEFAULT_MAXVM_OUTPUT_CONFIGS = "std,jit,pgi";
    private static final String DEFAULT_JAVA_TESTER_CONFIGS = "optopt,jitopt,optjit,jitjit";

    public static String defaultMaxvmnOutputConfigs() {
        return "std,jit,pgi";
    }

    public static String defaultJavaTesterConfigs() {
        final Platform platform = Platform.host();
        if (platform.operatingSystem() == OperatingSystem.SOLARIS) {
            final ProcessorKind processorKind = platform.processorKind();
            if (processorKind.processorModel() == ProcessorModel.SPARCV9) {
                return "optopt";
            }
        }
        return DEFAULT_JAVA_TESTER_CONFIGS;
    }

    /**
     * Determines if a given test is known to fail.
     *
     * @param testName a unique identifier for the test
     * @param config the {@linkplain #_maxvmConfigs maxvm} configuration used during the test execution. This value may be null.
     */
    public static boolean isExpectedFailure(String testName, String config) {
        final Platform platform = Platform.host();
        if (platform.operatingSystem() == OperatingSystem.SOLARIS) {
            final ProcessorKind processorKind = platform.processorKind();
            if (processorKind.processorModel() == ProcessorModel.AMD64) {
                return _expectedFailuresSolarisAMD64.contains(testName);
            } else if (processorKind.processorModel() == ProcessorModel.SPARCV9) {
<<<<<<< HEAD
                if (config.indexOf("jit") >= 0) {
                    return _expectedJitFailuresSolarisSPARCV9.contains(outputTestClass);
                }
                return _expectedFailuresSolarisSPARCV9.contains(outputTestClass);
=======
                return _expectedFailuresSolarisSPARCV9.contains(testName);
>>>>>>> 97ce67da
            }
        }
        return false;
    }

    public static String[] getVMOptions(String maxvmConfig) {
        if (!_maxvmConfigs.containsKey(maxvmConfig)) {
            ProgramError.unexpected("Unknown Maxine VM option configuration: " + maxvmConfig);
        }
        return _maxvmConfigs.get(maxvmConfig);
    }
}<|MERGE_RESOLUTION|>--- conflicted
+++ resolved
@@ -64,8 +64,7 @@
         test.output.JavacTest.class
     );
 
-<<<<<<< HEAD
-    static final Set<Class> _expectedFailuresSolarisSPARCV9 = new HashSet<Class>(Arrays.asList(new Class[] {
+    static final Set<String> _expectedFailuresSolarisSPARCV9 = toClassNames(
         test.output.HelloWorld.class,
         test.output.HelloWorldGC.class,
         test.output.SafepointWhileInNative.class,
@@ -85,7 +84,7 @@
         test.output.FloatNanTest.class,
         test.output.JavacTest.class,
         test.hotpath.HP_series.class// 333
-    }));
+    );
 
     static final Set<Class> _expectedJitFailuresSolarisSPARCV9 = new HashSet<Class>(Arrays.asList(new Class[] {
         test.output.HelloWorld.class,
@@ -129,14 +128,6 @@
         test.reflect.Array_getBoolean01.class,
         test.hotpath.HP_series.class // 333
     }));
-=======
-    static final Set<String> _expectedFailuresSolarisSPARCV9 = toClassNames(
-        test.output.FloatNanTest.class,
-        test.output.JavacTest.class,
-        test.hotpath.HP_life.class, // 328
-        test.hotpath.HP_series.class // 333
-    );
->>>>>>> 97ce67da
 
     static final Map<String, String[]> _imageConfigs = new HashMap<String, String[]>();
     static final Map<String, String[]> _maxvmConfigs = new HashMap<String, String[]>();
@@ -186,14 +177,10 @@
             if (processorKind.processorModel() == ProcessorModel.AMD64) {
                 return _expectedFailuresSolarisAMD64.contains(testName);
             } else if (processorKind.processorModel() == ProcessorModel.SPARCV9) {
-<<<<<<< HEAD
                 if (config.indexOf("jit") >= 0) {
                     return _expectedJitFailuresSolarisSPARCV9.contains(outputTestClass);
                 }
-                return _expectedFailuresSolarisSPARCV9.contains(outputTestClass);
-=======
                 return _expectedFailuresSolarisSPARCV9.contains(testName);
->>>>>>> 97ce67da
             }
         }
         return false;
