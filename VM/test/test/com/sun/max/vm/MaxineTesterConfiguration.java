--- conflicted
+++ resolved
@@ -377,11 +377,7 @@
     }
 
 
-<<<<<<< HEAD
     static final Set<Class> slowAutoTestClasses = new HashSet<Class>(Arrays.asList((Class)
-=======
-    static final Set<Class> _slowAutoTestClasses = new HashSet<Class>(Arrays.asList(
->>>>>>> 976fe336
                     CompilerTest_max.class,
                     CompilerTest_coreJava.class,
                     CompilerTest_large.class,
@@ -411,11 +407,7 @@
     }
 
     public static String[] shootoutTests() {
-<<<<<<< HEAD
-        return shootoutInputs.keySet().toArray(new String[0]);
-=======
         return _shootoutInputs.keySet().toArray(new String[_shootoutInputs.size()]);
->>>>>>> 976fe336
     }
 
     public static Object[] shootoutInputs(String benchmark) {
