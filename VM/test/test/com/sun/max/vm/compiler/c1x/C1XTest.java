/*
 * Copyright (c) 2007 Sun Microsystems, Inc.  All rights reserved.
 *
 * Sun Microsystems, Inc. has intellectual property rights relating to technology embodied in the product
 * that is described in this document. In particular, and without limitation, these intellectual property
 * rights may include one or more of the U.S. patents listed at http://www.sun.com/patents and one or
 * more additional patents or pending patent applications in the U.S. and in other countries.
 *
 * U.S. Government Rights - Commercial software. Government users are subject to the Sun
 * Microsystems, Inc. standard license agreement and applicable provisions of the FAR and its
 * supplements.
 *
 * Use is subject to license terms. Sun, Sun Microsystems, the Sun logo, Java and Solaris are trademarks or
 * registered trademarks of Sun Microsystems, Inc. in the U.S. and other countries. All SPARC trademarks
 * are used under license and are trademarks or registered trademarks of SPARC International, Inc. in the
 * U.S. and other countries.
 *
 * UNIX is a registered trademark in the U.S. and other countries, exclusively licensed through X/Open
 * Company, Ltd.
 */
package test.com.sun.max.vm.compiler.c1x;

import static test.com.sun.max.vm.compiler.c1x.C1XTest.PatternType.*;

import java.io.*;
import java.lang.reflect.*;
import java.util.*;
import java.util.Arrays;

import com.sun.c1x.*;
import com.sun.c1x.ci.*;
import com.sun.c1x.target.*;
import com.sun.c1x.target.x86.*;
import com.sun.max.collect.*;
import com.sun.max.lang.*;
import com.sun.max.program.*;
import com.sun.max.program.option.*;
import com.sun.max.program.option.OptionSet.*;
import com.sun.max.test.*;
import com.sun.max.vm.actor.holder.*;
import com.sun.max.vm.actor.member.*;
import com.sun.max.vm.actor.Actor;
import com.sun.max.vm.compiler.c1x.*;
import com.sun.max.vm.prototype.*;
import com.sun.max.vm.type.*;

/**
 * A simple harness to run the C1X compiler and test it in various modes, without
 * needing JUnit.
 *
 * @author Ben L. Titzer
 */
public class C1XTest {

    private static final OptionSet options = new OptionSet(false);

    private static final Option<Integer> traceOption = options.newIntegerOption("trace", 0,
        "Set the tracing level of the Maxine VM and runtime.");
    private static final Option<Integer> verboseOption = options.newIntegerOption("verbose", 1,
        "Set the verbosity level of the testing framework.");
    private static final Option<Boolean> printBailoutOption = options.newBooleanOption("print-bailout", false,
        "Print bailout exceptions.");
    private static final Option<File> outFileOption = options.newFileOption("o", (File) null,
        "A file to which output should be sent. If not specified, then output is sent to stdout.");
    private static final Option<Boolean> clinitOption = options.newBooleanOption("clinit", true,
        "Compile class initializer (<clinit>) methods");
    private static final Option<Boolean> failFastOption = options.newBooleanOption("fail-fast", true,
        "Stop compilation upon the first bailout.");
    private static final Option<Boolean> targetOption = options.newBooleanOption("target", false,
        "Compile the method(s) all the way to target code.");
    private static final Option<Boolean> timingOption = options.newBooleanOption("timing", false,
        "Report compilation time for each successful compile.");
    private static final Option<Boolean> c1xOptionsOption = options.newBooleanOption("c1x-options", false,
        "Print settings of C1XOptions.");
    private static final Option<Boolean> averageOption = options.newBooleanOption("average", true,
        "Report only the average compilation speed.");
    private static final Option<Long> longerThanOption = options.newLongOption("longer-than", 0L,
        "Report only the compilation times that took longer than the specified number of nanoseconds.");
    private static final Option<Long> slowerThanOption = options.newLongOption("slower-than", 1000000000L,
        "Report only the compilation speeds that were slower than the specified number of bytes per second.");
    private static final Option<Long> biggerThanOption = options.newLongOption("bigger-than", 0L,
        "Report only the compilation speeds for methods larger than the specified threshold.");
    private static final Option<Integer> warmupOption = options.newIntegerOption("warmup", 0,
        "Set the number of warmup runs to execute before initiating the timed run.");
    private static final Option<Boolean> helpOption = options.newBooleanOption("help", false,
        "Show help message and exit.");

    static {
        // add all the fields from C1XOptions as options
        options.addFieldOptions(C1XOptions.class, "XX");
        // add a special option "c1x-optlevel" which adjusts the optimization level
        options.addOption(new Option<Integer>("c1x-optlevel", -1, OptionTypes.INT_TYPE, "Set the overall optimization level of C1X (-1 to use default settings)") {
            @Override
            public void setValue(Integer value) {
                C1XOptions.setOptimizationLevel(value);
            }
        }, Syntax.REQUIRES_EQUALS);
    }

    private static final List<Timing> timings = new ArrayList<Timing>();

    private static PrintStream out = System.out;

    public static void main(String[] args) {
        options.parseArguments(args);
        reportC1XOptions();
        final String[] arguments = options.getArguments();

        if (helpOption.getValue()) {
            options.printHelp(System.out, 80);
            return;
        }

        if (outFileOption.getValue() != null) {
            try {
                out = new PrintStream(new FileOutputStream(outFileOption.getValue()));
                Trace.setStream(out);
            } catch (FileNotFoundException e) {
                System.err.println("Could not open " + outFileOption.getValue() + " for writing: " + e);
                System.exit(1);
            }
        }

        Trace.on(traceOption.getValue());

        // create the prototype
        if (verboseOption.getValue() > 0) {
            out.print("Creating Java prototype... ");
        }
        new PrototypeGenerator(options).createJavaPrototype(false);
        if (verboseOption.getValue() > 0) {
            out.println("done");
        }

        // create MaxineRuntime
        final MaxCiRuntime runtime = new MaxCiRuntime();
        final List<MethodActor> methods = findMethodsToCompile(arguments);
        final ProgressPrinter progress = new ProgressPrinter(out, methods.size(), verboseOption.getValue(), false);
        final Target target = createTarget();
        final C1XCompiler compiler = new C1XCompiler(target, runtime);

        doWarmup(compiler, methods);
        doCompile(compiler, methods, progress);

        progress.report();
        reportTiming();
        reportMetrics();
    }

    private static void doCompile(C1XCompiler compiler, List<MethodActor> methods, ProgressPrinter progress) {
        // compile all the methods and report progress
        for (MethodActor methodActor : methods) {
            progress.begin(methodActor.toString());
            final boolean result = compile(compiler, methodActor, printBailoutOption.getValue(), false);
            if (result) {
                progress.pass();
            } else {
                progress.fail("failed");
                if (failFastOption.getValue()) {
                    out.println("");
                    break;
                }
            }
        }
    }

    private static void doWarmup(C1XCompiler compiler, List<MethodActor> methods) {
        // compile all the methods in the list some number of times first to warmup the C1X code in the host VM
        for (int i = 0; i < warmupOption.getValue(); i++) {
            if (i == 0) {
                out.print("Warming up");
            }
            out.print(".");
            out.flush();
            for (MethodActor actor : methods) {
                compile(compiler, actor, false, true);
            }
            if (i == warmupOption.getValue() - 1) {
                out.print("\n");
            }
        }
    }

    private static boolean compile(C1XCompiler compiler, MethodActor method, boolean printBailout, boolean warmup) {
        // compile a single method
        if (isCompilable(method)) {
            final long startNs = System.nanoTime();

            CiTargetMethod result = null;
            try {
                result = compiler.compileMethod(((MaxCiRuntime) compiler.runtime).getCiMethod((ClassMethodActor) method));
<<<<<<< HEAD
=======
                if (!warmup) {
                    long timeNs = System.nanoTime() - startNs;
                    recordTime(method, result == null ? 0 : result.totalInstructions(), timeNs);
                }
>>>>>>> 59a0feb8
            } catch (Bailout bailout) {
                if (printBailout) {
                    bailout.printStackTrace();
                }
                return false;
            }

            return true;
        }
        return true;
    }

    private static boolean isCompilable(MethodActor method) {
        return method instanceof ClassMethodActor && !method.isAbstract() && !method.isNative() && !method.isBuiltin() && !method.isUnsafeCast();
    }

    enum PatternType {
        EXACT("matching") {
            @Override
            public boolean matches(String input, String pattern) {
                return input.equals(pattern);
            }
        },
        PREFIX("starting with") {
            @Override
            public boolean matches(String input, String pattern) {
                return input.startsWith(pattern);
            }
        },
        SUFFIX("ending with") {
            @Override
            public boolean matches(String input, String pattern) {
                return input.endsWith(pattern);
            }
        },
        CONTAINS("containing") {
            @Override
            public boolean matches(String input, String pattern) {
                return input.contains(pattern);
            }
        };

        final String relationship;

        private PatternType(String relationship) {
            this.relationship = relationship;
        }

        abstract boolean matches(String input, String pattern);

        @Override
        public String toString() {
            return relationship;
        }
    }

    static class PatternMatcher {
        final String pattern;
        // 1: exact, 2: prefix, 3: suffix, 4: substring
        final PatternType type;

        public PatternMatcher(String pattern) {
            if (pattern.startsWith("^") && pattern.endsWith("^")) {
                this.type = EXACT;
                this.pattern = pattern.substring(1, pattern.length() - 1);
            } else if (pattern.startsWith("^")) {
                this.type = PREFIX;
                this.pattern = pattern.substring(1);
            } else if (pattern.endsWith("^")) {
                this.type = SUFFIX;
                this.pattern = pattern.substring(0, pattern.length() - 1);
            } else {
                this.type = CONTAINS;
                this.pattern = pattern;
            }
        }

        boolean matches(String input) {
            return type.matches(input, pattern);
        }
    }

    private static List<MethodActor> findMethodsToCompile(String[] arguments) {
        final Classpath classpath = Classpath.fromSystem();
        final List<MethodActor> methods = new ArrayList<MethodActor>() {
            @Override
            public boolean add(MethodActor e) {
                final boolean result = super.add(e);
                // register foldable methods with C1X.
                if (C1XOptions.CanonicalizeFoldableMethods && Actor.isDeclaredFoldable(e.flags()) && e instanceof ClassMethodActor) {
                    final Method method = e.toJava();
                    assert method != null;
                    C1XIntrinsic.registerFoldableMethod(MaxCiRuntime.globalRuntime.getCiMethod((ClassMethodActor) e), method);
                }
                if ((size() % 1000) == 0 && verboseOption.getValue() >= 1) {
                    out.print('.');
                }
                return result;
            }
        };

        for (int i = 0; i != arguments.length; ++i) {
            final String argument = arguments[i];
            final int colonIndex = argument.indexOf(':');
            final PatternMatcher classNamePattern = new PatternMatcher(colonIndex == -1 ? argument : argument.substring(0, colonIndex));

            // search for matching classes on the class path
            final AppendableSequence<String> matchingClasses = new ArrayListSequence<String>();
            if (verboseOption.getValue() > 0) {
                out.print("Classes " + classNamePattern.type + " '" + classNamePattern.pattern + "'... ");
            }

            new ClassSearch() {
                @Override
                protected boolean visitClass(String className) {
                    if (!className.endsWith("package-info")) {
                        if (classNamePattern.matches(className)) {
                            matchingClasses.append(className);
                        }
                    }
                    return true;
                }
            }.run(classpath);

            if (verboseOption.getValue() > 0) {
                out.println(matchingClasses.length());
            }

            final int startMethods = methods.size();
            if (verboseOption.getValue() > 0) {
                out.print("Gathering methods");
            }
            // for all found classes, search for matching methods
            for (String className : matchingClasses) {
                try {
                    final Class<?> javaClass = Class.forName(className, false, C1XTest.class.getClassLoader());
                    final ClassActor classActor = getClassActorNonfatal(javaClass);
                    if (classActor == null) {
                        continue;
                    }

                    if (colonIndex == -1) {
                        // Class only: compile all methods in class
                        for (MethodActor actor : classActor.localStaticMethodActors()) {
                            if (clinitOption.getValue() || actor != classActor.clinit) {
                                methods.add(actor);
                            }
                        }
                        methods.addAll(Arrays.asList(classActor.localVirtualMethodActors()));
                    } else {
                        // a method pattern was specified, find matching methods
                        final int parenIndex = argument.indexOf('(', colonIndex + 1);
                        final PatternMatcher methodNamePattern;
                        final SignatureDescriptor signature;
                        if (parenIndex == -1) {
                            methodNamePattern = new PatternMatcher(argument.substring(colonIndex + 1));
                            signature = null;
                        } else {
                            methodNamePattern = new PatternMatcher(argument.substring(colonIndex + 1, parenIndex));
                            signature = SignatureDescriptor.create(argument.substring(parenIndex));
                        }
                        addMatchingMethods(methods, classActor, methodNamePattern, signature, classActor.localStaticMethodActors());
                        addMatchingMethods(methods, classActor, methodNamePattern, signature, classActor.localVirtualMethodActors());
                    }
                } catch (ClassNotFoundException classNotFoundException) {
                    ProgramWarning.message(classNotFoundException.toString());
                }
            }
            if (verboseOption.getValue() > 0) {
                out.println(" " + (methods.size() - startMethods));
            }
        }
        return methods;
    }

    private static ClassActor getClassActorNonfatal(Class<?> javaClass) {
        ClassActor classActor = null;
        try {
            classActor = ClassActor.fromJava(javaClass);
        } catch (Throwable t) {
            // do nothing.
        }
        return classActor;
    }

    private static void addMatchingMethods(final List<MethodActor> methods, final ClassActor classActor, final PatternMatcher methodNamePattern, final SignatureDescriptor signature, MethodActor[] methodActors) {
        for (final MethodActor method : methodActors) {
            if (methodNamePattern.matches(method.name.toString())) {
                final SignatureDescriptor methodSignature = method.descriptor();
                if (signature == null || signature.equals(methodSignature)) {
                    methods.add(method);
                }
            }
        }
    }

    private static void recordTime(MethodActor method, int instructions, long ns) {
        if (timingOption.getValue()) {
            timings.add(new Timing((ClassMethodActor) method, instructions, ns));
        }
    }

    private static void reportTiming() {
        if (timingOption.getValue()) {
            double totalBcps = 0d;
            double totalIps = 0d;
            int count = 0;
            long longerThan = longerThanOption.getValue();
            long slowerThan = slowerThanOption.getValue();
            long biggerThan = biggerThanOption.getValue();
            boolean printAll = !averageOption.getValue();
            for (Timing timing : timings) {
                final MethodActor method = timing.classMethodActor;
                final long ns = timing.nanoSeconds;
                final int bytecodes = timing.bytecodes();
                final double bcps = timing.bytecodesPerSecond();
                final double ips = timing.instructionsPerSecond();
                if (printAll && ns >= longerThan && bcps <= slowerThan && bytecodes >= biggerThan) {
                    out.print(Strings.padLengthWithSpaces("#" + timing.number, 6));
                    out.print(Strings.padLengthWithSpaces(method.toString(), 80) + ": \n\t\t");
                    out.print(Strings.padLengthWithSpaces(6, bytecodes + " bytes   "));
                    out.print(Strings.padLengthWithSpaces(13, ns + " ns "));
                    out.print(Strings.padLengthWithSpaces(20, Strings.fixedDouble(bcps, 2) + " bytes/s"));
                    out.print(Strings.padLengthWithSpaces(20, Strings.fixedDouble(ips, 2) + " insts/s"));
                    out.println();
                }
                totalBcps += bcps;
                totalIps += ips;
                count++;
            }
            out.print("Average: ");
            out.print(Strings.fixedDouble(totalBcps / count, 2) + " bytes/s   ");
            out.print(Strings.fixedDouble(totalIps / count, 2) + " insts/s");
            out.println();
        }
    }

    private static void reportMetrics() {
        if (C1XOptions.PrintMetrics && verboseOption.getValue() > 0) {
            printClassFields(C1XMetrics.class);
        }
    }

    private static void reportC1XOptions() {
        if (c1xOptionsOption.getValue()) {
            printClassFields(C1XOptions.class);
        }
    }

    private static void printClassFields(Class<?> javaClass) {
        final String className = javaClass.getSimpleName();
        out.println(className + " {");
        for (final Field field : javaClass.getFields()) {
            final String fieldName = Strings.padLengthWithSpaces(field.getName(), 35);
            try {
                if (field.getType() == int.class) {
                    out.print("    " + fieldName + " = " + field.getInt(null) + "\n");
                } else if (field.getType() == boolean.class) {
                    out.print("    " + fieldName + " = " + field.getBoolean(null) + "\n");
                } else if (field.getType() == float.class) {
                    out.print("    " + fieldName + " = " + field.getFloat(null) + "\n");
                } else if (field.getType() == String.class) {
                    out.print("    " + fieldName + " = " + field.get(null) + "\n");
                }
            } catch (IllegalAccessException e) {
                // do nothing.
            }
        }
        out.println("}");
    }

    private static class Timing {
        private final int number;
        private final ClassMethodActor classMethodActor;
        private final int instructions;
        private final long nanoSeconds;

        Timing(ClassMethodActor classMethodActor, int instructions, long ns) {
            this.number = timings.size();
            this.classMethodActor = classMethodActor;
            this.instructions = instructions;
            this.nanoSeconds = ns;
        }

        public double bytecodesPerSecond() {
            return 1000000000 * (bytecodes() / (double) nanoSeconds);
        }

        public int bytecodes() {
            return classMethodActor.rawCodeAttribute().code().length;
        }

        public double instructionsPerSecond() {
            return 1000000000 * (instructions / (double) nanoSeconds);
        }
    }

    private static Target createTarget() {
        // TODO: configure architecture according to host platform
        final Architecture arch = Architecture.findArchitecture("amd64");


        // configure the allocatable registers
        List<Register> allocatable = new ArrayList<Register>(arch.registers.length);
        for (Register r : arch.registers) {
            if (r != X86.rsp && r != MaxCiRuntime.globalRuntime.threadRegister()) {
                allocatable.add(r);
            }
        }
        Register[] allocRegs = allocatable.toArray(new Register[allocatable.size()]);
        return new Target(arch, allocRegs, arch.registers, 1024, true);
    }
}<|MERGE_RESOLUTION|>--- conflicted
+++ resolved
@@ -189,13 +189,10 @@
             CiTargetMethod result = null;
             try {
                 result = compiler.compileMethod(((MaxCiRuntime) compiler.runtime).getCiMethod((ClassMethodActor) method));
-<<<<<<< HEAD
-=======
                 if (!warmup) {
                     long timeNs = System.nanoTime() - startNs;
                     recordTime(method, result == null ? 0 : result.totalInstructions(), timeNs);
                 }
->>>>>>> 59a0feb8
             } catch (Bailout bailout) {
                 if (printBailout) {
                     bailout.printStackTrace();
