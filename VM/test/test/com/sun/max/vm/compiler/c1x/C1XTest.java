--- conflicted
+++ resolved
@@ -182,11 +182,7 @@
             final C1XCompilation compilation = new C1XCompilation(runtime, runtime.getCiMethod(method));
             if (compilation.startBlock() == null) {
                 if (printBailout) {
-<<<<<<< HEAD
                     compilation.bailout().printStackTrace(_out);
-=======
-                    compilation.bailout().printStackTrace(System.out);
->>>>>>> 2d7e4f29
                 }
             }
             if (!warmup) {
@@ -198,7 +194,10 @@
         return null;
     }
 
-<<<<<<< HEAD
+    private static boolean isCompilable(MethodActor method) {
+        return method instanceof ClassMethodActor && !method.isAbstract() && !method.isNative() && !method.isBuiltin() && !method.isUnsafeCast();
+    }
+
     enum PatternType {
         EXACT("matching") {
             @Override
@@ -263,10 +262,6 @@
         boolean matches(String input) {
             return _type.matches(input, _pattern);
         }
-=======
-    private static boolean isCompilable(MethodActor method) {
-        return method instanceof ClassMethodActor && !method.isAbstract() && !method.isNative() && !method.isBuiltin() && !method.isUnsafeCast();
->>>>>>> 2d7e4f29
     }
 
     private static List<MethodActor> findMethodsToCompile(String[] arguments) {
@@ -358,9 +353,6 @@
         return methods;
     }
 
-<<<<<<< HEAD
-    private static void addMatchingMethods(final List<MethodActor> methods, final ClassActor classActor, final PatternMatcher methodNamePattern, final SignatureDescriptor signature, MethodActor[] methodActors) {
-=======
     private static ClassActor getClassActorNonfatal(Class<?> javaClass) {
         ClassActor classActor = null;
         try {
@@ -371,8 +363,7 @@
         return classActor;
     }
 
-    private static void addMatchingMethods(final List<MethodActor> methods, final ClassActor classActor, final String methodNamePattern, final SignatureDescriptor signature, MethodActor[] methodActors) {
->>>>>>> 2d7e4f29
+    private static void addMatchingMethods(final List<MethodActor> methods, final ClassActor classActor, final PatternMatcher methodNamePattern, final SignatureDescriptor signature, MethodActor[] methodActors) {
         for (final MethodActor method : methodActors) {
             if (methodNamePattern.matches(method.name().toString())) {
                 final SignatureDescriptor methodSignature = method.descriptor();
