/*
 * Copyright (c) 2007 Sun Microsystems, Inc.  All rights reserved.
 *
 * Sun Microsystems, Inc. has intellectual property rights relating to technology embodied in the product
 * that is described in this document. In particular, and without limitation, these intellectual property
 * rights may include one or more of the U.S. patents listed at http://www.sun.com/patents and one or
 * more additional patents or pending patent applications in the U.S. and in other countries.
 *
 * U.S. Government Rights - Commercial software. Government users are subject to the Sun
 * Microsystems, Inc. standard license agreement and applicable provisions of the FAR and its
 * supplements.
 *
 * Use is subject to license terms. Sun, Sun Microsystems, the Sun logo, Java and Solaris are trademarks or
 * registered trademarks of Sun Microsystems, Inc. in the U.S. and other countries. All SPARC trademarks
 * are used under license and are trademarks or registered trademarks of SPARC International, Inc. in the
 * U.S. and other countries.
 *
 * UNIX is a registered trademark in the U.S. and other countries, exclusively licensed through X/Open
 * Company, Ltd.
 */
package test.com.sun.max.vm.compiler.c1x;

import static test.com.sun.max.vm.compiler.c1x.C1XTest.PatternType.*;

import java.io.*;
import java.lang.reflect.*;
import java.util.*;

import com.sun.c0x.*;
import com.sun.c1x.*;
import com.sun.c1x.ci.*;
import com.sun.c1x.ri.*;
import com.sun.c1x.target.x86.*;
import com.sun.c1x.xir.*;
import com.sun.max.collect.*;
import com.sun.max.lang.*;
import com.sun.max.program.*;
import com.sun.max.program.option.*;
import com.sun.max.program.option.OptionSet.*;
import com.sun.max.test.*;
import com.sun.max.vm.*;
import com.sun.max.vm.actor.*;
import com.sun.max.vm.actor.holder.*;
import com.sun.max.vm.actor.member.*;
import com.sun.max.vm.compiler.c1x.*;
import com.sun.max.vm.prototype.*;
import com.sun.max.vm.type.*;

/**
 * A simple harness to run the C1X compiler and test it in various modes, without
 * needing JUnit.
 *
 * @author Ben L. Titzer
 */
public class C1XTest {

    private static final OptionSet options = new OptionSet(false);

    private static final Option<Integer> traceOption = options.newIntegerOption("trace", 0,
        "Set the tracing level of the Maxine VM and runtime.");
    private static final Option<Integer> verboseOption = options.newIntegerOption("verbose", 1,
        "Set the verbosity level of the testing framework.");
    private static final Option<Boolean> printBailoutOption = options.newBooleanOption("print-bailout", false,
        "Print bailout exceptions.");
    private static final Option<File> outFileOption = options.newFileOption("o", (File) null,
        "A file to which output should be sent. If not specified, then output is sent to stdout.");
    private static final Option<Boolean> clinitOption = options.newBooleanOption("clinit", true,
        "Compile class initializer (<clinit>) methods");
    private static final Option<Boolean> failFastOption = options.newBooleanOption("fail-fast", true,
        "Stop compilation upon the first bailout.");
    private static final Option<Boolean> c1xOption = options.newBooleanOption("c1x", true,
        "Select the C1X compiler if true, C0X if false.");
    private static final Option<Integer> timingOption = options.newIntegerOption("timing", 0,
        "Perform the specified number of timing runs.");
    private static final Option<Boolean> c1xOptionsOption = options.newBooleanOption("c1x-options", false,
        "Print settings of C1XOptions.");
    private static final Option<Boolean> scatterOption = options.newBooleanOption("scatter-data", false,
        "Report timings in X\\tY\\n format for easy cut and paste to scatter plot.");
    private static final Option<Boolean> averageOption = options.newBooleanOption("average", true,
        "Report only the average compilation speed.");
    private static final Option<Long> longerThanOption = options.newLongOption("longer-than", 0L,
        "Report only the compilation times that took longer than the specified number of nanoseconds.");
    private static final Option<Long> slowerThanOption = options.newLongOption("slower-than", 10000000000L,
        "Report only the compilation speeds that were slower than the specified number of bytes per second.");
    private static final Option<Long> biggerThanOption = options.newLongOption("bigger-than", 0L,
        "Report only the compilation speeds for methods larger than the specified threshold.");
    private static final Option<Integer> warmupOption = options.newIntegerOption("warmup", 0,
        "Set the number of warmup runs to execute before initiating the timed run.");
    private static final Option<Boolean> helpOption = options.newBooleanOption("help", false,
        "Show help message and exit.");

    private static final Option<Integer> optLevel;

    static {
        // add all the fields from C1XOptions as options
        options.addFieldOptions(C1XOptions.class, "XX");
        // add a special option "c1x-optlevel" which adjusts the optimization level
        optLevel = new Option<Integer>("c1x-optlevel", 0, OptionTypes.INT_TYPE, "Set the overall optimization level of C1X (-1 to use default settings)") {
            @Override
            public void setValue(Integer value) {
                C1XOptions.setOptimizationLevel(value);
            }
        };
        options.addOption(optLevel, Syntax.REQUIRES_EQUALS);
    }

    private static final List<Timing> timings = new ArrayList<Timing>();

    private static PrintStream out = System.out;
    private static int totalBytes;
    private static int totalInlinedBytes;
    private static int totalInstrs;
    private static long totalNs;
    private static long lastRunNs;
    private static final double ONE_BILLION = 1000000000;

    public static void main(String[] args) {
        // set the default optimization level before parsing options
        C1XOptions.setOptimizationLevel(optLevel.getDefaultValue());
        options.parseArguments(args);
        reportC1XOptions();
        final String[] arguments = options.getArguments();

        if (helpOption.getValue()) {
            options.printHelp(System.out, 80);
            return;
        }

        if (outFileOption.getValue() != null) {
            try {
                out = new PrintStream(new FileOutputStream(outFileOption.getValue()));
                Trace.setStream(out);
            } catch (FileNotFoundException e) {
                System.err.println("Could not open " + outFileOption.getValue() + " for writing: " + e);
                System.exit(1);
            }
        }

        if (timingOption.getValue() > 0) {
            verboseOption.setValue(0);
            failFastOption.setValue(false);
            printBailoutOption.setValue(false);
        }

        Trace.on(traceOption.getValue());

        // create the prototype
        if (verboseOption.getValue() > 0) {
            out.print("Creating Java prototype... ");
        }
        new PrototypeGenerator(options).createJavaPrototype(false);
        if (verboseOption.getValue() > 0) {
            out.println("done");
        }

        // create MaxineRuntime
        final MaxRiRuntime runtime = new MaxRiRuntime();
        final XirRuntime xirRuntime = new MaxXirRuntime();
        final List<MethodActor> methods = findMethodsToCompile(arguments);
        final ProgressPrinter progress = new ProgressPrinter(out, methods.size(), verboseOption.getValue(), false);
        final CiTarget target = createTarget();
        final CiCompiler compiler = c1xOption.getValue() ? new C1XCompiler(runtime, target) : new C0XCompiler(runtime, target);

        MaxineVM.usingTarget(new Runnable() {
            public void run() {
                doWarmup(compiler, runtime, xirRuntime, methods);
                doCompile(compiler, runtime, xirRuntime, methods, progress);
            }
        });

        if (verboseOption.getValue() > 0) {
            progress.report();
        }
        reportTimings();
        reportMetrics();
    }

    private static void doCompile(CiCompiler compiler, MaxRiRuntime runtime, XirRuntime xirRuntime, List<MethodActor> methods, ProgressPrinter progress) {
        if (timingOption.getValue() > 0) {
            // do a timing run
            int max = timingOption.getValue();
            out.println("Timing...");
            for (int i = 0; i < max; i++) {
<<<<<<< HEAD
                doTimingRun(compiler, methods);
=======
                doTimingRun(compiler, runtime, xirRuntime, methods);
>>>>>>> 5dcca462
                // only aggressively resolve on the first run
                C1XOptions.AggressivelyResolveCPEs = false;
            }
        } else {
            // compile all the methods and report progress
            for (MethodActor methodActor : methods) {
                progress.begin(methodActor.toString());
                final boolean result = compile(compiler, runtime, xirRuntime, methodActor, printBailoutOption.getValue(), false);
                if (result) {
                    progress.pass();
                } else {
                    progress.fail("failed");
                    if (failFastOption.getValue()) {
                        out.println("");
                        break;
                    }
                }
            }
        }
    }

    private static void doTimingRun(CiCompiler compiler, MaxRiRuntime runtime, XirRuntime xirRuntime, List<MethodActor> methods) {
        long start = System.nanoTime();
        totalBytes = 0;
        totalInlinedBytes = 0;
        totalNs = 0;
        totalInstrs = 0;
        for (MethodActor methodActor : methods) {
            compile(compiler, runtime, xirRuntime, methodActor, false, true);
        }
        lastRunNs = System.nanoTime() - start;
        reportAverage();
    }

    private static void doWarmup(CiCompiler compiler, MaxRiRuntime runtime, XirRuntime xirRuntime, List<MethodActor> methods) {
        // compile all the methods in the list some number of times first to warmup the host VM
        int max = warmupOption.getValue();
        if (max > 0) {
            out.print("Warming up");
            for (int i = 0; i < max; i++) {
                out.print(".");
                out.flush();
                for (MethodActor actor : methods) {
                    compile(compiler, runtime, xirRuntime, actor, false, false);
                }
            }
            out.println();
        }
    }

    private static boolean compile(CiCompiler compiler, MaxRiRuntime runtime, XirRuntime xirRuntime, MethodActor method, boolean printBailout, boolean timing) {
        // compile a single method

<<<<<<< HEAD
        RiMethod riMethod = ((MaxRiRuntime) compiler.runtime).getRiMethod((ClassMethodActor) method);
        final long startNs = System.nanoTime();
        CiResult result = compiler.compileMethod(riMethod);
=======
        RiMethod riMethod = runtime.getRiMethod((ClassMethodActor) method);
        final long startNs = System.nanoTime();
        CiResult result = compiler.compileMethod(riMethod, xirRuntime);
>>>>>>> 5dcca462
        if (timing && result.bailout() == null) {
            long timeNs = System.nanoTime() - startNs;
            recordTime(method, result.statistics().byteCount, result.statistics().nodeCount, timeNs);
        }

        return true;
    }

    private static boolean isCompilable(MethodActor method) {
        return method instanceof ClassMethodActor && !method.isAbstract() && !method.isNative() && !method.isBuiltin() && !method.isUnsafeCast();
    }

    enum PatternType {
        EXACT("matching") {
            @Override
            public boolean matches(String input, String pattern) {
                return input.equals(pattern);
            }
        },
        PREFIX("starting with") {
            @Override
            public boolean matches(String input, String pattern) {
                return input.startsWith(pattern);
            }
        },
        SUFFIX("ending with") {
            @Override
            public boolean matches(String input, String pattern) {
                return input.endsWith(pattern);
            }
        },
        CONTAINS("containing") {
            @Override
            public boolean matches(String input, String pattern) {
                return input.contains(pattern);
            }
        };

        final String relationship;

        private PatternType(String relationship) {
            this.relationship = relationship;
        }

        abstract boolean matches(String input, String pattern);

        @Override
        public String toString() {
            return relationship;
        }
    }

    static class PatternMatcher {
        final String pattern;
        // 1: exact, 2: prefix, 3: suffix, 4: substring
        final PatternType type;

        public PatternMatcher(String pattern) {
            if (pattern.startsWith("^") && pattern.endsWith("^")) {
                this.type = EXACT;
                this.pattern = pattern.substring(1, pattern.length() - 1);
            } else if (pattern.startsWith("^")) {
                this.type = PREFIX;
                this.pattern = pattern.substring(1);
            } else if (pattern.endsWith("^")) {
                this.type = SUFFIX;
                this.pattern = pattern.substring(0, pattern.length() - 1);
            } else {
                this.type = CONTAINS;
                this.pattern = pattern;
            }
        }

        boolean matches(String input) {
            return type.matches(input, pattern);
        }
    }

    private static List<MethodActor> findMethodsToCompile(String[] arguments) {
        final Classpath classpath = Classpath.fromSystem();

        final List<MethodActor> methods = new ArrayList<MethodActor>();

        for (int i = 0; i != arguments.length; ++i) {
            final String argument = arguments[i];
            final int colonIndex = argument.indexOf(':');
            final PatternMatcher classNamePattern = new PatternMatcher(colonIndex == -1 ? argument : argument.substring(0, colonIndex));

            // search for matching classes on the class path
            final AppendableSequence<String> matchingClasses = new ArrayListSequence<String>();
            if (verboseOption.getValue() > 0) {
                out.print("Classes " + classNamePattern.type + " '" + classNamePattern.pattern + "'... ");
            }

            new ClassSearch() {
                @Override
                protected boolean visitClass(String className) {
                    if (!className.endsWith("package-info")) {
                        if (classNamePattern.matches(className)) {
                            matchingClasses.append(className);
                        }
                    }
                    return true;
                }
            }.run(classpath);

            if (verboseOption.getValue() > 0) {
                out.println(matchingClasses.length());
            }

            final int startMethods = methods.size();
            if (verboseOption.getValue() > 0) {
                out.print("Gathering methods");
            }
            // for all found classes, search for matching methods
            for (String className : matchingClasses) {
                try {
                    final Class<?> javaClass = Class.forName(className, false, C1XTest.class.getClassLoader());
                    final ClassActor classActor = getClassActorNonfatal(javaClass);
                    if (classActor == null) {
                        continue;
                    }

                    if (colonIndex == -1) {
                        // Class only: compile all methods in class
                        for (MethodActor actor : classActor.localStaticMethodActors()) {
                            if (clinitOption.getValue() || actor != classActor.clinit) {
                                addMethod(methods, actor);
                            }
                        }
                        for (MethodActor methodActor : classActor.localVirtualMethodActors()) {
                            addMethod(methods, methodActor);
                        }
                    } else {
                        // a method pattern was specified, find matching methods
                        final int parenIndex = argument.indexOf('(', colonIndex + 1);
                        final PatternMatcher methodNamePattern;
                        final SignatureDescriptor signature;
                        if (parenIndex == -1) {
                            methodNamePattern = new PatternMatcher(argument.substring(colonIndex + 1));
                            signature = null;
                        } else {
                            methodNamePattern = new PatternMatcher(argument.substring(colonIndex + 1, parenIndex));
                            signature = SignatureDescriptor.create(argument.substring(parenIndex));
                        }
                        addMatchingMethods(methods, classActor, methodNamePattern, signature, classActor.localStaticMethodActors());
                        addMatchingMethods(methods, classActor, methodNamePattern, signature, classActor.localVirtualMethodActors());
                    }
                } catch (ClassNotFoundException classNotFoundException) {
                    ProgramWarning.message(classNotFoundException.toString());
                }
            }
            if (verboseOption.getValue() > 0) {
                out.println(" " + (methods.size() - startMethods));
            }
        }
        return methods;
    }

    private static void addMethod(List<MethodActor> methods, MethodActor methodActor) {
        if (isCompilable(methodActor)) {
            if (C1XOptions.CanonicalizeFoldableMethods && Actor.isDeclaredFoldable(methodActor.flags())) {
                final Method method = methodActor.toJava();
                assert method != null;
                C1XIntrinsic.registerFoldableMethod(MaxRiRuntime.globalRuntime.getRiMethod((ClassMethodActor) methodActor), method);
            }
            methods.add(methodActor);
            if ((methods.size() % 1000) == 0 && verboseOption.getValue() >= 1) {
                out.print('.');
            }
        }
    }

    private static ClassActor getClassActorNonfatal(Class<?> javaClass) {
        ClassActor classActor = null;
        try {
            classActor = ClassActor.fromJava(javaClass);
        } catch (Throwable t) {
            // do nothing.
        }
        return classActor;
    }

    private static void addMatchingMethods(final List<MethodActor> methods, final ClassActor classActor, final PatternMatcher methodNamePattern, final SignatureDescriptor signature, MethodActor[] methodActors) {
        for (final MethodActor method : methodActors) {
            if (methodNamePattern.matches(method.name.toString())) {
                final SignatureDescriptor methodSignature = method.descriptor();
                if (signature == null || signature.equals(methodSignature)) {
                    addMethod(methods, method);
                }
            }
        }
    }

    private static void recordTime(MethodActor method, int inlinedBytes, int instructions, long ns) {
        if (!averageOption.getValue()) {
            timings.add(new Timing((ClassMethodActor) method, instructions, ns));
        }
<<<<<<< HEAD
        totalBytes += ((ClassMethodActor) method).rawCodeAttribute().code().length;
=======
        totalBytes += ((ClassMethodActor) method).originalCodeAttribute().code().length;
>>>>>>> 5dcca462
        totalInlinedBytes += inlinedBytes;
        totalInstrs += instructions;
        totalNs += ns;
    }

    private static void reportTimings() {
        if (timingOption.getValue() > 0 && !averageOption.getValue()) {
            long longerThan = longerThanOption.getValue();
            long slowerThan = slowerThanOption.getValue();
            long biggerThan = biggerThanOption.getValue();
            for (Timing timing : timings) {
                final MethodActor method = timing.classMethodActor;
                final long ns = timing.nanoSeconds;
                final int bytecodes = timing.bytecodes();
                final double bcps = timing.bytecodesPerSecond();
                final double ips = timing.instructionsPerSecond();
                if (ns >= longerThan && bcps <= slowerThan && bytecodes >= biggerThan) {
                    if (scatterOption.getValue()) {
                        out.print(bytecodes);
                        out.print('\t');
                        out.print(ns);
                    } else {
                        out.print(Strings.padLengthWithSpaces("#" + timing.number, 6));
                        out.print(Strings.padLengthWithSpaces(method.toString(), 80) + ": \n\t\t");
                        out.print(Strings.padLengthWithSpaces(6, bytecodes + " bytes   "));
                        out.print(Strings.padLengthWithSpaces(13, ns + " ns "));
                        out.print(Strings.padLengthWithSpaces(20, formatDouble(bcps, 12, 2) + " bytes/s"));
                        out.print(Strings.padLengthWithSpaces(20, formatDouble(ips, 12, 2) + " insts/s"));
                    }
                    out.println();
                }
            }
        }
    }

    private static void reportAverage() {
        out.print("Time: " + formatDouble(lastRunNs / ONE_BILLION, 14, 6) + " seconds   ");
        double totalBcps = ONE_BILLION * (totalBytes / (double) totalNs);
        double totalIBcps = ONE_BILLION * (totalInlinedBytes / (double) totalNs);
        double totalIps = ONE_BILLION * (totalInstrs / (double) totalNs);
        out.print(formatDouble(totalBcps, 12, 2) + " bytes/s   ");
        out.print(formatDouble(totalIBcps, 12, 2) + " bytes/s   ");
        out.print(formatDouble(totalIps, 12, 2) + " insts/s");
        out.println();
    }

    private static String formatDouble(double val, int width, int places) {
        return Strings.padLengthWithSpaces(width, Strings.fixedDouble(val, places));
    }

    private static void reportMetrics() {
        if (C1XOptions.PrintMetrics) {
            printClassFields(C1XMetrics.class);
        }
    }

    private static void reportC1XOptions() {
        if (c1xOptionsOption.getValue()) {
            printClassFields(C1XOptions.class);
        }
    }

    private static void printClassFields(Class<?> javaClass) {
        final String className = javaClass.getSimpleName();
        out.println(className + " {");
        for (final Field field : javaClass.getFields()) {
            final String fieldName = Strings.padLengthWithSpaces(field.getName(), 35);
            try {
                if (field.getType() == int.class) {
                    out.print("    " + fieldName + " = " + field.getInt(null) + "\n");
                } else if (field.getType() == boolean.class) {
                    out.print("    " + fieldName + " = " + field.getBoolean(null) + "\n");
                } else if (field.getType() == float.class) {
                    out.print("    " + fieldName + " = " + field.getFloat(null) + "\n");
                } else if (field.getType() == String.class) {
                    out.print("    " + fieldName + " = " + field.get(null) + "\n");
                }
            } catch (IllegalAccessException e) {
                // do nothing.
            }
        }
        out.println("}");
    }

    private static class Timing {
        private final int number;
        private final ClassMethodActor classMethodActor;
        private final int instructions;
        private final long nanoSeconds;

        Timing(ClassMethodActor classMethodActor, int instructions, long ns) {
            this.number = timings.size();
            this.classMethodActor = classMethodActor;
            this.instructions = instructions;
            this.nanoSeconds = ns;
        }

        public double bytecodesPerSecond() {
            return ONE_BILLION * (bytecodes() / (double) nanoSeconds);
        }

        public int bytecodes() {
            return classMethodActor.originalCodeAttribute().code().length;
        }

        public double instructionsPerSecond() {
            return ONE_BILLION * (instructions / (double) nanoSeconds);
        }
    }

    private static CiTarget createTarget() {
        // TODO: configure architecture according to host platform
        final CiArchitecture arch = CiArchitecture.findArchitecture("amd64");


        // configure the allocatable registers
        List<CiRegister> allocatable = new ArrayList<CiRegister>(arch.registers.length);
        for (CiRegister r : arch.registers) {
            if (r != X86.rsp && r != MaxRiRuntime.globalRuntime.threadRegister()) {
                allocatable.add(r);
            }
        }
        CiRegister[] allocRegs = allocatable.toArray(new CiRegister[allocatable.size()]);
        return new CiTarget(arch, allocRegs, arch.registers, 1024, true);
    }
}<|MERGE_RESOLUTION|>--- conflicted
+++ resolved
@@ -181,11 +181,7 @@
             int max = timingOption.getValue();
             out.println("Timing...");
             for (int i = 0; i < max; i++) {
-<<<<<<< HEAD
-                doTimingRun(compiler, methods);
-=======
                 doTimingRun(compiler, runtime, xirRuntime, methods);
->>>>>>> 5dcca462
                 // only aggressively resolve on the first run
                 C1XOptions.AggressivelyResolveCPEs = false;
             }
@@ -239,15 +235,9 @@
     private static boolean compile(CiCompiler compiler, MaxRiRuntime runtime, XirRuntime xirRuntime, MethodActor method, boolean printBailout, boolean timing) {
         // compile a single method
 
-<<<<<<< HEAD
-        RiMethod riMethod = ((MaxRiRuntime) compiler.runtime).getRiMethod((ClassMethodActor) method);
-        final long startNs = System.nanoTime();
-        CiResult result = compiler.compileMethod(riMethod);
-=======
         RiMethod riMethod = runtime.getRiMethod((ClassMethodActor) method);
         final long startNs = System.nanoTime();
         CiResult result = compiler.compileMethod(riMethod, xirRuntime);
->>>>>>> 5dcca462
         if (timing && result.bailout() == null) {
             long timeNs = System.nanoTime() - startNs;
             recordTime(method, result.statistics().byteCount, result.statistics().nodeCount, timeNs);
@@ -446,11 +436,7 @@
         if (!averageOption.getValue()) {
             timings.add(new Timing((ClassMethodActor) method, instructions, ns));
         }
-<<<<<<< HEAD
-        totalBytes += ((ClassMethodActor) method).rawCodeAttribute().code().length;
-=======
         totalBytes += ((ClassMethodActor) method).originalCodeAttribute().code().length;
->>>>>>> 5dcca462
         totalInlinedBytes += inlinedBytes;
         totalInstrs += instructions;
         totalNs += ns;
