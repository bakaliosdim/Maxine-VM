/*
 * Copyright (c) 2010, 2010, Oracle and/or its affiliates. All rights reserved.
 * DO NOT ALTER OR REMOVE COPYRIGHT NOTICES OR THIS FILE HEADER.
 *
 * This code is free software; you can redistribute it and/or modify it
 * under the terms of the GNU General Public License version 2 only, as
 * published by the Free Software Foundation.
 *
 * This code is distributed in the hope that it will be useful, but WITHOUT
 * ANY WARRANTY; without even the implied warranty of MERCHANTABILITY or
 * FITNESS FOR A PARTICULAR PURPOSE.  See the GNU General Public License
 * version 2 for more details (a copy is included in the LICENSE file that
 * accompanied this code).
 *
 * You should have received a copy of the GNU General Public License version
 * 2 along with this work; if not, write to the Free Software Foundation,
 * Inc., 51 Franklin St, Fifth Floor, Boston, MA 02110-1301 USA.
 *
 * Please contact Oracle, 500 Oracle Parkway, Redwood Shores, CA 94065 USA
 * or visit www.oracle.com if you need additional information or have any
 * questions.
 */
package com.sun.max.tele.channel;

import java.nio.*;
import java.util.*;

import com.sun.max.tele.channel.agent.TeleNativeThread;
import com.sun.max.tele.debug.*;

/**
 * The actual protocol expected by the Inspector, that is an extension of the simple {@link TeleChannelDataIOProtocol},
 * and uses some object types.
 *
 * An in-process implementation typically will implement this entire interface directly. A communication-based
 * implementation will use an adaptor to convert to the methods support by {@link TeleChannelDataIOProtocol}.
 *
 * @author Mick Jordan
 */
public interface TeleChannelProtocol extends TeleChannelDataIOProtocol {
    /**
     * Reads bytes from the target VM into a (likely direct) {@link java.nio.ByteBuffer}.
     * @param src virtual address to read from
     * @param dst either byte array or a  {@link java.nio.ByteBuffer byte buffer} to write to
     * @param dstOffset offset in the byte buffer where writing should begin
     * @param length number of bytes to read
     * @return the number of bytes actually read
     */
    int readBytes(long src, ByteBuffer dst, int dstOffset, int length);
    /**
     * Writes bytes from a (likely direct) {@link java.nio.ByteBuffer} to the target VM.
     * @param dst virtual address to write to
     * @param src either byte array or a {@link java.nio.ByteBuffer byte buffer} to read from
     * @param srcOffset offset in the byte buffer where reading should begin
     * @param length number of bytes to write
     * @return number of bytes actually written
     */
    int writeBytes(long dst, ByteBuffer src, int srcOffset, int length);
    /**
     * Gathers the set of active threads in the target VM.
     * This avoids explicit types so that different versions of the Inspector types can be used on the two sides
     * of the communication channel.
<<<<<<< HEAD
     * @param teleDomain a {@link GuestVMTeleDomain} object
=======
     * @param teleDomain a {@link MaxVETeleDomain} object
     * @param threads an {@link AppendableSequence<TeleNativeThread>}
>>>>>>> 33a69b5d
     * @param tlaList address of the thread locals list in the target VM
     * @param threads a {@link List} of {@link TeleNativeThread} objects
     * @return {@code true} if the gather was successful, {@code false} otherwise.
     */
    boolean gatherThreads(Object teleDomain, Object threadList, long tlaList);

    /**
     * Wait until the target VM is stopped.
     * @return The {@link ProcessState} when stopped.
     */
    ProcessState waitUntilStopped();


}<|MERGE_RESOLUTION|>--- conflicted
+++ resolved
@@ -60,14 +60,9 @@
      * Gathers the set of active threads in the target VM.
      * This avoids explicit types so that different versions of the Inspector types can be used on the two sides
      * of the communication channel.
-<<<<<<< HEAD
-     * @param teleDomain a {@link GuestVMTeleDomain} object
-=======
      * @param teleDomain a {@link MaxVETeleDomain} object
-     * @param threads an {@link AppendableSequence<TeleNativeThread>}
->>>>>>> 33a69b5d
+     * @param threadList a {@link List} of {@link TeleNativeThread} objects
      * @param tlaList address of the thread locals list in the target VM
-     * @param threads a {@link List} of {@link TeleNativeThread} objects
      * @return {@code true} if the gather was successful, {@code false} otherwise.
      */
     boolean gatherThreads(Object teleDomain, Object threadList, long tlaList);
