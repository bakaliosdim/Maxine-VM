/*
 * Copyright (c) 2007 Sun Microsystems, Inc.  All rights reserved.
 *
 * Sun Microsystems, Inc. has intellectual property rights relating to technology embodied in the product
 * that is described in this document. In particular, and without limitation, these intellectual property
 * rights may include one or more of the U.S. patents listed at http://www.sun.com/patents and one or
 * more additional patents or pending patent applications in the U.S. and in other countries.
 *
 * U.S. Government Rights - Commercial software. Government users are subject to the Sun
 * Microsystems, Inc. standard license agreement and applicable provisions of the FAR and its
 * supplements.
 *
 * Use is subject to license terms. Sun, Sun Microsystems, the Sun logo, Java and Solaris are trademarks or
 * registered trademarks of Sun Microsystems, Inc. in the U.S. and other countries. All SPARC trademarks
 * are used under license and are trademarks or registered trademarks of SPARC International, Inc. in the
 * U.S. and other countries.
 *
 * UNIX is a registered trademark in the U.S. and other countries, exclusively licensed through X/Open
 * Company, Ltd.
 */
package com.sun.max.tele;

import java.io.*;
import java.util.*;
import java.util.logging.*;

import com.sun.max.*;
import com.sun.max.collect.*;
import com.sun.max.ide.*;
import com.sun.max.jdwp.vm.core.*;
import com.sun.max.jdwp.vm.proxy.*;
import com.sun.max.jdwp.vm.proxy.VMValue.*;
import com.sun.max.memory.*;
import com.sun.max.program.*;
import com.sun.max.program.Classpath.*;
import com.sun.max.program.option.*;
import com.sun.max.tele.debug.*;
import com.sun.max.tele.debug.TeleProcess.*;
import com.sun.max.tele.debug.darwin.*;
import com.sun.max.tele.debug.guestvm.xen.*;
import com.sun.max.tele.debug.linux.*;
import com.sun.max.tele.debug.no.*;
import com.sun.max.tele.debug.solaris.*;
import com.sun.max.tele.field.*;
import com.sun.max.tele.grip.*;
import com.sun.max.tele.jdwputil.*;
import com.sun.max.tele.method.*;
import com.sun.max.tele.object.*;
import com.sun.max.tele.reference.*;
import com.sun.max.tele.type.*;
import com.sun.max.tele.value.*;
import com.sun.max.unsafe.*;
import com.sun.max.vm.*;
import com.sun.max.vm.actor.holder.*;
import com.sun.max.vm.code.*;
import com.sun.max.vm.compiler.*;
import com.sun.max.vm.debug.*;
import com.sun.max.vm.grip.*;
import com.sun.max.vm.layout.*;
import com.sun.max.vm.monitor.*;
import com.sun.max.vm.object.host.*;
import com.sun.max.vm.prototype.*;
import com.sun.max.vm.reference.*;
import com.sun.max.vm.reference.prototype.*;
import com.sun.max.vm.type.*;
import com.sun.max.vm.value.*;

/**
 * @author Bernd Mathiske
 * @author Athul Acharya
 * @author Michael Van De Vanter
 * @author Doug Simon
 * @author Thomas Wuerthinger
 */
public abstract class TeleVM {

    private static final int TRACE_VALUE = 2;

    private static final String _TELE_LIBRARY_NAME = "tele";

    /**
     * The options controlling how a tele VM instance is {@linkplain #create(String...) created}.
     */
    public static class Options extends OptionSet {
        public final Option<Boolean> _debugOption = newBooleanOption("d", false,
            "Makes the inspector create a Maxine VM process as the target of inspection. If omitted or 'false', then the boot image is inspected.");
        public final Option<File> _bootImageFileOption = newFileOption("i", BinaryImageGenerator.getDefaultBootImageFilePath(),
            "Path to boot image file.");
        public final Option<File> _bootJarOption = newFileOption("j", BinaryImageGenerator.getDefaultBootImageJarFilePath(),
            "Boot jar file path.");
        public final Option<List<String>> _classpathOption = newStringListOption("cp", null, File.pathSeparatorChar,
            "Additional locations to use when searching for Java class files. These locations are searched after the jar file containing the " +
            "boot image classes but before the locations corresponding to the class path of this JVM process.");
        public final Option<List<String>> _sourcepathOption = newStringListOption("sourcepath", null, File.pathSeparatorChar,
            "Additional locations to use when searching for Java source files. These locations are searched before the default locations.");
        public final Option<Boolean> _relocateOption = newBooleanOption("b", false,
            "Specifies if the heap and code in the boot image is to be relocated. Ignored if -" + _debugOption.getName() + " is specified.");
        public final Option<String> _vmArguments = newStringOption("a", "",
            "Specifies the arguments to the target VM.");
        public final Option<File> _commandFileOption = newFileOption("c", "",
            "Executes the commands in a file on startup.");
        public final Option<Integer> _debuggeeIdOption = newIntegerOption("id", -1,
            "Id of debuggee to connect to.");
        public final Option<String> _logLevelOption = newStringOption("logLevel", Level.SEVERE.getName(),
            "Level to set for java.util.logging root logger.");
    }

    protected String  tracePrefix() {
        return "[TeleVM: " + Thread.currentThread().getName() + "] ";
    }

    /**
     * Creates a new {@code TeleVM} instance based on a given set of options.
     *
     * @param options the options controlling specifics of the TeleVM instance to be created
     * @return a new TeleVM instance
     */
    public static TeleVM create(Options options) throws BootImageException {
        HostObjectAccess.setMainThread(Thread.currentThread());

        final String logLevel = options._logLevelOption.getValue();
        try {
            LogManager.getLogManager().getLogger("").setLevel(Level.parse(logLevel));
        } catch (IllegalArgumentException e) {
            ProgramWarning.message("Invalid level specified for java.util.logging root logger: " + logLevel + " [using " + Level.SEVERE + "]");
            LogManager.getLogManager().getLogger("").setLevel(Level.SEVERE);
        }

        TeleVM teleVM = null;

        // Configure the prototype class loader gets the class files used to build the image
        Classpath classpathPrefix = Classpath.EMPTY;
        final List<String> classpathList = options._classpathOption.getValue();
        if (classpathList != null) {
            final Classpath extraClasspath = new Classpath(classpathList.toArray(new String[classpathList.size()]));
            classpathPrefix = classpathPrefix.prepend(extraClasspath);
        }
        classpathPrefix = classpathPrefix.prepend(options._bootJarOption.getValue().getAbsolutePath());
        checkClasspath(classpathPrefix);
        final Classpath classpath = Classpath.fromSystem().prepend(classpathPrefix);
        PrototypeClassLoader.setClasspath(classpath);

        Prototype.loadLibrary(_TELE_LIBRARY_NAME);
        final File bootImageFile = options._bootImageFileOption.getValue();

        Classpath sourcepath = JavaProject.getSourcePath(true);
        final List<String> sourcepathList = options._sourcepathOption.getValue();
        if (sourcepathList != null) {
            sourcepath = sourcepath.prepend(new Classpath(sourcepathList.toArray(new String[sourcepathList.size()])));
        }
        checkClasspath(sourcepath);

        final String value = options._vmArguments.getValue();
        final String[] commandLineArguments = "".equals(value) ? new String[0] : value.split(" ");

        if (options._debugOption.getValue()) {
            teleVM = create(bootImageFile, sourcepath, commandLineArguments, options._debuggeeIdOption.getValue());
            try {
                teleVM.advanceToJavaEntryPoint();
            } catch (IOException ioException) {
                throw new BootImageException(ioException);
            }

            final File commandFile = options._commandFileOption.getValue();
            if (commandFile != null && !commandFile.equals("")) {
                FileCommands.executeCommandsFromFile(teleVM, commandFile.getPath());
            }

        } else {
            teleVM = createReadOnly(bootImageFile, sourcepath, !options._relocateOption.getValue());
        }

        return teleVM;
    }

    private static void checkClasspath(Classpath classpath) {
        for (Entry classpathEntry : classpath.entries()) {
            if (classpathEntry.isPlainFile()) {
                ProgramWarning.message("Class path entry is neither a directory nor a JAR file: " + classpathEntry);
            }
        }
    }

    /**
     * Creates a tele VM instance that is read-only and is only useful for inspecting a boot image.
     *
     * @param bootImageFile the file containing the boot image
     * @param sourcepath the source code path to search for class or interface definitions
     * @param relocate specifies if the heap and code sections in the boot image are to be relocated
     * @return
     * @throws BootImageException
     * @throws IOException
     */
    private static TeleVM createReadOnly(File bootImageFile, Classpath sourcepath, boolean relocate) throws BootImageException {
        final BootImage bootImage = new BootImage(bootImageFile);
        return new ReadOnlyTeleVM(bootImageFile, bootImage, sourcepath, relocate);
    }

    private static final Logger LOGGER = Logger.getLogger(TeleVM.class.getName());


    /**
     * An object that delays evaluation of a trace message for controller actions.
     */
    private class Tracer {

        private final String _message;

        /**
         * An object that delays evaluation of a trace message.
         * @param message identifies what is being traced
         */
        public Tracer(String message) {
            _message = message;
        }

        @Override
        public String toString() {
            return tracePrefix() + _message;
        }
    }


    private static VMPackage getInspectorGripPackage(VMPackage gripPackage) {
        final MaxPackage vmGripRootPackage = new com.sun.max.vm.grip.Package();
        final String suffix = gripPackage.name().substring(
                vmGripRootPackage.name().length());
        final MaxPackage inspectorGripRootPackage = new com.sun.max.tele.grip.Package();
        return (VMPackage) MaxPackage.fromName(inspectorGripRootPackage.name()
                + suffix);
    }

    private static MaxineVM createVM(BootImage bootImage) {
        final VMConfiguration b = bootImage.vmConfiguration();
        final VMConfiguration vmConfiguration = new VMConfiguration(
                b.buildLevel(),
                b.platform(),
                getInspectorGripPackage(b.gripPackage()),
                new com.sun.max.tele.reference.plain.Package(),
                    b.layoutPackage(), b.heapPackage(), b.monitorPackage(),
                b.compilerPackage(), b.jitPackage(), b.trampolinePackage(),
                    b.targetABIsPackage(), b.runPackage());
        vmConfiguration.loadAndInstantiateSchemes();

        final MaxineVM vm = new MaxineVM(vmConfiguration);
        MaxineVM.setTarget(vm);
        MaxineVM.setGlobalHostOrTarget(vm);
        HackJDK.checkVMFlags();
        new JavaPrototype(vm.configuration(), false);
        return vm;
    }

    private final MaxineVM _vm;

    public final MaxineVM maxineVM() {
        return _vm;
    }

    private final BootImage _bootImage;

    public final BootImage bootImage() {
        return _bootImage;
    }

    private final File _bootImageFile;

    public final File bootImageFile() {
        return _bootImageFile;
    }

    final File _programFile;

    public final File programFile() {
        return _programFile;
    }

    private final TeleProcess _teleProcess;

    public TeleProcess teleProcess() {
        return _teleProcess;
    }

    protected abstract TeleProcess createTeleProcess(String[] commandLineArguments, int id);

    /**
     * Gets a pointer to the boot image in the remote VM. This may require executing the remote VM up to the
     * point where it loads or memory maps the boot image.
     *
     * @throws BootImageException if the address of the boot image could not be obtained
     */
    protected abstract Pointer loadBootImage() throws BootImageException;

    /**
     * Determines if this VM is read-only. The operations that try to write to the memory of a read-only VM
     * or change its execution state will result in a {@link TeleVMCannotBeModifiedError}.
     */
    public boolean isReadOnly() {
        return false;
    }

    /**
     * Determines if the heap and code sections in the boot image have been relocated.
     */
    public boolean isBootImageRelocated() {
        return true;
    }

    private final Pointer _bootImageStart;

    public final Pointer bootImageStart() {
        return _bootImageStart;
    }

    private static final String _PROGRAM_NAME = "maxvm";

    private TeleFields _fields;

    public final TeleFields fields() {
        return _fields;
    }

    private TeleMethods _methods;

    public final TeleMethods methods() {
        return _methods;
    }

    /**
     * Gets the classpath used when searching for class files.
     */
    public Classpath classpath() {
        return PrototypeClassLoader.PROTOTYPE_CLASS_LOADER.classpath();
    }

    private final Classpath _sourcepath;

    public Classpath sourcepath() {
        return _sourcepath;
    }

    private int _interpreterUseLevel = 0;

    protected TeleVM(File bootImageFile, BootImage bootImage, Classpath sourcepath, String[] commandlineArguments, int id) throws BootImageException {
        _bootImageFile = bootImageFile;
        _bootImage = bootImage;
        _sourcepath = sourcepath;
        _vm = createVM(_bootImage);
        _programFile = new File(bootImageFile.getParent(), _PROGRAM_NAME);
        _teleProcess = createTeleProcess(commandlineArguments, id);
        _bootImageStart = loadBootImage();
        _fields = new TeleFields(this);
        _methods = new TeleMethods(this);

        _teleHeapManager = TeleHeapManager.make(this);

        // Provide access to JDWP server
        _jdwpAccess = new VMAccessImpl();
        _teleProcess.addStateListener(_jdwpStateModel);
        _javaThreadGroupProvider = new ThreadGroupProviderImpl(this, true);
        _nativeThreadGroupProvider = new ThreadGroupProviderImpl(this, false);

        final TeleGripScheme teleGripScheme = (TeleGripScheme) _vm.configuration().gripScheme();
        teleGripScheme.setTeleVM(this);
    }

    private static TeleVM create(File bootImageFile, Classpath sourcepath, String[] commandlineArguments, int id) throws BootImageException {
        final BootImage bootImage = new BootImage(bootImageFile);
        TeleVM teleVM = null;
        switch (bootImage.vmConfiguration().platform().operatingSystem()) {
            case DARWIN:
                teleVM = new DarwinTeleVM(bootImageFile, bootImage, sourcepath, commandlineArguments, id);
                break;
            case LINUX:
                teleVM = new LinuxTeleVM(bootImageFile, bootImage, sourcepath, commandlineArguments, id);
                break;
            case SOLARIS:
                teleVM = new SolarisTeleVM(bootImageFile, bootImage, sourcepath, commandlineArguments, id);
                break;
            case GUESTVM:
                teleVM = new GuestVMXenTeleVM(bootImageFile, bootImage, sourcepath, commandlineArguments, id);
                break;
            default:
                Problem.unimplemented();
        }
        return teleVM;
    }

    public int interpreterUseLevel() {
        return _interpreterUseLevel;
    }

    public void setInterpreterUseLevel(int interpreterUseLevel) {
        _interpreterUseLevel = interpreterUseLevel;
    }

    public VMConfiguration vmConfiguration() {
        return maxineVM().configuration();
    }

    public TeleGripScheme gripScheme() {
        return (TeleGripScheme) vmConfiguration().gripScheme();
    }

    public ReferenceScheme referenceScheme() {
        return vmConfiguration().referenceScheme();
    }

    public LayoutScheme layoutScheme() {
        return vmConfiguration().layoutScheme();
    }

    public CompilerScheme compilerScheme() {
        return vmConfiguration().compilerScheme();
    }

    public MonitorScheme monitorScheme() {
        return vmConfiguration().monitorScheme();
    }

    /**
     * @param address a memory location in the {@link TeleVM}.
     *
     * @return whether the location is either in the object heap or in the code  regions of the {@link TeleVM}..
     */
    private boolean heapOrCodeContains(Address address) {
        if (address.isZero()) {
            return false;
        }
        return _teleHeapManager.contains(address) || _teleCodeManager.contains(address);
    }

    /**
     * @param address a memory location in the {@link TeleVM}
     * @return the allocated {@link MemoryRegion} containing the address, null if not in any known region.
     */
    public MemoryRegion memoryRegionContaining(Address address) {
        MemoryRegion memoryRegion = _teleHeapManager.regionContaining(address);
        if (memoryRegion == null) {
            memoryRegion = _teleCodeManager.regionContaining(address);
            if (memoryRegion == null) {
                final TeleNativeThread thread = teleProcess().threadContaining(address);
                if (thread != null) {
                    memoryRegion = thread.stack();
                }
            }
        }
        return memoryRegion;
    }

    /**
     * @param address a memory location in the {@link TeleVM}.
     * @return whether the location is either in the object heap, the code
     *         regions, or a stack region of the VM.
     */
    public boolean heapOrCodeOrStackContains(Address address) {
        return heapOrCodeContains(address) || teleProcess().threadContaining(address) != null;
    }

    private RemoteTeleGrip createTemporaryRemoteTeleGrip(Word rawGrip) {
        return gripScheme().createTemporaryRemoteTeleGrip(rawGrip.asAddress());
    }

    public RemoteTeleGrip temporaryRemoteTeleGripFromOrigin(Word origin) {
        return gripScheme().temporaryRemoteTeleGripFromOrigin(origin);
    }

    /**
     * Determines if a given pointer is a valid heap object origin in the
     * {@link TeleVM}.
     */
    public boolean isValidOrigin(Pointer origin) {
        if (origin.isZero()) {
            return false;
        }
        final Pointer cell = layoutScheme().generalLayout().originToCell(origin);
        Pointer p = cell;
        if (_bootImage.vmConfiguration().buildLevel() == BuildLevel.DEBUG) {
            p = p.minus(Word.size()); // can the tag be accessed?
        }
        if (!heapOrCodeContains(p)) {
            return false;
        }
        if (!areReferencesValid()) {
            if (_teleHeapManager.dynamicHeapContains(origin)) {
                return false;
            }
        }
        if (_bootImage.vmConfiguration().buildLevel() == BuildLevel.DEBUG) {
            try {
                final Word tag = teleProcess().dataAccess().getWord(cell, 0, -1);
                return DebugHeap.isValidCellTag(tag);
            } catch (DataIOError dataAccessError) {
                return false;
            }
        }

        // Keep following hub pointers until the same hub is traversed twice or
        // an address outside of heap or code
        // region(s) is encountered.
        Word hubWord = layoutScheme().generalLayout().readHubReferenceAsWord(
                temporaryRemoteTeleGripFromOrigin(origin));
        for (int i = 0; i < 3; i++) { // longest expected chain: staticTuple
                                        // -> staticHub -> dynamicHub ->
                                        // dynamicHub
            final RemoteTeleGrip hubGrip = createTemporaryRemoteTeleGrip(hubWord);
            if (!heapOrCodeContains(hubGrip.toOrigin())) {
                return false;
            }
            final Word nextHubWord = layoutScheme().generalLayout().readHubReferenceAsWord(hubGrip);
            if (nextHubWord.equals(hubWord)) {
                return true;
            }
            hubWord = nextHubWord;
        }
        return false;
    }

    public boolean isValidGrip(Grip grip) {
        if (!areReferencesValid()) {
            final TeleGrip teleGrip = (TeleGrip) grip;
            if (teleGrip instanceof MutableTeleGrip) {
                return false;
            }
        }
        if (grip instanceof LocalTeleGrip) {
            return true;
        }
        try {
            return isValidOrigin(grip.toOrigin());
        } catch (TeleError teleError) {
            return false;
        }
    }

    public boolean isValidReference(Reference reference) {
        return isValidGrip(reference.toGrip());
    }

    public void checkGrip(Grip grip) {
        final Pointer origin = grip.toOrigin();
        if (!isValidOrigin(origin)) {
            throw new TeleError("not a valid origin: " + origin);
        }
    }

    private void checkReference(Reference reference) {
        checkGrip(reference.toGrip());
    }

    public Reference wordToReference(Word word) {
        return referenceScheme().fromGrip(gripScheme().fromWord(word));
    }

    public Reference readReference(Address pointer) {
        return wordToReference(teleProcess().dataAccess().readWord(pointer));
    }

    public Reference readReference(Reference reference, int offset) {
        checkReference(reference);
        return wordToReference(reference.readWord(offset));
    }

    public Reference getReference(Address pointer, int index) {
        return wordToReference(teleProcess().dataAccess().getWord(pointer, 0,
                index));
    }

    public Reference getReference(Reference reference, int index) {
        checkReference(reference);
        return wordToReference(layoutScheme().wordArrayLayout().getWord(
                reference, index));
    }

    /**
     * @param stringReference A {@link String} object in the {@link TeleVM}.
     * @return A local {@link String} representing the object's contents.
     */
    public String getString(Reference stringReference) {
        final Reference valueReference = fields().String_value.readReference(stringReference);
        checkReference(valueReference);
        int offset = fields().String_offset.readInt(stringReference);
        final int count = fields().String_count.readInt(stringReference);
        final char[] chars = new char[count];
        final CharArrayLayout charArrayLayout = layoutScheme().charArrayLayout();
        for (int i = 0; i < count; i++) {
            chars[i] = charArrayLayout.getChar(valueReference, offset);
            offset++;
        }
        return new String(chars);
    }

    /**
     * Gets a canonical local {@link ClassActor} for the named class, creating one if needed by loading the class from
     * the classpath using the {@link PrototypeClassLoader#PROTOTYPE_CLASS_LOADER}.
     *
     * @param name the name of a class
     * @return Local {@link ClassActor} corresponding to the class, possibly created by loading it from classpath.
     * @throws ClassNotFoundException if not already loaded and unavailable on the classpath.
     */
    private ClassActor makeClassActor(String name) throws ClassNotFoundException {
        // The VM registry includes all ClassActors for classes loaded locally
        // using the prototype class loader
        ClassActor classActor = ClassRegistry.vmClassRegistry().get(
                JavaTypeDescriptor.getDescriptorForJavaString(name));
        if (classActor == null) {
            // Try to load the class from the local classpath.
            if (name.endsWith("[]")) {
                classActor = ClassActorFactory.createArrayClassActor(makeClassActor(name.substring(0,
                                name.length() - 2)));
            } else {
                classActor = PrototypeClassLoader.PROTOTYPE_CLASS_LOADER.makeClassActor(
                                JavaTypeDescriptor.getDescriptorForWellFormedTupleName(name));
            }
        }
        return classActor;
    }

    /**
     * Gets a canonical local {@link ClassActor} corresponding to a
     * {@link ClassActor} in the {@link TeleVM}, creating one if needed by
     * loading the class using the
     * {@link PrototypeClassLoader#PROTOTYPE_CLASS_LOADER} from either the
     * classpath, or if not found on the classpath, by copying the classfile
     * from the {@link TeleVM}.
     *
     * @param classActorReference
     *            A {@link ClassActor} in the {@link TeleVM}.
     * @return Local, equivalent {@link ClassActor}, possibly created by
     *         loading from the classpath, or if not found, by copying and
     *         loading the classfile from the {@link TeleVM}
     */
    public ClassActor makeClassActor(Reference classActorReference) {
        final Reference utf8ConstantReference = fields().Actor_name.readReference(classActorReference);
        final Reference stringReference = fields().Utf8Constant_string.readReference(utf8ConstantReference);
        final String name = getString(stringReference);
        try {
            return makeClassActor(name);
        } catch (ClassNotFoundException classNotFoundException) {
            // Not loaded and not available on local classpath; load by copying
            // classfile from the {@link TeleVM}.
            final Reference byteArrayReference = fields().ClassActor_classfile.readReference(classActorReference);
            final TeleArrayObject teleByteArrayObject = (TeleArrayObject) TeleObject.make(this, byteArrayReference);
            TeleError.check(teleByteArrayObject != null,
                    "could not find class actor: " + name);
            final byte[] classfile = (byte[]) teleByteArrayObject.shallowCopy();
            return PrototypeClassLoader.PROTOTYPE_CLASS_LOADER.makeClassActor(
                    name, classfile);
        }
    }

    /**
     * Gets a canonical local {@classActor} corresponding to the type of a heap object in the targetVM, creating one if
     * needed by loading the class using the {@link PrototypeClassLoader#PROTOTYPE_CLASS_LOADER} from either the
     * classpath, or if not found on the classpath, by copying the classfile from the {@link TeleVM}.
     *
     * @param objectReference An {@link Object} in the {@link TeleVM}.
     * @return Local {@link ClassActor} representing the type of the object.
     */
    public ClassActor makeClassActorForTypeOf(Reference objectReference) {
        checkReference(objectReference);
        final Reference hubReference = wordToReference(layoutScheme().generalLayout().readHubReferenceAsWord(objectReference));
        final Reference classActorReference = fields().Hub_classActor.readReference(hubReference);
        return makeClassActor(classActorReference);
    }

    /**
     * @param objectReference
     *            An {@link Object} in the {@link TeleVM}.
     * @return Local {@link Hub}, equivalent to the hub of the object.
     */
    public Hub makeLocalHubForObject(Reference objectReference) {
        checkReference(objectReference);
        final Reference hubReference = wordToReference(layoutScheme().
                generalLayout().readHubReferenceAsWord(objectReference));
        final Reference classActorReference = fields().Hub_classActor.
                readReference(hubReference);
        final ClassActor objectClassActor = makeClassActor(classActorReference);
        final ClassActor hubClassActor = makeClassActorForTypeOf(hubReference);
        return (StaticHub.class.isAssignableFrom(hubClassActor.toJava())) ? objectClassActor.staticHub()
                : objectClassActor.dynamicHub();
    }

    public Value getElementValue(Kind kind, Reference reference, int index) {
        switch (kind.asEnum()) {
            case BYTE:
                return ByteValue.from(layoutScheme().byteArrayLayout().getByte(reference, index));
            case BOOLEAN:
                return BooleanValue.from(layoutScheme().booleanArrayLayout().getBoolean(reference, index));
            case SHORT:
                return ShortValue.from(layoutScheme().shortArrayLayout().getShort(reference, index));
            case CHAR:
                return CharValue.from(layoutScheme().charArrayLayout().getChar(reference, index));
            case INT:
                return IntValue.from(layoutScheme().intArrayLayout().getInt(reference, index));
            case FLOAT:
                return FloatValue.from(layoutScheme().floatArrayLayout().getFloat(reference, index));
            case LONG:
                return LongValue.from(layoutScheme().longArrayLayout().getLong(reference, index));
            case DOUBLE:
                return DoubleValue.from(layoutScheme().doubleArrayLayout().getDouble(reference, index));
            case WORD:
                return new WordValue(layoutScheme().wordArrayLayout().getWord(reference, index));
            case REFERENCE:
                checkReference(reference);
                return TeleReferenceValue.from(this, wordToReference(layoutScheme().
                                wordArrayLayout().getWord(reference, index)));
            default:
                throw ProgramError.unexpected("unknown array kind");
        }
    }

    private TeleCodeManager _teleCodeManager;

    /**
     * @return surrogate for the singleton {@link CodeManager} in the
     *         {@link TeleVM}, access to code state.
     */
    public TeleCodeManager teleCodeManager() {
        if (_teleCodeManager == null) {
            _teleCodeManager = TeleCodeManager.make(this);
        }
        return _teleCodeManager;
    }

    private final TeleHeapManager _teleHeapManager;

    public TeleHeapManager teleHeapManager() {
        return _teleHeapManager;
    }

    private TeleClassRegistry _teleClassRegistry;

    /**
     * @return a registry that identifies all classes known to have been loaded
     *         in the {@link TeleVM}, loaded with key data that doesn't require
     *         loading the class here until needed.
     */
    public synchronized TeleClassRegistry teleClassRegistry() {
        assert _teleClassRegistry != null;
        return _teleClassRegistry;
    }

    private TeleCodeRegistry _teleCodeRegistry;

    public synchronized TeleCodeRegistry teleCodeRegistry() {
        if (_teleCodeRegistry == null) {
            _teleCodeRegistry = new TeleCodeRegistry(this);
        }
        return _teleCodeRegistry;
    }

    /**
     * @return an ordered set of {@link TypeDescriptor}s for classes loaded in
     *         the {@link TeleVM}, plus classes found on the class path.
     */
    public synchronized Iterable<TypeDescriptor> loadableTypeDescriptors() {
        final SortedSet<TypeDescriptor> typeDescriptors = new TreeSet<TypeDescriptor>();
        for (TypeDescriptor typeDescriptor : _teleClassRegistry.typeDescriptors()) {
            typeDescriptors.add(typeDescriptor);
        }
        if (_typesOnClasspath == null) {
            updateLoadableTypeDescriptorsFromClasspath();
        }
        typeDescriptors.addAll(_typesOnClasspath);
        return typeDescriptors;
    }

    private Set<TypeDescriptor> _typesOnClasspath;

<<<<<<< HEAD
	private static MaxineVM createVM(BootImage bootImage) {
		final VMConfiguration b = bootImage.vmConfiguration();
		final VMConfiguration vmConfiguration = new VMConfiguration(b
				.buildLevel(), b.platform(), getInspectorGripPackage(b
				.gripPackage()),
				new com.sun.max.tele.reference.plain.Package(), b
						.layoutPackage(), b.heapPackage(), b.monitorPackage(),
				b.compilerPackage(), b.jitPackage(), b.interpreterPackage(), b.trampolinePackage(), b
						.targetABIsPackage(), b.runPackage());
		vmConfiguration.loadAndInstantiateSchemes();
=======
    /**
     * Updates the set of types that are available on the
     * {@linkplain #classpath() class path} by scanning the class path. This
     * scan will be performed automatically the first time
     * {@link #loadableTypeDescriptors()} is called. However, it should also be
     * performed any time the set of classes available on the class path may
     * have changed.
     */
    public void updateLoadableTypeDescriptorsFromClasspath() {
        final Set<TypeDescriptor> typesOnClasspath = new TreeSet<TypeDescriptor>();
        Trace.begin(TRACE_VALUE, tracePrefix() + "searching classpath for class files");
        new ClassSearch() {
            @Override
            protected boolean visitClass(String className) {
                if (!className.endsWith("package-info")) {
                    final String typeDescriptorString = "L"
                            + className.replace('.', '/') + ";";
                    typesOnClasspath.add(JavaTypeDescriptor.parseTypeDescriptor(typeDescriptorString));
                }
                return true;
            }
        }.run(PrototypeClassLoader.PROTOTYPE_CLASS_LOADER.classpath());
        Trace.end(TRACE_VALUE, tracePrefix() + "searching classpath for class files ["
                + typesOnClasspath.size() + " types found]");
        _typesOnClasspath = typesOnClasspath;
    }
>>>>>>> b6656e8b

    public Reference bootClassRegistryReference() {
        return originToReference(_bootImageStart.plus(_bootImage.header()._classRegistryOffset));
    }

    public Reference originToReference(final Pointer origin) {
        return referenceScheme().fromGrip(gripScheme().fromOrigin(origin));
    }

    public Pointer referenceToCell(Reference reference) {
        return layoutScheme().generalLayout().originToCell(reference.toOrigin());
    }

    public Reference cellToReference(Pointer cell) {
        return originToReference(layoutScheme().generalLayout().cellToOrigin(cell));
    }

    public void advanceToJavaEntryPoint() throws IOException {
        _messenger.enable();
        final Address startEntryPoint = bootImageStart().plus(bootImage().header()._vmRunMethodOffset);
        try {
            teleProcess().controller().runToInstruction(startEntryPoint, true, false);
        } catch (Exception exception) {
            throw new IOException(exception);
        }
    }

<<<<<<< HEAD
	public final MaxineVM maxineVM() {
		return _vm;
	}

	private final BootImage _bootImage;

	public final BootImage bootImage() {
		return _bootImage;
	}

	private final File _bootImageFile;

	public final File bootImageFile() {
		return _bootImageFile;
	}

	final File _programFile;

	public final File programFile() {
		return _programFile;
	}

	private final TeleProcess _teleProcess;

	public TeleProcess teleProcess() {
		return _teleProcess;
	}

	protected abstract TeleProcess createTeleProcess(
			String[] commandLineArguments, int id) throws IOException;

	protected abstract Pointer loadBootImage() throws IOException;

	public boolean isBootImageRelocated() {
		return true;
	}

	private final Pointer _bootImageStart;

	public final Pointer bootImageStart() {
		return _bootImageStart;
	}

	private static final String _PROGRAM_NAME = "maxvm";

	private TeleFields _fields;

	public final TeleFields fields() {
		return _fields;
	}

	private TeleMethods _methods;

	public final TeleMethods methods() {
		return _methods;
	}

	/**
	 * Gets the classpath used when searching for class files.
	 */
	public Classpath classpath() {
		return PrototypeClassLoader.PROTOTYPE_CLASS_LOADER.classpath();
	}

	private final Classpath _sourcepath;

	public Classpath sourcepath() {
		return _sourcepath;
	}

	private int _interpreterUseLevel = 0;

	protected TeleVM(File bootImageFile, BootImage bootImage,
			Classpath sourcepath, String[] commandlineArguments, int id)
			throws BootImageException, IOException {
		_bootImageFile = bootImageFile;
		_bootImage = bootImage;
		_sourcepath = sourcepath;
		_vm = createVM(_bootImage);
		_programFile = new File(bootImageFile.getParent(), _PROGRAM_NAME);
		_teleProcess = createTeleProcess(commandlineArguments, id);
		_bootImageStart = loadBootImage();
		_fields = new TeleFields(this);
		_methods = new TeleMethods(this);

		_teleHeapManager = TeleHeapManager.make(this);

		_teleProcess.addStateListener(_model);
		_javaProviderFactory = new JavaProviderFactory(this, null);
	}

	public static TeleVM createNewChild(File bootImageFile,
			Classpath sourcepath, String[] commandlineArguments, int id)
			throws BootImageException, IOException {
		final BootImage bootImage = new BootImage(bootImageFile);
		TeleVM teleVM = null;
		switch (bootImage.vmConfiguration().platform().operatingSystem()) {
		case DARWIN:
			teleVM = new DarwinTeleVM(bootImageFile, bootImage, sourcepath,
					commandlineArguments, id);
			break;
		case LINUX:
			teleVM = new LinuxTeleVM(bootImageFile, bootImage, sourcepath,
					commandlineArguments, id);
			break;
		case SOLARIS:
			teleVM = new SolarisTeleVM(bootImageFile, bootImage, sourcepath,
					commandlineArguments, id);
			break;
		case GUESTVM:
			teleVM = new GuestVMXenTeleVM(bootImageFile, bootImage, sourcepath,
					commandlineArguments, id);
			break;
		default:
			Problem.unimplemented();
		}
		return teleVM;
	}

	public int interpreterUseLevel() {
		return _interpreterUseLevel;
	}

	public void setInterpreterUseLevel(int interpreterUseLevel) {
		_interpreterUseLevel = interpreterUseLevel;
	}

	public static TeleVM createWithNoProcess(File bootImageFile,
			Classpath sourcepath, boolean relocating)
			throws BootImageException, IOException {
		final BootImage bootImage = new BootImage(bootImageFile);
		return new NoTeleMaxineVM(bootImageFile, bootImage, sourcepath,
				relocating);
	}

	public VMConfiguration vmConfiguration() {
		return maxineVM().configuration();
	}

	public TeleGripScheme gripScheme() {
		return (TeleGripScheme) vmConfiguration().gripScheme();
	}

	public ReferenceScheme referenceScheme() {
		return vmConfiguration().referenceScheme();
	}

	public LayoutScheme layoutScheme() {
		return vmConfiguration().layoutScheme();
	}

	public CompilerScheme compilerScheme() {
		return vmConfiguration().compilerScheme();
	}

	public MonitorScheme monitorScheme() {
		return vmConfiguration().monitorScheme();
	}

	/**
	 * @param address a memory location in the {@link TeleVM}.
	 * @return whether the location is either in the object heap or in the code  regions of the {@link TeleVM}..
	 */
	private boolean heapOrCodeContains(Address address) {
		if (address.isZero()) {
			return false;
		}
		return _teleHeapManager.contains(address) || _teleCodeManager.contains(address);
	}

	/**
	 * @param address a memory location in the {@link TeleVM}
	 * @return the allocated {@link MemoryRegion} containing the address, null if not in any known region.
	 */
	public MemoryRegion memoryRegionContaining(Address address) {
		MemoryRegion memoryRegion = _teleHeapManager.regionContaining(address);
		if (memoryRegion == null) {
			memoryRegion = _teleCodeManager.regionContaining(address);
			if (memoryRegion == null) {
				final TeleNativeThread thread = teleProcess().threadContaining(address);
				if (thread != null) {
					memoryRegion = thread.stack();
				}
			}
		}
		return memoryRegion;
	}

	/**
	 * @param address a memory location in the {@link TeleVM}.
	 * @return whether the location is either in the object heap, the code
	 *         regions, or a stack region of the VM.
	 */
	public boolean heapOrCodeOrStackContains(Address address) {
		return heapOrCodeContains(address) || teleProcess().threadContaining(address) != null;
	}

	private RemoteTeleGrip createTemporaryRemoteTeleGrip(Word rawGrip) {
		return gripScheme().createTemporaryRemoteTeleGrip(rawGrip.asAddress());
	}

	public RemoteTeleGrip temporaryRemoteTeleGripFromOrigin(Word origin) {
		return gripScheme().temporaryRemoteTeleGripFromOrigin(origin);
	}

	/**
	 * Determines if a given pointer is a valid heap object origin in the
	 * {@link TeleVM}.
	 */
	public boolean isValidOrigin(Pointer origin) {
		if (origin.isZero()) {
			return false;
		}
		final Pointer cell = layoutScheme().generalLayout().originToCell(origin);
		Pointer p = cell;
		if (_bootImage.vmConfiguration().buildLevel() == BuildLevel.DEBUG) {
			p = p.minus(Word.size()); // can the tag be accessed?
		}
		if (!heapOrCodeContains(p)) {
			return false;
		}
		if (! areReferencesValid()) {
			if (_teleHeapManager.dynamicHeapContains(origin)) {
				return false;
			}
		}
		if (_bootImage.vmConfiguration().buildLevel() == BuildLevel.DEBUG) {
			try {
				final Word tag = teleProcess().dataAccess()
						.getWord(cell, 0, -1);
				return DebugHeap.isValidCellTag(tag);
			} catch (DataIOError dataAccessError) {
				return false;
			}
		}

		// Keep following hub pointers until the same hub is traversed twice or
		// an address outside of heap or code
		// region(s) is encountered.
		Word hubWord = layoutScheme().generalLayout().readHubReferenceAsWord(
				temporaryRemoteTeleGripFromOrigin(origin));
		for (int i = 0; i < 3; i++) { // longest expected chain: staticTuple
										// -> staticHub -> dynamicHub ->
										// dynamicHub
			final RemoteTeleGrip hubGrip = createTemporaryRemoteTeleGrip(hubWord);
			if (!heapOrCodeContains(hubGrip.toOrigin())) {
				return false;
			}
			final Word nextHubWord = layoutScheme().generalLayout()
					.readHubReferenceAsWord(hubGrip);
			if (nextHubWord.equals(hubWord)) {
				return true;
			}
			hubWord = nextHubWord;
		}
		return false;
	}

	public boolean isValidGrip(Grip grip) {
		if (!areReferencesValid()) {
			final TeleGrip teleGrip = (TeleGrip) grip;
			if (teleGrip instanceof MutableTeleGrip) {
				return false;
			}
		}
		if (grip instanceof LocalTeleGrip) {
			return true;
		}
		try {
			return isValidOrigin(grip.toOrigin());
		} catch (TeleError teleError) {
			return false;
		}
	}

	public boolean isValidReference(Reference reference) {
		return isValidGrip(reference.toGrip());
	}

	public void checkGrip(Grip grip) {
		final Pointer origin = grip.toOrigin();
		if (!isValidOrigin(origin)) {
			throw new TeleError("not a valid origin: " + origin);
		}
	}

	private void checkReference(Reference reference) {
		checkGrip(reference.toGrip());
	}

	public Reference wordToReference(Word word) {
		return referenceScheme().fromGrip(gripScheme().fromWord(word));
	}

	public Reference readReference(Address pointer) {
		return wordToReference(teleProcess().dataAccess().readWord(pointer));
	}

	public Reference readReference(Reference reference, int offset) {
		checkReference(reference);
		return wordToReference(reference.readWord(offset));
	}

	public Reference getReference(Address pointer, int index) {
		return wordToReference(teleProcess().dataAccess().getWord(pointer, 0,
				index));
	}

	public Reference getReference(Reference reference, int index) {
		checkReference(reference);
		return wordToReference(layoutScheme().wordArrayLayout().getWord(
				reference, index));
	}

	/**
	 * @param stringReference
	 *            A {@link String} object in the {@link TeleVM}.
	 * @return A local {@link String} representing the object's contents.
	 */
	public String getString(Reference stringReference) {
		if (interpreterUseLevel() > 1) {
			final TeleReferenceValue stringReferenceValue = TeleReferenceValue
					.from(this, stringReference);
			final int length = InspectorInterpreter.start(this, String.class,
					"length", SignatureDescriptor.fromJava(int.class),
					stringReferenceValue).toInt();
			final char[] chars = new char[length];
			for (int i = 0; i < length; i++) {
				chars[i] = InspectorInterpreter.start(this, String.class,
						"charAt",
						SignatureDescriptor.fromJava(char.class, int.class),
						stringReferenceValue, IntValue.from(i)).toChar();
			}
			return new String(chars);
		}

		// the old way of doing it, somewhat faster
		final Reference valueReference = fields().String_value
				.readReference(stringReference);
		checkReference(valueReference);
		int offset = fields().String_offset.readInt(stringReference);
		final int count = fields().String_count.readInt(stringReference);
		final char[] chars = new char[count];
		final CharArrayLayout charArrayLayout = layoutScheme()
				.charArrayLayout();
		for (int i = 0; i < count; i++) {
			chars[i] = charArrayLayout.getChar(valueReference, offset);
			offset++;
		}
		return new String(chars);
	}

	/**
	 * Gets a canonical local {@link ClassActor} for the named class, creating
	 * one if needed by loading the class from the classpath using the
	 * {@link PrototypeClassLoader#PROTOTYPE_CLASS_LOADER}.
	 *
	 * @param name
	 *            the name of a class
	 * @return Local {@link ClassActor} corresponding to the class, possibly
	 *         created by loading it from classpath.
	 * @throws ClassNotFoundException
	 *             if not already loaded and unavailable on the classpath.
	 */
	private ClassActor makeClassActor(String name)
			throws ClassNotFoundException {
		// The VM registry includes all ClassActors for classes loaded locally
		// using the prototype class loader
		ClassActor classActor = ClassRegistry.vmClassRegistry().get(
				JavaTypeDescriptor.getDescriptorForJavaString(name));
		if (classActor == null) {
			// Try to load the class from the local classpath.
			if (name.endsWith("[]")) {
				classActor = ClassActorFactory
						.createArrayClassActor(makeClassActor(name.substring(0,
								name.length() - 2)));
			} else {
				classActor = PrototypeClassLoader.PROTOTYPE_CLASS_LOADER
						.makeClassActor(JavaTypeDescriptor
								.getDescriptorForWellFormedTupleName(name));
			}
		}
		return classActor;
	}

	/**
	 * Gets a canonical local {@link ClassActor} corresponding to a
	 * {@link ClassActor} in the {@link TeleVM}, creating one if needed by
	 * loading the class using the
	 * {@link PrototypeClassLoader#PROTOTYPE_CLASS_LOADER} from either the
	 * classpath, or if not found on the classpath, by copying the classfile
	 * from the {@link TeleVM}.
	 *
	 * @param classActorReference
	 *            A {@link ClassActor} in the {@link TeleVM}.
	 * @return Local, equivalent {@link ClassActor}, possibly created by
	 *         loading from the classpath, or if not found, by copying and
	 *         loading the classfile from the {@link TeleVM}
	 */
	public ClassActor makeClassActor(Reference classActorReference) {
		final Reference utf8ConstantReference = fields().Actor_name
				.readReference(classActorReference);
		final Reference stringReference = fields().Utf8Constant_string
				.readReference(utf8ConstantReference);
		final String name = getString(stringReference);
		try {
			return makeClassActor(name);
		} catch (ClassNotFoundException classNotFoundException) {
			// Not loaded and not available on local classpath; load by copying
			// classfile from the {@link TeleVM}.
			final Reference byteArrayReference = fields().ClassActor_classfile
					.readReference(classActorReference);
			final TeleArrayObject teleByteArrayObject = (TeleArrayObject) TeleObject
					.make(this, byteArrayReference);
			TeleError.check(teleByteArrayObject != null,
					"could not find class actor: " + name);
			final byte[] classfile = (byte[]) teleByteArrayObject.shallowCopy();
			return PrototypeClassLoader.PROTOTYPE_CLASS_LOADER.makeClassActor(
					name, classfile);
		}
	}

	/**
	 * Gets a canonical local {@classActor} corresponding to the type of a heap
	 * object in the targetVM, creating one if needed by loading the class using
	 * the {@link PrototypeClassLoader#PROTOTYPE_CLASS_LOADER} from either the
	 * classpath, or if not found on the classpath, by copying the classfile
	 * from the {@link TeleVM}.
	 *
	 * @param objectReference
	 *            An {@link Object} in the {@link TeleVM}.
	 * @return Local {@link ClassActor} representing the type of the object.
	 */
	public ClassActor makeClassActorForTypeOf(Reference objectReference) {
		checkReference(objectReference);
		final Reference hubReference = wordToReference(layoutScheme()
				.generalLayout().readHubReferenceAsWord(objectReference));
		final Reference classActorReference = fields().Hub_classActor
				.readReference(hubReference);
		return makeClassActor(classActorReference);
	}

	/**
	 * @param objectReference
	 *            An {@link Object} in the {@link TeleVM}.
	 * @return Local {@link Hub}, equivalent to the hub of the object.
	 */
	public Hub makeLocalHubForObject(Reference objectReference) {
		checkReference(objectReference);
		final Reference hubReference = wordToReference(layoutScheme()
				.generalLayout().readHubReferenceAsWord(objectReference));
		final Reference classActorReference = fields().Hub_classActor
				.readReference(hubReference);
		final ClassActor objectClassActor = makeClassActor(classActorReference);
		final ClassActor hubClassActor = makeClassActorForTypeOf(hubReference);
		return (StaticHub.class.isAssignableFrom(hubClassActor.toJava())) ? objectClassActor
				.staticHub()
				: objectClassActor.dynamicHub();
	}

	public Value getElementValue(Kind kind, Reference reference, int index) {
		switch (kind.asEnum()) {
		case BYTE:
			return ByteValue.from(layoutScheme().byteArrayLayout().getByte(
					reference, index));
		case BOOLEAN:
			return BooleanValue.from(layoutScheme().booleanArrayLayout()
					.getBoolean(reference, index));
		case SHORT:
			return ShortValue.from(layoutScheme().shortArrayLayout().getShort(
					reference, index));
		case CHAR:
			return CharValue.from(layoutScheme().charArrayLayout().getChar(
					reference, index));
		case INT:
			return IntValue.from(layoutScheme().intArrayLayout().getInt(
					reference, index));
		case FLOAT:
			return FloatValue.from(layoutScheme().floatArrayLayout().getFloat(
					reference, index));
		case LONG:
			return LongValue.from(layoutScheme().longArrayLayout().getLong(
					reference, index));
		case DOUBLE:
			return DoubleValue.from(layoutScheme().doubleArrayLayout()
					.getDouble(reference, index));
		case WORD:
			return new WordValue(layoutScheme().wordArrayLayout().getWord(
					reference, index));
		case REFERENCE:
			checkReference(reference);
			return TeleReferenceValue.from(this, wordToReference(layoutScheme()
					.wordArrayLayout().getWord(reference, index)));
		default:
			throw ProgramError.unexpected("unknown array kind");
		}
	}

	private TeleCodeManager _teleCodeManager;

	/**
	 * @return surrogate for the singleton {@link CodeManager} in the
	 *         {@link TeleVM}, access to code state.
	 */
	public TeleCodeManager teleCodeManager() {
		if (_teleCodeManager == null) {
			_teleCodeManager = TeleCodeManager.make(this);
		}
		return _teleCodeManager;
	}

	private final TeleHeapManager _teleHeapManager;

	public TeleHeapManager teleHeapManager() {
		return _teleHeapManager;
	}

	private TeleClassRegistry _teleClassRegistry;

	/**
	 * @return a registry that identifies all classes known to have been loaded
	 *         in the {@link TeleVM}, loaded with key data that doesn't require
	 *         loading the class here until needed.
	 */
	public synchronized TeleClassRegistry teleClassRegistry() {
		assert _teleClassRegistry != null;
		return _teleClassRegistry;
	}

	private TeleCodeRegistry _teleCodeRegistry;

	public synchronized TeleCodeRegistry teleCodeRegistry() {
		if (_teleCodeRegistry == null) {
			_teleCodeRegistry = new TeleCodeRegistry(this);
		}
		return _teleCodeRegistry;
	}

	/**
	 * @return an ordered set of {@link TypeDescriptor}s for classes loaded in
	 *         the {@link TeleVM}, plus classes found on the class path.
	 */
	public synchronized Iterable<TypeDescriptor> loadableTypeDescriptors() {
		final SortedSet<TypeDescriptor> typeDescriptors = new TreeSet<TypeDescriptor>();
		for (TypeDescriptor typeDescriptor : _teleClassRegistry.typeDescriptors()) {
			typeDescriptors.add(typeDescriptor);
		}
		if (_typesOnClasspath == null) {
			updateLoadableTypeDescriptorsFromClasspath();
		}
		typeDescriptors.addAll(_typesOnClasspath);
		return typeDescriptors;
	}

	private Set<TypeDescriptor> _typesOnClasspath;

	/**
	 * Updates the set of types that are available on the
	 * {@linkplain #classpath() class path} by scanning the class path. This
	 * scan will be performed automatically the first time
	 * {@link #loadableTypeDescriptors()} is called. However, it should also be
	 * performed any time the set of classes available on the class path may
	 * have changed.
	 */
	public void updateLoadableTypeDescriptorsFromClasspath() {
		final Set<TypeDescriptor> typesOnClasspath = new TreeSet<TypeDescriptor>();
		Trace.begin(TRACE_VALUE, tracePrefix() + "searching classpath for class files");
		new ClassSearch() {
			@Override
			protected boolean visitClass(String className) {
				if (!className.endsWith("package-info")) {
					final String typeDescriptorString = "L"
							+ className.replace('.', '/') + ";";
					typesOnClasspath.add(JavaTypeDescriptor
							.parseTypeDescriptor(typeDescriptorString));
				}
				return true;
			}
		}.run(PrototypeClassLoader.PROTOTYPE_CLASS_LOADER.classpath());
		Trace.end(TRACE_VALUE, tracePrefix() + "searching classpath for class files ["
				+ typesOnClasspath.size() + " types found]");
		_typesOnClasspath = typesOnClasspath;
	}

	public Reference bootClassRegistryReference() {
		return originToReference(_bootImageStart
				.plus(_bootImage.header()._classRegistryOffset));
	}

	public Reference originToReference(final Pointer origin) {
		return referenceScheme().fromGrip(gripScheme().fromOrigin(origin));
	}

	public Pointer referenceToCell(Reference reference) {
		return layoutScheme().generalLayout()
				.originToCell(reference.toOrigin());
	}

	public Reference cellToReference(Pointer cell) {
		return originToReference(layoutScheme().generalLayout().cellToOrigin(
				cell));
	}

	public void advanceToJavaEntryPoint() throws IOException {
		_messenger.enable();
		final Address startEntryPoint = bootImageStart().plus(
				bootImage().header()._vmRunMethodOffset);
		try {
			teleProcess().controller().runToInstruction(startEntryPoint, true,
					false);
		} catch (Exception exception) {
			throw new IOException(exception);
		}
	}

	/**
	 * @return a collection of all current threads in the targetVM, ordered by
	 *         threadID.
	 */
	public IterableWithLength<TeleNativeThread> allThreads() {
		return _teleProcess.threads();
	}

	/**
	 * @return Whether the thread is a known thread.
	 */
	public boolean isValidThread(TeleNativeThread thread) {
		for (TeleNativeThread teleNativeThread : _teleProcess.threads()) {
			if (thread == teleNativeThread) {
				return true;
			}
		}
		return false;
	}

	private boolean _isInGC = false;

	/**
	 * @return whether a GC is underway in the {@link TeleVM}.
	 */
	public boolean isInGC() {
	    return _isInGC;
	}

	/**
	 * @return whether {@link Reference}s to memory in the {@link TeleVM} are reliable.
	 */
	private boolean areReferencesValid() {
	    return ! _isInGC;
	}

	/**
	 * Identifies the most recent GC for which the local copy of the tele root
	 * table in the {@link TeleVM} is valid.
	 */
	private long _cachedCollectionEpoch;

	private Tracer _refreshReferencesTracer = new Tracer("refresh references");

	/**
	 * Refreshes the values that describe {@link TeleVM} state such as the
	 * current GC epoch.
	 */
	private void refreshReferences() {
=======
    /**
     * @return a collection of all current threads in the targetVM, ordered by
     *         threadID.
     */
    public IterableWithLength<TeleNativeThread> allThreads() {
        return _teleProcess.threads();
    }

    /**
     * @return Whether the thread is a known thread.
     */
    public boolean isValidThread(TeleNativeThread thread) {
        for (TeleNativeThread teleNativeThread : _teleProcess.threads()) {
            if (thread == teleNativeThread) {
                return true;
            }
        }
        return false;
    }

    private boolean _isInGC = false;

    /**
     * @return whether a GC is underway in the {@link TeleVM}.
     */
    public boolean isInGC() {
        return _isInGC;
    }

    /**
     * @return whether {@link Reference}s to memory in the {@link TeleVM} are reliable.
     */
    private boolean areReferencesValid() {
        return !_isInGC;
    }

    /**
     * Identifies the most recent GC for which the local copy of the tele root
     * table in the {@link TeleVM} is valid.
     */
    private long _cachedCollectionEpoch;

    private Tracer _refreshReferencesTracer = new Tracer("refresh references");

    /**
     * Refreshes the values that describe {@link TeleVM} state such as the
     * current GC epoch.
     */
    private void refreshReferences() {
>>>>>>> b6656e8b
        Trace.begin(TRACE_VALUE, _refreshReferencesTracer);
        final long startTimeMillis = System.currentTimeMillis();
        final long teleRootEpoch = fields().TeleHeapInfo_rootEpoch.readLong(this);
        final long teleCollectionEpoch = fields().TeleHeapInfo_collectionEpoch.readLong(this);
        if (teleCollectionEpoch != teleRootEpoch) {
            // A GC is in progress, local cache is out of date by definition but can't update yet
            assert teleCollectionEpoch != _cachedCollectionEpoch;
            _isInGC = true;
        } else if (teleCollectionEpoch == _cachedCollectionEpoch) {
            // GC not in progress, local cache is up to date
            assert !_isInGC;
        } else {
            // GC not in progress, local cache is out of date
            gripScheme().refresh();
            _cachedCollectionEpoch = teleCollectionEpoch;
            _isInGC = false;
        }
        Trace.end(TRACE_VALUE, _refreshReferencesTracer, startTimeMillis);
    }

    private final Tracer _refreshTracer = new Tracer("refresh");

    /**
     * Updates all cached information about the state of the running VM.
     *
     */
    public synchronized void refresh(long processEpoch) {
        Trace.begin(TRACE_VALUE, _refreshTracer);
        final long startTimeMillis = System.currentTimeMillis();
        if (_teleClassRegistry == null) {
            // Must delay creation/initialization of the {@link TeleClassRegistry} until after
            // we hit the first execution breakpoint; otherwise addresses won't have been relocated.
            // This depends on the {@TeleHeapManager} already existing.
            _teleClassRegistry = new TeleClassRegistry(this);
            // Can only fully initialize the {@link TeleHeapManager} once
            // the {@TeleClassRegistry} is fully initialized, otherwise there's a cycle.
            _teleHeapManager.initialize(processEpoch);
        }
        refreshReferences();
        if (areReferencesValid()) {
            _teleHeapManager.refresh(processEpoch);
            _teleClassRegistry.refresh(processEpoch);
            TeleObject.staticRefresh(processEpoch);
        }
        Trace.end(TRACE_VALUE, _refreshTracer, startTimeMillis);
    }

    public ReferenceValue createReferenceValue(Reference value) {
        if (value instanceof TeleReference) {
            return TeleReferenceValue.from(this, value);
        } else if (value instanceof PrototypeReference) {
            return TeleReferenceValue.from(this, Reference.fromJava(value.toJava()));
        }
        throw ProgramError.unexpected("Got a non-Prototype, non-Tele reference in createReferenceValue");
    }

    /**
     * Uses the configured {@linkplain #sourcepath() source path} to search for a source file corresponding to a given
     * class actor.
     *
     * @param classActor
     *            the class for which a source file is to be found
     * @return the source file corresponding to {@code classActor} or null if so such source file can be found
     */
    public File findJavaSourceFile(ClassActor classActor) {
        final String sourceFilePath = classActor.sourceFilePath();
        return _sourcepath.findFile(sourceFilePath);
    }

    private TeleMessenger _messenger = new VMTeleMessenger(this);

    public TeleMessenger messenger() {
        return _messenger;
    }

    private final TeleBytecodeBreakpoint.Factory _bytecodeBreakpointFactory = new TeleBytecodeBreakpoint.Factory(
            this);

    public TeleBytecodeBreakpoint.Factory bytecodeBreakpointFactory() {
        return _bytecodeBreakpointFactory;
    }

    //
    // Code from here to end of file supports the Maxine JDWP server
    //

   /**
     * Provides access to the {@linkTeleVM} from a JDWP server.
     */
    private final VMAccess _jdwpAccess;

    /**
     * @return access to the {@link TeleVM} for the JDWP server.
     * @see com.sun.max.jdwp.maxine.Main
     */
    public final VMAccess vmAccess() {
        return _jdwpAccess;
    }

    public void fireJDWPThreadEvents() {
        for (TeleNativeThread thread : _teleProcess.deadThreads()) {
            fireJDWPThreadDiedEvent(thread);
        }
        for (TeleNativeThread thread : _teleProcess.startedThreads()) {
            fireJDWPThreadStartedEvent(thread);
        }
    }

    private final VariableSequence<VMListener> _jdwpListeners = new ArrayListSequence<VMListener>();

    /**
     * Informs all JDWP listeners that the VM died.
     */
    private void fireJDWPVMDiedEvent() {
        LOGGER.info("VM EVENT: VM died");
        for (VMListener listener : _jdwpListeners) {
            listener.vmDied();
        }
    }

    /**
     * Informs all JDWP listeners that a single step has been completed.
     *
     * @param thread the thread that did the single step
     * @param location the code location onto which the thread just stepped
     */
    private void fireJDWPSingleStepEvent(ThreadProvider thread, CodeLocation location) {
        LOGGER.info("VM EVENT: Single step was made at thread " + thread
                + " to location " + location);
        for (VMListener listener : _jdwpListeners) {
            listener.singleStepMade(thread, location);
        }
    }

    /**
     * Informs all JDWP listeners that a breakpoint has been hit.
     *
     * @param thread the thread that hit the breakpoint
     * @param location the code location at which the breakpoint was hit
     */
    private void fireJDWPBreakpointEvent(ThreadProvider thread, CodeLocation location) {
        LOGGER.info("VM EVENT: Breakpoint hit at thread " + thread
                + " at location " + location);
        for (VMListener listener : _jdwpListeners) {
            listener.breakpointHit(thread, location);
        }
    }

    /**
     * Informs all JDWP listeners that a thread has started.
     *
     * @param thread the thread that has started
     */
    private void fireJDWPThreadStartedEvent(ThreadProvider thread) {
        LOGGER.info("VM EVENT: Thread started: " + thread);
        for (VMListener listener : _jdwpListeners) {
            listener.threadStarted(thread);
        }
    }

    /**
     * Informs all JDWP listeners that a thread has died.
     *
     * @param thread the thread that has died
     */
    private void fireJDWPThreadDiedEvent(ThreadProvider thread) {
        LOGGER.info("VM EVENT: Thread died: " + thread);
        for (VMListener listener : _jdwpListeners) {
            listener.threadDied(thread);
        }
    }

    private StateTransitionListener _jdwpStateModel = new StateTransitionListener() {

        public void handleStateTransition(StateTransitionEvent event) {
            Trace.begin(TRACE_VALUE, tracePrefix() + "handling " + event);
            switch(event.newState()) {
                case TERMINATED:
                    fireJDWPVMDiedEvent();
                    break;
                case STOPPED:
                    if (!_jdwpListeners.isEmpty()) {
                        final Sequence<TeleNativeThread> breakpointThreads = event.breakpointThreads();
                        for (TeleNativeThread teleNativeThread : breakpointThreads) {
                            fireJDWPBreakpointEvent(teleNativeThread, teleNativeThread.getFrames()[0].getLocation());
                        }
                        if (event.singleStepThread() != null) {
                            fireJDWPSingleStepEvent(event.singleStepThread(), event.singleStepThread().getFrames()[0].getLocation());
                        }
                    }
                    break;
                case RUNNING:
                    LOGGER.info("VM continued to RUN!");
                    break;
            }
            Trace.end(TRACE_VALUE, tracePrefix() + "handling " + event);
        }
    };

    /**
     * Reads a value of a certain kind from the Maxine VM process.
     *
     * @param kind the type of the value that should be read
     * @param pointer pointer to the memory location where the value should be read
     * @param offset offset that should be added to the pointer before reading the value
     * @return the value read from the Maxine VM process
     */
    public Value readValue(Kind kind, Pointer pointer, int offset) {

        final Reference reference = teleProcess().teleVM().originToReference(
                pointer);

        if (kind == Kind.REFERENCE) {
            final Word word = teleProcess().dataAccess().readWord(pointer,
                    offset);
            return TeleReferenceValue.from(teleProcess().teleVM(),
                    teleProcess().teleVM().wordToReference(word));
        }

        final Value result = kind.readValue(reference, offset);

        if (result.kind() == Kind.WORD) {
            LOGGER.info("Creating WORD reference! " + result.asWord());
            return LongValue.from(result.asWord().asAddress().toLong());
        }

        if (result.kind() == Kind.REFERENCE
                && !isValidOrigin(result.asReference().toOrigin())) {
            LOGGER.severe("Wrong reference encountered ("
                    + result.asReference() + "), returning null reference!");
            return ReferenceValue.fromReference(Reference.fromOrigin(Pointer.zero()));
        }

        return result;
    }

    /**
     * Tries to find a JDWP ObjectProvider that represents the object that is
     * referenced by the parameter.
     *
     * @param reference
     *            a reference to the object that should be represented as a JDWP
     *            ObjectProvider
     * @return a JDWP ObjectProvider object or null, if no object is found at
     *         the address specified by the reference
     */
    private ObjectProvider findObject(Reference reference) {
        if (isValidOrigin(reference.toOrigin())) {
            return TeleObject.make(this, reference);
        }
        return null;
    }

    public TeleTargetRoutine findTeleTargetRoutine(Address address) {
        // No routine can start at 0
        if (address.isZero()) {
            return null;
        }

        TeleTargetRoutine result = teleCodeRegistry().get(
                TeleTargetRoutine.class, address);
        if (result == null) {
            LOGGER.info("No target method found for address " + address
                    + ", trying to create new one");
            result = TeleTargetMethod.make(this, address);
        }
        return result;
    }

    private final ThreadGroupProvider _javaThreadGroupProvider;

    /**
     * @return Thread group that should be used to logically group Java threads in the {@link TeleVM}.
     */
    public ThreadGroupProvider javaThreadGroupProvider() {
        return _javaThreadGroupProvider;
    }

    private final ThreadGroupProvider _nativeThreadGroupProvider;

   /**
     * @return Thread group that should be used to logically group native threads.
     */
    public ThreadGroupProvider nativeThreadGroupProvider() {
        return _nativeThreadGroupProvider;
    }

    /**
     * Converts a value kind as seen by the Maxine world to a VMValue type as
     * seen by the VM interface used by the JDWP server.
     *
     * @param kind the Maxine kind value
     * @return the type as seen by the JDWP server
     */
    public static Type maxineKindToJDWPType(Kind kind) {

        final KindEnum e = kind.asEnum();
        switch (e) {
            case BOOLEAN:
                return VMValue.Type.BOOLEAN;
            case BYTE:
                return VMValue.Type.BYTE;
            case CHAR:
                return VMValue.Type.CHAR;
            case DOUBLE:
                return VMValue.Type.DOUBLE;
            case FLOAT:
                return VMValue.Type.FLOAT;
            case INT:
                return VMValue.Type.INT;
            case LONG:
                return VMValue.Type.LONG;
            case REFERENCE:
                return VMValue.Type.PROVIDER;
            case SHORT:
                return VMValue.Type.SHORT;
            case VOID:
                return VMValue.Type.VOID;
            case WORD:
                break;
        }

        throw new IllegalArgumentException("Typeype " + kind
                + " cannot be resolved to a virtual machine value type");
    }

    /**
     * Converts a value as seen by the Maxine VM to a value as seen by the JDWP
     * server.
     *
     * @param value   the value as seen by the Maxine VM
     * @return the value as seen by the JDWP server
     */
    public VMValue maxineValueToJDWPValue(Value value) {
        switch (value.kind().asEnum()) {
            case BOOLEAN:
                return _jdwpAccess.createBooleanValue(value.asBoolean());
            case BYTE:
                return _jdwpAccess.createByteValue(value.asByte());
            case CHAR:
                return _jdwpAccess.createCharValue(value.asChar());
            case DOUBLE:
                return _jdwpAccess.createDoubleValue(value.asDouble());
            case FLOAT:
                return _jdwpAccess.createFloatValue(value.asFloat());
            case INT:
                return _jdwpAccess.createIntValue(value.asInt());
            case LONG:
                return _jdwpAccess.createLongValue(value.asLong());
            case REFERENCE:
                return _jdwpAccess.createObjectProviderValue(findObject(value.asReference()));
            case SHORT:
                return _jdwpAccess.createShortValue(value.asShort());
            case VOID:
                return _jdwpAccess.getVoidValue();
            case WORD:
                final Word word = value.asWord();
                LOGGER.warning("Tried to convert a word, this is not implemented yet! (word="
                            + word + ")");
                return _jdwpAccess.getVoidValue();
        }

        throw new IllegalArgumentException("Unkown kind: " + value.kind());
    }

    /**
     * Converts a JDWP value object to a Maxine value object.
     *
     * @param vmValue  the value as seen by the JDWP server
     * @return a newly created value as seen by the Maxine VM
     */
    public Value jdwpValueToMaxineValue(VMValue vmValue) {
        if (vmValue.isVoid()) {
            return VoidValue.VOID;
        } else if (vmValue.asBoolean() != null) {
            return BooleanValue.from(vmValue.asBoolean());
        } else if (vmValue.asByte() != null) {
            return ByteValue.from(vmValue.asByte());
        } else if (vmValue.asChar() != null) {
            return CharValue.from(vmValue.asChar());
        } else if (vmValue.asDouble() != null) {
            return DoubleValue.from(vmValue.asDouble());
        } else if (vmValue.asFloat() != null) {
            return FloatValue.from(vmValue.asFloat());
        } else if (vmValue.asInt() != null) {
            return IntValue.from(vmValue.asInt());
        } else if (vmValue.asLong() != null) {
            return LongValue.from(vmValue.asLong());
        } else if (vmValue.asShort() != null) {
            return ShortValue.from(vmValue.asShort());
        } else if (vmValue.asProvider() != null) {
            final Provider p = vmValue.asProvider();
            if (p instanceof TeleObject) {
                return TeleReferenceValue.from(this, ((TeleObject) p).getReference());
            }
            throw new IllegalArgumentException(
                    "Could not convert the provider object " + p
                            + " to a reference!");
        }
        throw new IllegalArgumentException("Unknown VirtualMachineValue type!");
    }

    private TeleNativeThread _registeredSingleStepThread;

    public void registerSingleStepThread(TeleNativeThread teleNativeThread) {
        if (_registeredSingleStepThread != null) {
            LOGGER.warning("Overwriting registered single step thread! "
                    + _registeredSingleStepThread);
        }
        _registeredSingleStepThread = teleNativeThread;
    }

    private TeleNativeThread _registeredStepOutThread;

    public void registerStepOutThread(TeleNativeThread teleNativeThread) {
        if (_registeredStepOutThread != null) {
            LOGGER.warning("Overwriting registered step out thread! "
                    + _registeredStepOutThread);
        }
        _registeredStepOutThread = teleNativeThread;
    }

    /**
     * Provides access to a {@link TeleVM} by a JDWP server.
     * Not fully implemented
     *
     * @author Thomas Wuerthinger
     * @author Michael Van De Vanter
     */
    private final class VMAccessImpl implements VMAccess {

        // Factory for creating fake object providers that represent Java objects
        // living in the JDWP server.
        private final JavaProviderFactory _javaProviderFactory;

        private final Set<CodeLocation> _breakpointLocations = new HashSet<CodeLocation>();

        public VMAccessImpl() {
            _javaProviderFactory = new JavaProviderFactory(this, null);
        }

        public void dispose() {
            // TODO: Consider implementing disposal of the VM when told so by a JDWP
            // command.
            LOGGER.warning("Asked to DISPOSE VM, doing nothing");
        }

        public void suspend() {

            if (teleProcess().state() == TeleProcess.State.RUNNING) {
                LOGGER.info("Pausing VM...");
                try {
                    teleProcess().controller().pause();
                } catch (OSExecutionRequestException osExecutionRequestException) {
                    LOGGER.log(Level.SEVERE,
                            "Unexpected error while pausing the VM", osExecutionRequestException);
                } catch (InvalidProcessRequestException invalidProcessRequestException) {
                    LOGGER.log(Level.SEVERE,
                            "Unexpected error while pausing the VM", invalidProcessRequestException);
                }
            } else {
                LOGGER.warning("Suspend called while VM not running!");
            }
        }


        public void resume() {

            if (teleProcess().state() == TeleProcess.State.STOPPED) {

                if (_registeredSingleStepThread != null) {

                    // There has been a thread registered for performing a single
                    // step => perform single step instead of resume.
                    try {
                        LOGGER.info("Doing single step instead of resume!");
                        teleProcess().controller().singleStep(_registeredSingleStepThread, false);
                    } catch (OSExecutionRequestException osExecutionRequestException) {
                        LOGGER.log(
                                        Level.SEVERE,
                                        "Unexpected error while performing a single step in the VM",
                                        osExecutionRequestException);
                    } catch (InvalidProcessRequestException e) {
                        LOGGER.log(
                                        Level.SEVERE,
                                        "Unexpected error while performing a single step in the VM",
                                        e);
                    }

                    _registeredSingleStepThread = null;

                } else if (_registeredStepOutThread != null
                        && _registeredStepOutThread.getReturnAddress() != null) {

                    // There has been a thread registered for performing a step out
                    // => perform a step out instead of resume.
                    final Address returnAddress = _registeredStepOutThread.getReturnAddress();
                    assert returnAddress != null;
                    try {
                        teleProcess().controller().runToInstruction(returnAddress, false, true);
                    } catch (OSExecutionRequestException osExecutionRequestException) {
                        LOGGER.log(
                                        Level.SEVERE,
                                        "Unexpected error while performing a run-to-instruction in the VM",
                                        osExecutionRequestException);
                    } catch (InvalidProcessRequestException invalidProcessRequestException) {
                        LOGGER.log(
                                        Level.SEVERE,
                                        "Unexpected error while performing a run-to-instruction in the VM",
                                        invalidProcessRequestException);
                    }

                    _registeredStepOutThread = null;

                } else {

                    // Nobody registered for special commands => resume the Vm.
                    try {
                        LOGGER.info("Client tried to resume the VM!");
                        teleProcess().controller().resume(false, false);
                    } catch (OSExecutionRequestException e) {
                        LOGGER.log(Level.SEVERE,
                                "Unexpected error while resuming the VM", e);
                    } catch (InvalidProcessRequestException e) {
                        LOGGER.log(Level.SEVERE,
                                "Unexpected error while resuming the VM", e);
                    }
                }
            } else {
                LOGGER.severe("Client tried to resume the VM, but tele process is not in stopped state!");
            }
        }

        public void exit(int code) {
            // TODO: Consider implementing exiting the VM when told so by a JDWP command.
            LOGGER.warning("Asked to EXIT VM, doing nothing");
        }

        public void addListener(VMListener listener) {
            _jdwpListeners.append(listener);
        }

        public void removeListener(VMListener listener) {
            _jdwpListeners.remove(Sequence.Static.indexOfIdentical(_jdwpListeners, listener));
        }

        /**
         * Sets a breakpoint at the specified code location. This function currently has the following severe limitations:
         * Always sets the breakpoint at the call entry point of a method. Does ignore the suspendAll parameter, there will
         * always be all threads suspended when the breakpoint is hit.
         *
         * TODO: Fix the limitations for breakpoints.
         *
         * @param codeLocation specifies the code location at which the breakpoint should be set
         * @param suspendAll if true, all threads should be suspended when the breakpoint is hit
         */
        public void addBreakpoint(CodeLocation codeLocation, boolean suspendAll) {

            // For now ignore duplicates
            if (_breakpointLocations.contains(codeLocation)) {
                return;
            }

            assert codeLocation.method() instanceof TeleClassMethodActor : "Only tele method actors allowed here";

            assert !_breakpointLocations.contains(codeLocation);
            _breakpointLocations.add(codeLocation);
            assert _breakpointLocations.contains(codeLocation);
            final TeleClassMethodActor teleClassMethodActor = (TeleClassMethodActor) codeLocation.method();
            teleProcess().targetBreakpointFactory().makeBreakpoint(
                    teleClassMethodActor.getCurrentJavaTargetMethod().callEntryPoint(), false);
            Trace.line(TRACE_VALUE, tracePrefix() + "Breakpoint set at: " + teleClassMethodActor.getCurrentJavaTargetMethod().callEntryPoint());
        }

        public void removeBreakpoint(CodeLocation codeLocation) {
            final TeleClassMethodActor teleClassMethodActor = (TeleClassMethodActor) codeLocation.method();
            teleProcess().targetBreakpointFactory().removeBreakpointAt(
                    teleClassMethodActor.getCurrentJavaTargetMethod().callEntryPoint());
            assert _breakpointLocations.contains(codeLocation);
            _breakpointLocations.remove(codeLocation);
            assert !_breakpointLocations.contains(codeLocation);
        }

        public byte[] accessMemory(long start, int length) {
            final byte[] result = new byte[length];
            final Address address = Address.fromLong(start);
            teleProcess().dataAccess().read(address, result, 0, length);
            return result;
        }

        public VMValue createBooleanValue(boolean b) {
            return createJavaObjectValue(b, Boolean.TYPE);
        }

        public VMValue createByteValue(byte b) {
            return createJavaObjectValue(b, Byte.TYPE);
        }

        public VMValue createCharValue(char c) {
            return createJavaObjectValue(c, Character.TYPE);
        }

        public CodeLocation createCodeLocation(MethodProvider method, long position, boolean isMachineCode) {
            return new CodeLocationImpl(method, position, isMachineCode);
        }

        public VMValue createDoubleValue(double d) {
            return createJavaObjectValue(d, Double.TYPE);
        }

        public VMValue createFloatValue(float f) {
            return createJavaObjectValue(f, Float.TYPE);
        }

        public VMValue createIntValue(int i) {
            return createJavaObjectValue(i, Integer.TYPE);
        }

        public VMValue createJavaObjectValue(Object o, Class expectedClass) {
            return VMValueImpl.fromJavaObject(o, this, expectedClass);
        }

        public VMValue createLongValue(long l) {
            return VMValueImpl.fromJavaObject(l, this, Long.TYPE);
        }

        public VMValue createObjectProviderValue(ObjectProvider p) {
            return createJavaObjectValue(p, null);
        }

        public VMValue createShortValue(short s) {
            return VMValueImpl.fromJavaObject(s, this, Short.TYPE);
        }

        public StringProvider createString(String s) {
            final VMValue vmValue = createJavaObjectValue(s, String.class);
            assert vmValue.asProvider() != null : "Must be a provider value object";
            assert vmValue.asProvider() instanceof StringProvider : "Must be a String provider object";
            return (StringProvider) vmValue.asProvider();
        }

        public TargetMethodAccess[] findTargetMethods(long[] addresses) {
            final TargetMethodAccess[] result = new TargetMethodAccess[addresses.length];
            for (int i = 0; i < addresses.length; i++) {
                result[i] = findTeleTargetRoutine(Address.fromLong(addresses[i]));
            }
            return result;
        }

        public ReferenceTypeProvider[] getAllReferenceTypes() {
            return _teleClassRegistry.teleClassActors();
        }

        public ThreadProvider[] getAllThreads() {
            final ThreadProvider[] threadProviders = new ThreadProvider[allThreads().length()];
            return Iterables.toCollection(allThreads()).toArray(threadProviders);
        }

        public String[] getBootClassPath() {
            return Classpath.bootClassPath().toStringArray();
        }

        public String[] getClassPath() {
            return classpath().toStringArray();
        }

        public String getDescription() {
            return "VM description";
        }

        public String getName() {
            return MaxineVM.name();
        }

        /**
         * Looks up a JDWP reference type object based on a Java class object.
         *
         * @param klass
         *            the class object whose JDWP reference type should be looked up
         * @return a JDWP reference type representing the Java class
         */
        public ReferenceTypeProvider getReferenceType(Class klass) {
            ReferenceTypeProvider referenceTypeProvider = null;

            // Always fake the Object class, otherwise try to find a class in the
            // Maxine VM that matches the signature.
            if (!klass.equals(Object.class)) {
                referenceTypeProvider = _teleClassRegistry.findTeleClassActorByClass(klass);
            }

            // If no class was found within the Maxine VM, create a faked reference
            // type object.
            if (referenceTypeProvider == null) {
                LOGGER.info("Creating Java provider for class " + klass);
                referenceTypeProvider = _javaProviderFactory.getReferenceTypeProvider(klass);
            }
            return referenceTypeProvider;
        }

        public ReferenceTypeProvider[] getReferenceTypesBySignature(String signature) {

            // Always fake the Object type. This means that calls to all methods of
            // the Object class will be reflectively delegated to the Object class
            // that lives
            // on the Tele side not to the Object class in the VM.
            if (signature.equals("Ljava/lang/Object;")) {
                return new ReferenceTypeProvider[] {getReferenceType(Object.class)};
            }

            // Try to find a matching class actor that lives within the VM based on
            // the signature.
            final AppendableSequence<ReferenceTypeProvider> result = new LinkSequence<ReferenceTypeProvider>();
            for (TypeDescriptor typeDescriptor : _teleClassRegistry.typeDescriptors()) {
                if (typeDescriptor.toString().equals(signature)) {
                    final TeleClassActor teleClassActor = _teleClassRegistry.findTeleClassActorByType(typeDescriptor);

                    // Do not include array types, there should always be faked in
                    // order to be able to call newInstance on them. Arrays that are
                    // created this way then do
                    // not really live within the VM, but on the JDWP server side.
                    if (!(teleClassActor instanceof TeleArrayClassActor)) {
                        result.append(teleClassActor);
                    }
                }
            }

            // If no class living in the VM was found, try to lookup Java class
            // known to the JDWP server. If such a class is found, then a JDWP
            // reference type is faked for it.
            if (result.length() == 0) {
                try {
                    final Class klass = JavaTypeDescriptor.resolveToJavaClass(
                            JavaTypeDescriptor.parseTypeDescriptor(signature), getClass().getClassLoader());
                    result.append(_javaProviderFactory.getReferenceTypeProvider(klass));
                } catch (NoClassDefFoundError noClassDefFoundError) {
                    LOGGER.log(Level.SEVERE,
                            "Error while looking up class based on signature", noClassDefFoundError);
                }
            }

            return Sequence.Static.toArray(result, ReferenceTypeProvider.class);
        }

        public ThreadGroupProvider[] getThreadGroups() {
            return new ThreadGroupProvider[] {_javaThreadGroupProvider, _nativeThreadGroupProvider};
        }

        public String getVersion() {
            return MaxineVM.version();
        }

        public VMValue getVoidValue() {
            return VMValueImpl.VOID_VALUE;
        }
    }

}<|MERGE_RESOLUTION|>--- conflicted
+++ resolved
@@ -238,7 +238,7 @@
                 getInspectorGripPackage(b.gripPackage()),
                 new com.sun.max.tele.reference.plain.Package(),
                     b.layoutPackage(), b.heapPackage(), b.monitorPackage(),
-                b.compilerPackage(), b.jitPackage(), b.trampolinePackage(),
+                b.compilerPackage(), b.jitPackage(), b.interpreterPackage(), b.trampolinePackage(),
                     b.targetABIsPackage(), b.runPackage());
         vmConfiguration.loadAndInstantiateSchemes();
 
@@ -767,18 +767,6 @@
 
     private Set<TypeDescriptor> _typesOnClasspath;
 
-<<<<<<< HEAD
-	private static MaxineVM createVM(BootImage bootImage) {
-		final VMConfiguration b = bootImage.vmConfiguration();
-		final VMConfiguration vmConfiguration = new VMConfiguration(b
-				.buildLevel(), b.platform(), getInspectorGripPackage(b
-				.gripPackage()),
-				new com.sun.max.tele.reference.plain.Package(), b
-						.layoutPackage(), b.heapPackage(), b.monitorPackage(),
-				b.compilerPackage(), b.jitPackage(), b.interpreterPackage(), b.trampolinePackage(), b
-						.targetABIsPackage(), b.runPackage());
-		vmConfiguration.loadAndInstantiateSchemes();
-=======
     /**
      * Updates the set of types that are available on the
      * {@linkplain #classpath() class path} by scanning the class path. This
@@ -805,7 +793,6 @@
                 + typesOnClasspath.size() + " types found]");
         _typesOnClasspath = typesOnClasspath;
     }
->>>>>>> b6656e8b
 
     public Reference bootClassRegistryReference() {
         return originToReference(_bootImageStart.plus(_bootImage.header()._classRegistryOffset));
@@ -833,672 +820,6 @@
         }
     }
 
-<<<<<<< HEAD
-	public final MaxineVM maxineVM() {
-		return _vm;
-	}
-
-	private final BootImage _bootImage;
-
-	public final BootImage bootImage() {
-		return _bootImage;
-	}
-
-	private final File _bootImageFile;
-
-	public final File bootImageFile() {
-		return _bootImageFile;
-	}
-
-	final File _programFile;
-
-	public final File programFile() {
-		return _programFile;
-	}
-
-	private final TeleProcess _teleProcess;
-
-	public TeleProcess teleProcess() {
-		return _teleProcess;
-	}
-
-	protected abstract TeleProcess createTeleProcess(
-			String[] commandLineArguments, int id) throws IOException;
-
-	protected abstract Pointer loadBootImage() throws IOException;
-
-	public boolean isBootImageRelocated() {
-		return true;
-	}
-
-	private final Pointer _bootImageStart;
-
-	public final Pointer bootImageStart() {
-		return _bootImageStart;
-	}
-
-	private static final String _PROGRAM_NAME = "maxvm";
-
-	private TeleFields _fields;
-
-	public final TeleFields fields() {
-		return _fields;
-	}
-
-	private TeleMethods _methods;
-
-	public final TeleMethods methods() {
-		return _methods;
-	}
-
-	/**
-	 * Gets the classpath used when searching for class files.
-	 */
-	public Classpath classpath() {
-		return PrototypeClassLoader.PROTOTYPE_CLASS_LOADER.classpath();
-	}
-
-	private final Classpath _sourcepath;
-
-	public Classpath sourcepath() {
-		return _sourcepath;
-	}
-
-	private int _interpreterUseLevel = 0;
-
-	protected TeleVM(File bootImageFile, BootImage bootImage,
-			Classpath sourcepath, String[] commandlineArguments, int id)
-			throws BootImageException, IOException {
-		_bootImageFile = bootImageFile;
-		_bootImage = bootImage;
-		_sourcepath = sourcepath;
-		_vm = createVM(_bootImage);
-		_programFile = new File(bootImageFile.getParent(), _PROGRAM_NAME);
-		_teleProcess = createTeleProcess(commandlineArguments, id);
-		_bootImageStart = loadBootImage();
-		_fields = new TeleFields(this);
-		_methods = new TeleMethods(this);
-
-		_teleHeapManager = TeleHeapManager.make(this);
-
-		_teleProcess.addStateListener(_model);
-		_javaProviderFactory = new JavaProviderFactory(this, null);
-	}
-
-	public static TeleVM createNewChild(File bootImageFile,
-			Classpath sourcepath, String[] commandlineArguments, int id)
-			throws BootImageException, IOException {
-		final BootImage bootImage = new BootImage(bootImageFile);
-		TeleVM teleVM = null;
-		switch (bootImage.vmConfiguration().platform().operatingSystem()) {
-		case DARWIN:
-			teleVM = new DarwinTeleVM(bootImageFile, bootImage, sourcepath,
-					commandlineArguments, id);
-			break;
-		case LINUX:
-			teleVM = new LinuxTeleVM(bootImageFile, bootImage, sourcepath,
-					commandlineArguments, id);
-			break;
-		case SOLARIS:
-			teleVM = new SolarisTeleVM(bootImageFile, bootImage, sourcepath,
-					commandlineArguments, id);
-			break;
-		case GUESTVM:
-			teleVM = new GuestVMXenTeleVM(bootImageFile, bootImage, sourcepath,
-					commandlineArguments, id);
-			break;
-		default:
-			Problem.unimplemented();
-		}
-		return teleVM;
-	}
-
-	public int interpreterUseLevel() {
-		return _interpreterUseLevel;
-	}
-
-	public void setInterpreterUseLevel(int interpreterUseLevel) {
-		_interpreterUseLevel = interpreterUseLevel;
-	}
-
-	public static TeleVM createWithNoProcess(File bootImageFile,
-			Classpath sourcepath, boolean relocating)
-			throws BootImageException, IOException {
-		final BootImage bootImage = new BootImage(bootImageFile);
-		return new NoTeleMaxineVM(bootImageFile, bootImage, sourcepath,
-				relocating);
-	}
-
-	public VMConfiguration vmConfiguration() {
-		return maxineVM().configuration();
-	}
-
-	public TeleGripScheme gripScheme() {
-		return (TeleGripScheme) vmConfiguration().gripScheme();
-	}
-
-	public ReferenceScheme referenceScheme() {
-		return vmConfiguration().referenceScheme();
-	}
-
-	public LayoutScheme layoutScheme() {
-		return vmConfiguration().layoutScheme();
-	}
-
-	public CompilerScheme compilerScheme() {
-		return vmConfiguration().compilerScheme();
-	}
-
-	public MonitorScheme monitorScheme() {
-		return vmConfiguration().monitorScheme();
-	}
-
-	/**
-	 * @param address a memory location in the {@link TeleVM}.
-	 * @return whether the location is either in the object heap or in the code  regions of the {@link TeleVM}..
-	 */
-	private boolean heapOrCodeContains(Address address) {
-		if (address.isZero()) {
-			return false;
-		}
-		return _teleHeapManager.contains(address) || _teleCodeManager.contains(address);
-	}
-
-	/**
-	 * @param address a memory location in the {@link TeleVM}
-	 * @return the allocated {@link MemoryRegion} containing the address, null if not in any known region.
-	 */
-	public MemoryRegion memoryRegionContaining(Address address) {
-		MemoryRegion memoryRegion = _teleHeapManager.regionContaining(address);
-		if (memoryRegion == null) {
-			memoryRegion = _teleCodeManager.regionContaining(address);
-			if (memoryRegion == null) {
-				final TeleNativeThread thread = teleProcess().threadContaining(address);
-				if (thread != null) {
-					memoryRegion = thread.stack();
-				}
-			}
-		}
-		return memoryRegion;
-	}
-
-	/**
-	 * @param address a memory location in the {@link TeleVM}.
-	 * @return whether the location is either in the object heap, the code
-	 *         regions, or a stack region of the VM.
-	 */
-	public boolean heapOrCodeOrStackContains(Address address) {
-		return heapOrCodeContains(address) || teleProcess().threadContaining(address) != null;
-	}
-
-	private RemoteTeleGrip createTemporaryRemoteTeleGrip(Word rawGrip) {
-		return gripScheme().createTemporaryRemoteTeleGrip(rawGrip.asAddress());
-	}
-
-	public RemoteTeleGrip temporaryRemoteTeleGripFromOrigin(Word origin) {
-		return gripScheme().temporaryRemoteTeleGripFromOrigin(origin);
-	}
-
-	/**
-	 * Determines if a given pointer is a valid heap object origin in the
-	 * {@link TeleVM}.
-	 */
-	public boolean isValidOrigin(Pointer origin) {
-		if (origin.isZero()) {
-			return false;
-		}
-		final Pointer cell = layoutScheme().generalLayout().originToCell(origin);
-		Pointer p = cell;
-		if (_bootImage.vmConfiguration().buildLevel() == BuildLevel.DEBUG) {
-			p = p.minus(Word.size()); // can the tag be accessed?
-		}
-		if (!heapOrCodeContains(p)) {
-			return false;
-		}
-		if (! areReferencesValid()) {
-			if (_teleHeapManager.dynamicHeapContains(origin)) {
-				return false;
-			}
-		}
-		if (_bootImage.vmConfiguration().buildLevel() == BuildLevel.DEBUG) {
-			try {
-				final Word tag = teleProcess().dataAccess()
-						.getWord(cell, 0, -1);
-				return DebugHeap.isValidCellTag(tag);
-			} catch (DataIOError dataAccessError) {
-				return false;
-			}
-		}
-
-		// Keep following hub pointers until the same hub is traversed twice or
-		// an address outside of heap or code
-		// region(s) is encountered.
-		Word hubWord = layoutScheme().generalLayout().readHubReferenceAsWord(
-				temporaryRemoteTeleGripFromOrigin(origin));
-		for (int i = 0; i < 3; i++) { // longest expected chain: staticTuple
-										// -> staticHub -> dynamicHub ->
-										// dynamicHub
-			final RemoteTeleGrip hubGrip = createTemporaryRemoteTeleGrip(hubWord);
-			if (!heapOrCodeContains(hubGrip.toOrigin())) {
-				return false;
-			}
-			final Word nextHubWord = layoutScheme().generalLayout()
-					.readHubReferenceAsWord(hubGrip);
-			if (nextHubWord.equals(hubWord)) {
-				return true;
-			}
-			hubWord = nextHubWord;
-		}
-		return false;
-	}
-
-	public boolean isValidGrip(Grip grip) {
-		if (!areReferencesValid()) {
-			final TeleGrip teleGrip = (TeleGrip) grip;
-			if (teleGrip instanceof MutableTeleGrip) {
-				return false;
-			}
-		}
-		if (grip instanceof LocalTeleGrip) {
-			return true;
-		}
-		try {
-			return isValidOrigin(grip.toOrigin());
-		} catch (TeleError teleError) {
-			return false;
-		}
-	}
-
-	public boolean isValidReference(Reference reference) {
-		return isValidGrip(reference.toGrip());
-	}
-
-	public void checkGrip(Grip grip) {
-		final Pointer origin = grip.toOrigin();
-		if (!isValidOrigin(origin)) {
-			throw new TeleError("not a valid origin: " + origin);
-		}
-	}
-
-	private void checkReference(Reference reference) {
-		checkGrip(reference.toGrip());
-	}
-
-	public Reference wordToReference(Word word) {
-		return referenceScheme().fromGrip(gripScheme().fromWord(word));
-	}
-
-	public Reference readReference(Address pointer) {
-		return wordToReference(teleProcess().dataAccess().readWord(pointer));
-	}
-
-	public Reference readReference(Reference reference, int offset) {
-		checkReference(reference);
-		return wordToReference(reference.readWord(offset));
-	}
-
-	public Reference getReference(Address pointer, int index) {
-		return wordToReference(teleProcess().dataAccess().getWord(pointer, 0,
-				index));
-	}
-
-	public Reference getReference(Reference reference, int index) {
-		checkReference(reference);
-		return wordToReference(layoutScheme().wordArrayLayout().getWord(
-				reference, index));
-	}
-
-	/**
-	 * @param stringReference
-	 *            A {@link String} object in the {@link TeleVM}.
-	 * @return A local {@link String} representing the object's contents.
-	 */
-	public String getString(Reference stringReference) {
-		if (interpreterUseLevel() > 1) {
-			final TeleReferenceValue stringReferenceValue = TeleReferenceValue
-					.from(this, stringReference);
-			final int length = InspectorInterpreter.start(this, String.class,
-					"length", SignatureDescriptor.fromJava(int.class),
-					stringReferenceValue).toInt();
-			final char[] chars = new char[length];
-			for (int i = 0; i < length; i++) {
-				chars[i] = InspectorInterpreter.start(this, String.class,
-						"charAt",
-						SignatureDescriptor.fromJava(char.class, int.class),
-						stringReferenceValue, IntValue.from(i)).toChar();
-			}
-			return new String(chars);
-		}
-
-		// the old way of doing it, somewhat faster
-		final Reference valueReference = fields().String_value
-				.readReference(stringReference);
-		checkReference(valueReference);
-		int offset = fields().String_offset.readInt(stringReference);
-		final int count = fields().String_count.readInt(stringReference);
-		final char[] chars = new char[count];
-		final CharArrayLayout charArrayLayout = layoutScheme()
-				.charArrayLayout();
-		for (int i = 0; i < count; i++) {
-			chars[i] = charArrayLayout.getChar(valueReference, offset);
-			offset++;
-		}
-		return new String(chars);
-	}
-
-	/**
-	 * Gets a canonical local {@link ClassActor} for the named class, creating
-	 * one if needed by loading the class from the classpath using the
-	 * {@link PrototypeClassLoader#PROTOTYPE_CLASS_LOADER}.
-	 *
-	 * @param name
-	 *            the name of a class
-	 * @return Local {@link ClassActor} corresponding to the class, possibly
-	 *         created by loading it from classpath.
-	 * @throws ClassNotFoundException
-	 *             if not already loaded and unavailable on the classpath.
-	 */
-	private ClassActor makeClassActor(String name)
-			throws ClassNotFoundException {
-		// The VM registry includes all ClassActors for classes loaded locally
-		// using the prototype class loader
-		ClassActor classActor = ClassRegistry.vmClassRegistry().get(
-				JavaTypeDescriptor.getDescriptorForJavaString(name));
-		if (classActor == null) {
-			// Try to load the class from the local classpath.
-			if (name.endsWith("[]")) {
-				classActor = ClassActorFactory
-						.createArrayClassActor(makeClassActor(name.substring(0,
-								name.length() - 2)));
-			} else {
-				classActor = PrototypeClassLoader.PROTOTYPE_CLASS_LOADER
-						.makeClassActor(JavaTypeDescriptor
-								.getDescriptorForWellFormedTupleName(name));
-			}
-		}
-		return classActor;
-	}
-
-	/**
-	 * Gets a canonical local {@link ClassActor} corresponding to a
-	 * {@link ClassActor} in the {@link TeleVM}, creating one if needed by
-	 * loading the class using the
-	 * {@link PrototypeClassLoader#PROTOTYPE_CLASS_LOADER} from either the
-	 * classpath, or if not found on the classpath, by copying the classfile
-	 * from the {@link TeleVM}.
-	 *
-	 * @param classActorReference
-	 *            A {@link ClassActor} in the {@link TeleVM}.
-	 * @return Local, equivalent {@link ClassActor}, possibly created by
-	 *         loading from the classpath, or if not found, by copying and
-	 *         loading the classfile from the {@link TeleVM}
-	 */
-	public ClassActor makeClassActor(Reference classActorReference) {
-		final Reference utf8ConstantReference = fields().Actor_name
-				.readReference(classActorReference);
-		final Reference stringReference = fields().Utf8Constant_string
-				.readReference(utf8ConstantReference);
-		final String name = getString(stringReference);
-		try {
-			return makeClassActor(name);
-		} catch (ClassNotFoundException classNotFoundException) {
-			// Not loaded and not available on local classpath; load by copying
-			// classfile from the {@link TeleVM}.
-			final Reference byteArrayReference = fields().ClassActor_classfile
-					.readReference(classActorReference);
-			final TeleArrayObject teleByteArrayObject = (TeleArrayObject) TeleObject
-					.make(this, byteArrayReference);
-			TeleError.check(teleByteArrayObject != null,
-					"could not find class actor: " + name);
-			final byte[] classfile = (byte[]) teleByteArrayObject.shallowCopy();
-			return PrototypeClassLoader.PROTOTYPE_CLASS_LOADER.makeClassActor(
-					name, classfile);
-		}
-	}
-
-	/**
-	 * Gets a canonical local {@classActor} corresponding to the type of a heap
-	 * object in the targetVM, creating one if needed by loading the class using
-	 * the {@link PrototypeClassLoader#PROTOTYPE_CLASS_LOADER} from either the
-	 * classpath, or if not found on the classpath, by copying the classfile
-	 * from the {@link TeleVM}.
-	 *
-	 * @param objectReference
-	 *            An {@link Object} in the {@link TeleVM}.
-	 * @return Local {@link ClassActor} representing the type of the object.
-	 */
-	public ClassActor makeClassActorForTypeOf(Reference objectReference) {
-		checkReference(objectReference);
-		final Reference hubReference = wordToReference(layoutScheme()
-				.generalLayout().readHubReferenceAsWord(objectReference));
-		final Reference classActorReference = fields().Hub_classActor
-				.readReference(hubReference);
-		return makeClassActor(classActorReference);
-	}
-
-	/**
-	 * @param objectReference
-	 *            An {@link Object} in the {@link TeleVM}.
-	 * @return Local {@link Hub}, equivalent to the hub of the object.
-	 */
-	public Hub makeLocalHubForObject(Reference objectReference) {
-		checkReference(objectReference);
-		final Reference hubReference = wordToReference(layoutScheme()
-				.generalLayout().readHubReferenceAsWord(objectReference));
-		final Reference classActorReference = fields().Hub_classActor
-				.readReference(hubReference);
-		final ClassActor objectClassActor = makeClassActor(classActorReference);
-		final ClassActor hubClassActor = makeClassActorForTypeOf(hubReference);
-		return (StaticHub.class.isAssignableFrom(hubClassActor.toJava())) ? objectClassActor
-				.staticHub()
-				: objectClassActor.dynamicHub();
-	}
-
-	public Value getElementValue(Kind kind, Reference reference, int index) {
-		switch (kind.asEnum()) {
-		case BYTE:
-			return ByteValue.from(layoutScheme().byteArrayLayout().getByte(
-					reference, index));
-		case BOOLEAN:
-			return BooleanValue.from(layoutScheme().booleanArrayLayout()
-					.getBoolean(reference, index));
-		case SHORT:
-			return ShortValue.from(layoutScheme().shortArrayLayout().getShort(
-					reference, index));
-		case CHAR:
-			return CharValue.from(layoutScheme().charArrayLayout().getChar(
-					reference, index));
-		case INT:
-			return IntValue.from(layoutScheme().intArrayLayout().getInt(
-					reference, index));
-		case FLOAT:
-			return FloatValue.from(layoutScheme().floatArrayLayout().getFloat(
-					reference, index));
-		case LONG:
-			return LongValue.from(layoutScheme().longArrayLayout().getLong(
-					reference, index));
-		case DOUBLE:
-			return DoubleValue.from(layoutScheme().doubleArrayLayout()
-					.getDouble(reference, index));
-		case WORD:
-			return new WordValue(layoutScheme().wordArrayLayout().getWord(
-					reference, index));
-		case REFERENCE:
-			checkReference(reference);
-			return TeleReferenceValue.from(this, wordToReference(layoutScheme()
-					.wordArrayLayout().getWord(reference, index)));
-		default:
-			throw ProgramError.unexpected("unknown array kind");
-		}
-	}
-
-	private TeleCodeManager _teleCodeManager;
-
-	/**
-	 * @return surrogate for the singleton {@link CodeManager} in the
-	 *         {@link TeleVM}, access to code state.
-	 */
-	public TeleCodeManager teleCodeManager() {
-		if (_teleCodeManager == null) {
-			_teleCodeManager = TeleCodeManager.make(this);
-		}
-		return _teleCodeManager;
-	}
-
-	private final TeleHeapManager _teleHeapManager;
-
-	public TeleHeapManager teleHeapManager() {
-		return _teleHeapManager;
-	}
-
-	private TeleClassRegistry _teleClassRegistry;
-
-	/**
-	 * @return a registry that identifies all classes known to have been loaded
-	 *         in the {@link TeleVM}, loaded with key data that doesn't require
-	 *         loading the class here until needed.
-	 */
-	public synchronized TeleClassRegistry teleClassRegistry() {
-		assert _teleClassRegistry != null;
-		return _teleClassRegistry;
-	}
-
-	private TeleCodeRegistry _teleCodeRegistry;
-
-	public synchronized TeleCodeRegistry teleCodeRegistry() {
-		if (_teleCodeRegistry == null) {
-			_teleCodeRegistry = new TeleCodeRegistry(this);
-		}
-		return _teleCodeRegistry;
-	}
-
-	/**
-	 * @return an ordered set of {@link TypeDescriptor}s for classes loaded in
-	 *         the {@link TeleVM}, plus classes found on the class path.
-	 */
-	public synchronized Iterable<TypeDescriptor> loadableTypeDescriptors() {
-		final SortedSet<TypeDescriptor> typeDescriptors = new TreeSet<TypeDescriptor>();
-		for (TypeDescriptor typeDescriptor : _teleClassRegistry.typeDescriptors()) {
-			typeDescriptors.add(typeDescriptor);
-		}
-		if (_typesOnClasspath == null) {
-			updateLoadableTypeDescriptorsFromClasspath();
-		}
-		typeDescriptors.addAll(_typesOnClasspath);
-		return typeDescriptors;
-	}
-
-	private Set<TypeDescriptor> _typesOnClasspath;
-
-	/**
-	 * Updates the set of types that are available on the
-	 * {@linkplain #classpath() class path} by scanning the class path. This
-	 * scan will be performed automatically the first time
-	 * {@link #loadableTypeDescriptors()} is called. However, it should also be
-	 * performed any time the set of classes available on the class path may
-	 * have changed.
-	 */
-	public void updateLoadableTypeDescriptorsFromClasspath() {
-		final Set<TypeDescriptor> typesOnClasspath = new TreeSet<TypeDescriptor>();
-		Trace.begin(TRACE_VALUE, tracePrefix() + "searching classpath for class files");
-		new ClassSearch() {
-			@Override
-			protected boolean visitClass(String className) {
-				if (!className.endsWith("package-info")) {
-					final String typeDescriptorString = "L"
-							+ className.replace('.', '/') + ";";
-					typesOnClasspath.add(JavaTypeDescriptor
-							.parseTypeDescriptor(typeDescriptorString));
-				}
-				return true;
-			}
-		}.run(PrototypeClassLoader.PROTOTYPE_CLASS_LOADER.classpath());
-		Trace.end(TRACE_VALUE, tracePrefix() + "searching classpath for class files ["
-				+ typesOnClasspath.size() + " types found]");
-		_typesOnClasspath = typesOnClasspath;
-	}
-
-	public Reference bootClassRegistryReference() {
-		return originToReference(_bootImageStart
-				.plus(_bootImage.header()._classRegistryOffset));
-	}
-
-	public Reference originToReference(final Pointer origin) {
-		return referenceScheme().fromGrip(gripScheme().fromOrigin(origin));
-	}
-
-	public Pointer referenceToCell(Reference reference) {
-		return layoutScheme().generalLayout()
-				.originToCell(reference.toOrigin());
-	}
-
-	public Reference cellToReference(Pointer cell) {
-		return originToReference(layoutScheme().generalLayout().cellToOrigin(
-				cell));
-	}
-
-	public void advanceToJavaEntryPoint() throws IOException {
-		_messenger.enable();
-		final Address startEntryPoint = bootImageStart().plus(
-				bootImage().header()._vmRunMethodOffset);
-		try {
-			teleProcess().controller().runToInstruction(startEntryPoint, true,
-					false);
-		} catch (Exception exception) {
-			throw new IOException(exception);
-		}
-	}
-
-	/**
-	 * @return a collection of all current threads in the targetVM, ordered by
-	 *         threadID.
-	 */
-	public IterableWithLength<TeleNativeThread> allThreads() {
-		return _teleProcess.threads();
-	}
-
-	/**
-	 * @return Whether the thread is a known thread.
-	 */
-	public boolean isValidThread(TeleNativeThread thread) {
-		for (TeleNativeThread teleNativeThread : _teleProcess.threads()) {
-			if (thread == teleNativeThread) {
-				return true;
-			}
-		}
-		return false;
-	}
-
-	private boolean _isInGC = false;
-
-	/**
-	 * @return whether a GC is underway in the {@link TeleVM}.
-	 */
-	public boolean isInGC() {
-	    return _isInGC;
-	}
-
-	/**
-	 * @return whether {@link Reference}s to memory in the {@link TeleVM} are reliable.
-	 */
-	private boolean areReferencesValid() {
-	    return ! _isInGC;
-	}
-
-	/**
-	 * Identifies the most recent GC for which the local copy of the tele root
-	 * table in the {@link TeleVM} is valid.
-	 */
-	private long _cachedCollectionEpoch;
-
-	private Tracer _refreshReferencesTracer = new Tracer("refresh references");
-
-	/**
-	 * Refreshes the values that describe {@link TeleVM} state such as the
-	 * current GC epoch.
-	 */
-	private void refreshReferences() {
-=======
     /**
      * @return a collection of all current threads in the targetVM, ordered by
      *         threadID.
@@ -1548,7 +869,6 @@
      * current GC epoch.
      */
     private void refreshReferences() {
->>>>>>> b6656e8b
         Trace.begin(TRACE_VALUE, _refreshReferencesTracer);
         final long startTimeMillis = System.currentTimeMillis();
         final long teleRootEpoch = fields().TeleHeapInfo_rootEpoch.readLong(this);
