/*
 * Copyright (c) 2007 Sun Microsystems, Inc.  All rights reserved.
 *
 * Sun Microsystems, Inc. has intellectual property rights relating to technology embodied in the product
 * that is described in this document. In particular, and without limitation, these intellectual property
 * rights may include one or more of the U.S. patents listed at http://www.sun.com/patents and one or
 * more additional patents or pending patent applications in the U.S. and in other countries.
 *
 * U.S. Government Rights - Commercial software. Government users are subject to the Sun
 * Microsystems, Inc. standard license agreement and applicable provisions of the FAR and its
 * supplements.
 *
 * Use is subject to license terms. Sun, Sun Microsystems, the Sun logo, Java and Solaris are trademarks or
 * registered trademarks of Sun Microsystems, Inc. in the U.S. and other countries. All SPARC trademarks
 * are used under license and are trademarks or registered trademarks of SPARC International, Inc. in the
 * U.S. and other countries.
 *
 * UNIX is a registered trademark in the U.S. and other countries, exclusively licensed through X/Open
 * Company, Ltd.
 */
package com.sun.max.tele;

import static com.sun.max.tele.debug.ProcessState.*;
import static com.sun.max.vm.VMConfiguration.*;

import java.io.*;
import java.lang.reflect.*;
import java.util.*;
import java.util.concurrent.*;
import java.util.concurrent.locks.*;
import java.util.logging.*;

import javax.swing.*;

import com.sun.max.*;
import com.sun.max.ide.*;
import com.sun.max.jdwp.vm.core.*;
import com.sun.max.jdwp.vm.proxy.*;
import com.sun.max.jdwp.vm.proxy.VMValue.Type;
import com.sun.max.platform.*;
import com.sun.max.program.*;
import com.sun.max.program.Classpath.Entry;
import com.sun.max.program.option.*;
import com.sun.max.tele.channel.*;
import com.sun.max.tele.channel.tcp.*;
import com.sun.max.tele.debug.*;
import com.sun.max.tele.debug.no.*;
import com.sun.max.tele.field.*;
import com.sun.max.tele.grip.*;
import com.sun.max.tele.interpreter.*;
import com.sun.max.tele.jdwputil.*;
import com.sun.max.tele.memory.*;
import com.sun.max.tele.method.*;
import com.sun.max.tele.method.CodeLocation.BytecodeLocation;
import com.sun.max.tele.method.CodeLocation.MachineCodeLocation;
import com.sun.max.tele.object.*;
import com.sun.max.tele.reference.*;
import com.sun.max.tele.type.*;
import com.sun.max.tele.util.*;
import com.sun.max.tele.value.*;
import com.sun.max.unsafe.*;
import com.sun.max.vm.*;
import com.sun.max.vm.actor.holder.*;
import com.sun.max.vm.actor.member.*;
import com.sun.max.vm.classfile.*;
import com.sun.max.vm.debug.*;
import com.sun.max.vm.grip.*;
import com.sun.max.vm.hosted.*;
import com.sun.max.vm.layout.*;
import com.sun.max.vm.reference.*;
import com.sun.max.vm.reference.hosted.*;
import com.sun.max.vm.runtime.*;
import com.sun.max.vm.tele.*;
import com.sun.max.vm.type.*;
import com.sun.max.vm.value.*;

/**
 * Implementation of remote access to an instance of the Maxine VM.
 * Access from the Inspector or other clients of this implementation
 * gain access through the {@link MaxVM} interface.
 * <br>
 * <strong>Concurrency policy:</strong> VM access is protected
 * by a reentrant lock that must be honored by all client-visible
 * methods that are not thread-safe.  Consequences of failure to
 * do so can result in either (a) undefined behavior of the VM
 * process (when inappropriate process operations are made
 * while the process is running), or (b) race conditions in the
 * data caches being revised a the conclusion of each process
 * execution.  The lock is managed differently by the process and
 * by client methods.
 * <ol>
 * <li>the VM process (see {@link TeleProcess}) enqueues requests for VM
 * execution; these requests may be made on client threads.  The requests
 * are executed on a separate "request handling" thread, which acquires
 * and holds the lock unconditionally during the entire cycle of request
 * execution:  setup of state, VM execution, waiting for VM execution
 * to conclude, refreshing caches of VM state.</li>
 * <li>any method made available to clients (see {@link MaxVM} and
 * related interfaces) must either be made thread-safe (and documented
 * as such) or must be wrapped in a conditional attempt to acquire the
 * lock.  Client attempts to acquire the lock that fail, must respond
 * immediately by throwing an {@link MaxVMBusyException}.</li>
 * <li>note that the lock is reentrant, so that nested attempts to
 * acquire/release the lock will behave identically to standard
 * Java synchronization semantics.</li>
 * </ol>
 *
 * @author Bernd Mathiske
 * @author Athul Acharya
 * @author Michael Van De Vanter
 * @author Doug Simon
 * @author Thomas Wuerthinger
 * @author Hannes Payer
 * @author Mick Jordan
 */
public abstract class TeleVM implements MaxVM {

    private static final int TRACE_VALUE = 1;

    private static final String PROGRAM_NAME = "maxvm";

    public static final String TELE_LIBRARY_NAME = "tele";

    private static final List<MaxMemoryRegion> EMPTY_MAXMEMORYREGION_LIST = Collections.emptyList();

    /**
     * Modes in which the Inspector operates, which require different startup behavior.
     */
    public enum Mode {
        /**
         * Create and start a new process to execute the VM, passing arguments.
         */
        CREATE,
        /**
         * Attach to an existing VM process that is already running or core-dumped.
         */
        ATTACH,
        /**
         * Attach to an existing VM process that is waiting to be started.
         * I.e., the process exists, the arguments have been supplied, but it
         * has not executed the VM, but it waiting for the Inspector to release it.
          */
        ATTACHWAITING,
        /**
         * Browse a VM image as produced by the {@link BootImageGenerator}.
         */
        IMAGE,
    }

    /**
     * Defines whether the target VM running locally or on a remote machine, or is core-dump.
     */
    public static final class TargetLocation {
        public enum Kind {
            LOCAL("Native"),      // target VM is on the same machine as Inspector
            REMOTE("TCP"),     // target VM is on a remote machine
            FILE("Dump");          // target VM is a core dump

            String classNameComponent;

            Kind(String name) {
                classNameComponent = name;
            }
        }

        public final Kind kind;
        public final String target;  // pathname to dump file if kind == FILE, else remote machine id
        public final int port;         // port to communicate on
        public final int id;            // process id (to attach to)

        private TargetLocation(Kind kind, String target, int port, int id) {
            this.kind = kind;
            this.target = target;
            this.port = port;
            this.id = id;
        }

        static void set(Options options) {
            final String targetKind = options.targetKindOption.getValue();
            String target = null;
            Kind kind = Kind.LOCAL;
            int port = TCPTeleChannelProtocol.DEFAULT_PORT;
            int id = -1;
            final List<String> targetLocationValue = options.targetLocationOption.getValue();
            if (targetKind.equals("remote")) {
                kind = Kind.REMOTE;
                final int size = targetLocationValue.size();
                if (size == 0 || size > 3) {
                    usage(options.targetLocationOption);
                }
                if (size >= 1) {
                    target = targetLocationValue.get(0);
                }
                if (size >= 2) {
                    final String portString = targetLocationValue.get(1);
                    if (!portString.isEmpty()) {
                        port = Integer.parseInt(portString);
                    }
                }
                if (size == 3) {
                    id = Integer.parseInt(targetLocationValue.get(1));
                }
            } else if (targetKind.equals("file")) {
                kind = Kind.FILE;
                if (targetLocationValue.size() > 0) {
                    target = targetLocationValue.get(0);
                }
            } else if (targetKind.equals("local")) {
                kind = Kind.LOCAL;
                if (targetLocationValue.size() == 1) {
                    id = Integer.parseInt(targetLocationValue.get(0));
                } else if (targetLocationValue.size() != 0) {
                    usage(options.targetLocationOption);
                }
            } else {
                ProgramError.unexpected("usage: " + options.targetKindOption.getHelp());
            }
            if (mode == Mode.ATTACH || mode == Mode.ATTACHWAITING) {
                if (kind == Kind.FILE) {
                    // must have a dump file, if not provided put up a dialog to get it.
                    if (target == null) {
                        target = JOptionPane.showInputDialog(null, "Enter the path to the VM dump file");
                    }
                } else {
                // must have an id, if not provided put up a dialog to get it.
                    if (id < 0) {
                        id = Integer.parseInt(JOptionPane.showInputDialog(null, "Enter the target VM id"));
                    }
                }
            }
            targetLocation = new TargetLocation(kind, target, port, id);
        }

        private static void usage(Option<List<String>> locationOption) {
            ProgramError.unexpected("usage: " + locationOption.getHelp());
        }
    }

    /**
     * The mode the Inspector is running in.
     */
    private static Mode mode;

    /**
     * Information about where the (running/dumped) target VM is located.
     */
    private static TargetLocation targetLocation;

    /**
     * Where the meta-data associated with the target VM is located {@see #vmDirectoryOption}.
     */
    private static File vmDirectory;

    /**
     * The options controlling how a tele VM instance is {@linkplain #newAllocator(String...) created}.
     */
    public static class Options extends OptionSet {

        /**
         * Specifies if these options apply when creating a {@linkplain TeleVM#createReadOnly(File, Classpath) read-only} Tele VM.
         */
        public final Option<String> modeOption = newStringOption("mode", "create",
            "Mode of operation: create | attach | attachwaiting | image");
        public final Option<String> targetKindOption = newStringOption("target", "local",
            "Location kind of target VM: local | remote | file");
        public final Option<List<String>> targetLocationOption = newStringListOption("location", "",
            "Location info of target VM: hostname[, port, id] | pathname");
        public final Option<File> vmDirectoryOption = newFileOption("vmdir", BootImageGenerator.getDefaultVMDirectory(),
            "Path to directory containing VM executable, shared libraries and boot image.");
        public final Option<List<String>> classpathOption = newStringListOption("cp", null, File.pathSeparatorChar,
            "Additional locations to use when searching for Java class files. These locations are searched after the jar file containing the " +
            "boot image classes but before the locations corresponding to the class path of this JVM process.");
        public final Option<List<String>> sourcepathOption = newStringListOption("sourcepath", null, File.pathSeparatorChar,
            "Additional locations to use when searching for Java source files. These locations are searched before the default locations.");
        public final Option<File> commandFileOption = newFileOption("c", "",
            "Executes the commands in a file on startup.");
        public final Option<String> logLevelOption = newStringOption("logLevel", Level.SEVERE.getName(),
            "Level to set for java.util.logging root logger.");

        /**
         * This field is {@code null} if {@link #readOnly} is {@code false}.
         */
        public final Option<String> heapOption;

        /**
         * This field is {@code null} if {@link #readOnly} is {@code true}.
         */
        public final Option<String> vmArguments;

        /**
         * Creates command line options that are specific to certain operation modes. No longer tries to customise the
         * options based on mode.
         */
        public Options() {
            heapOption = newStringOption("heap", null, "Relocation address for the heap and code in the boot image.");
            vmArguments = newStringOption("a", "", "Specifies the arguments to the target VM.");
        }
    }

    private static boolean needTeleLibrary() {
        return targetLocation.kind == TargetLocation.Kind.LOCAL;
    }

    public static boolean isAttaching() {
        return mode == Mode.ATTACH;
    }

    public static boolean isDump() {
        return mode == Mode.ATTACH && targetLocation.kind == TargetLocation.Kind.FILE;
    }

    /**
     * Create the correct instance of {@link TeleChannelProtocol} based on {@link #targetLocation} and
     * {@link OperatingSystem}.
     *
     * @param operatingSystem
     */
    private void setTeleChannelProtocol(OperatingSystem operatingSystem) {
        if (mode == Mode.IMAGE) {
            teleChannelProtocol = new ReadOnlyTeleChannelProtocol();
            return;
        }
        /*
         * To avoid boilerplate switch statements, the format of the class is required to be:
         * com.sun.max.tele.debug.<ospackage>.<os><kind>TeleChannelProtocol, where Kind == Native for LOCAL, TCP for
         * REMOTE and Dump for FILE. os is sanitized to conform to standard class naming rules. E.g. SOLARIS -> Solaris
         */
        final String className = "com.sun.max.tele.debug." + operatingSystem.asPackageName() + "." + operatingSystem.asClassName() +
                        targetLocation.kind.classNameComponent + "TeleChannelProtocol";
        try {
            final Class< ? > klass = Class.forName(className);
            Constructor< ? > cons;
            Object[] args;

            if (targetLocation.kind == TargetLocation.Kind.REMOTE) {
                cons = klass.getDeclaredConstructor(new Class[] {String.class, int.class});
                args = new Object[] {targetLocation.target, targetLocation.port};
            } else if (targetLocation.kind == TargetLocation.Kind.FILE) {
                // dump
                final File dumpFile = new File(targetLocation.target);
                if (!dumpFile.exists()) {
                    FatalError.unexpected("core dump file: " + targetLocation.target + " does not exist or is not accessible");
                }
                final File vmFile = new File(vmDirectory, "maxvm");
                if (!vmFile.exists()) {
                    FatalError.unexpected("vm file: " + vmFile + " does not exist or is not accessible");
                }
                cons = klass.getDeclaredConstructor(new Class[] {TeleVM.class, File.class, File.class});
                args = new Object[] {this, vmFile, dumpFile};
            } else {
                cons = klass.getDeclaredConstructor(new Class[] {});
                args = new Object[0];
            }
            teleChannelProtocol = (TeleChannelProtocol) cons.newInstance(args);
        } catch (Exception ex) {
            FatalError.unexpected("failed to create instance of " + className, ex);
        }

    }

    /**
     * Creates a new VM instance based on a given set of options.
     *
     * @param options the options controlling specifics of the VM instance to be created
     * @return a new VM instance
     */
    public static TeleVM create(Options options) throws BootImageException {
        //HostObjectAccess.setMainThread(Thread.currentThread());

        mode = Mode.valueOf(options.modeOption.getValue().toUpperCase());

        TargetLocation.set(options);

        final String logLevel = options.logLevelOption.getValue();
        try {
            LogManager.getLogManager().getLogger("").setLevel(Level.parse(logLevel));
        } catch (IllegalArgumentException e) {
            ProgramWarning.message("Invalid level specified for java.util.logging root logger: " + logLevel + " [using " + Level.SEVERE + "]");
            LogManager.getLogManager().getLogger("").setLevel(Level.SEVERE);
        }

        TeleVM vm = null;

        // Configure the prototype class loader gets the class files used to build the image
        Classpath classpathPrefix = Classpath.EMPTY;
        final List<String> classpathList = options.classpathOption.getValue();
        if (classpathList != null) {
            final Classpath extraClasspath = new Classpath(classpathList.toArray(new String[classpathList.size()]));
            classpathPrefix = classpathPrefix.prepend(extraClasspath);
        }
        vmDirectory = options.vmDirectoryOption.getValue();
        classpathPrefix = classpathPrefix.prepend(BootImageGenerator.getBootImageJarFile(vmDirectory).getAbsolutePath());
        checkClasspath(classpathPrefix);
        final Classpath classpath = Classpath.fromSystem().prepend(classpathPrefix);
        HostedBootClassLoader.setClasspath(classpath);

        if (needTeleLibrary()) {
            Prototype.loadLibrary(TELE_LIBRARY_NAME);
        }
        final File bootImageFile = BootImageGenerator.getBootImageFile(vmDirectory);

        Classpath sourcepath = JavaProject.getSourcePath(true);
        final List<String> sourcepathList = options.sourcepathOption.getValue();
        if (sourcepathList != null) {
            sourcepath = sourcepath.prepend(new Classpath(sourcepathList.toArray(new String[sourcepathList.size()])));
        }
        checkClasspath(sourcepath);

        switch (mode) {
            case CREATE:
            case ATTACHWAITING:
                final String value = options.vmArguments.getValue();
                final String[] commandLineArguments = "".equals(value) ? new String[0] : value.trim().split(" ");
                vm = create(bootImageFile, sourcepath, commandLineArguments);
                vm.lock();
                try {
                    vm.updateVMCaches();
                    vm.teleProcess().initializeState();
                    vm.modifyInspectableFlags(Inspectable.INSPECTED, true);
                } finally {
                    vm.unlock();
                }
                try {
                    vm.advanceToJavaEntryPoint();
                } catch (IOException ioException) {
                    throw new BootImageException(ioException);
                }
                break;

            case ATTACH:
                /* The fundamental difference in this mode is that VM has executed for a while.
                 * This means that boot heap relocation has (almost certainly) been performed
                 * AND the boot heap will contain references to the dynamic heap.
                 * So the delicate dance that us normally performed when setting up the
                 * TeleClassRegistry is neither entirely necessary nor sufficient.
                 * The is handled by doing two passes over the class registry and
                 * deferring resolution of those references that are outside the boot heap
                 * until the second pass, after the TeleHeap is fully initialized.
                 * We also need to explicitly refresh the threads and update state.
                 */
                vm = create(bootImageFile, sourcepath, null);
                vm.lock();
                try {
                    vm.updateVMCaches();
                    vm.teleProcess().initializeStateOnAttach();
                } finally {
                    vm.unlock();
                }
                break;

            case IMAGE:
                String heap = options.heapOption.getValue();
                if (heap != null) {
                    assert System.getProperty(ReadOnlyTeleProcess.HEAP_PROPERTY) == null;
                    System.setProperty(ReadOnlyTeleProcess.HEAP_PROPERTY, heap);
                }
                vm = createReadOnly(bootImageFile, sourcepath);
                vm.updateVMCaches();
        }

        final File commandFile = options.commandFileOption.getValue();
        if (commandFile != null && !commandFile.equals("")) {
            vm.executeCommandsFromFile(commandFile.getPath());
        }

        return vm;
    }

    public static Mode mode() {
        return mode;
    }

    public static TargetLocation targetLocation() {
        return targetLocation;
    }

    /**
     * Creates and installs the {@linkplain MaxineVM#vm() global VM} context based on a given
     * configuration loaded from a boot image.
     *
     * @param bootImageConfig
     */
    private static void initializeVM(VMConfiguration bootImageConfig) {
        bootImageConfig.loadAndInstantiateSchemes(null);
        final VMConfiguration config = new VMConfiguration(
                        bootImageConfig.buildLevel,
                        bootImageConfig.platform,
                        getInspectorGripPackage(bootImageConfig.gripPackage),
                        new com.sun.max.tele.reference.plain.Package(),
                        bootImageConfig.layoutPackage,
                        bootImageConfig.heapPackage,
                        bootImageConfig.monitorPackage,
                        bootImageConfig.bootCompilerPackage,
                        bootImageConfig.jitCompilerPackage,
                        null,
                        bootImageConfig.compilationPackage,
                        bootImageConfig.trampolinePackage,
                        bootImageConfig.targetABIsPackage, bootImageConfig.runPackage);
        final MaxineVM vm = new MaxineVM(config);
        MaxineVM.set(vm);
        config.loadAndInstantiateSchemes(bootImageConfig.vmSchemes());
        JavaPrototype.initialize(false);
    }

    /**
     * Create the appropriate subclass of {@link TeleVM} based on VM configuration.
     *
     * @param bootImageFile
     * @param sourcepath
     * @param commandlineArguments {@code null} if {@code processId > 0} else command line arguments for new VM process
     * @return appropriate subclass of TeleVM for target VM
     * @throws BootImageException
     */
    private static TeleVM create(File bootImageFile, Classpath sourcepath, String[] commandlineArguments) throws BootImageException {
        final BootImage bootImage = new BootImage(bootImageFile);
        initializeVM(bootImage.vmConfiguration);

        TeleVM teleVM = null;
        final OperatingSystem operatingSystem = bootImage.vmConfiguration.platform.operatingSystem;
        final String className = "com.sun.max.tele.debug." + operatingSystem.asPackageName() + "." + operatingSystem.asClassName() + "TeleVM";
        try {
            final Class< ? > klass = Class.forName(className);
            final Constructor< ? > cons = klass.getDeclaredConstructor(new Class[] {File.class, BootImage.class, Classpath.class, String[].class});
            teleVM = (TeleVM) cons.newInstance(new Object[] {bootImageFile, bootImage, sourcepath, commandlineArguments});
        } catch (Exception ex) {
            FatalError.unexpected("failed to instantiate " + className, ex);
        }
        return teleVM;
    }

    private static void checkClasspath(Classpath classpath) {
        for (Entry classpathEntry : classpath.entries()) {
            if (classpathEntry.isPlainFile()) {
                ProgramWarning.message("Class path entry is neither a directory nor a JAR file: " + classpathEntry);
            }
        }
    }

    /**
     * Creates a tele VM instance that is read-only and is only useful for inspecting a boot image.
     *
     * @param bootImageFile the file containing the boot image
     * @param sourcepath the source code path to search for class or interface definitions
     * @return
     * @throws BootImageException
     * @throws IOException
     */
    private static TeleVM createReadOnly(File bootImageFile, Classpath sourcepath) throws BootImageException {
<<<<<<< HEAD
        final BootImage bootImage = new TeleBootImage(bootImageFile);
=======
        final BootImage bootImage = new BootImage(bootImageFile);
        initializeVM(bootImage.vmConfiguration);
>>>>>>> 9a702477
        return new ReadOnlyTeleVM(bootImageFile, bootImage, sourcepath);
    }

    private static final Logger LOGGER = Logger.getLogger(TeleVM.class.getName());

    /**
     * An object that delays evaluation of a trace message for controller actions.
     */
    private class Tracer {

        private final String message;

        /**
         * An object that delays evaluation of a trace message.
         * @param message identifies what is being traced
         */
        public Tracer(String message) {
            this.message = message;
        }

        @Override
        public String toString() {
            return tracePrefix() + message;
        }
    }

    private final Tracer refreshTracer = new Tracer("refresh");


    private static VMPackage getInspectorGripPackage(VMPackage gripPackage) {
        final MaxPackage vmGripRootPackage = new com.sun.max.vm.grip.Package();
        final String suffix = gripPackage.name().substring(vmGripRootPackage.name().length());
        final MaxPackage inspectorGripRootPackage = new com.sun.max.tele.grip.Package();
        return (VMPackage) MaxPackage.fromName(inspectorGripRootPackage.name() + suffix);
    }

    private String  tracePrefix() {
        return "[TeleVM: " + Thread.currentThread().getName() + "] ";
    }

    /**
     * Note that this is identical to the value returned by {@link VMConfiguration#vmConfig()}
     * after {@link #initializeVM(VMConfiguration)} has been called.
     */
    private final VMConfiguration vmConfiguration;

    private final Size wordSize;

    private final Size pageSize;

    private final BootImage bootImage;

    private final File bootImageFile;

    final File programFile;

    private final TeleHeap heap;

    private TeleCodeCache teleCodeCache = null;

    private final CodeManager codeManager;

    /**
     * Breakpoint manager, for both target and bytecode breakpoints.
     */
    private final TeleBreakpointManager teleBreakpointManager;

    private final TeleBytecodeBreakpoint.BytecodeBreakpointManager bytecodeBreakpointManager;

    private final TeleWatchpoint.WatchpointManager watchpointManager;

    private final TeleThreadManager threadManager;

    /**
     * The immutable history of all VM states, as of the last state transition; thread safe
     * for access by client methods on any thread.
     */
    private volatile TeleVMState teleVMState = TeleVMState.NONE;

    private List<MaxVMStateListener> vmStateListeners = new CopyOnWriteArrayList<MaxVMStateListener>();

    private List<MaxGCStartedListener> gcStartedListeners = new CopyOnWriteArrayList<MaxGCStartedListener>();

    /**
     * Active breakpoint that triggers at start of GC if {@link gcStartedListeners} is non-empty; null if no listeners.
     */
    private MaxBreakpoint gcStartedBreakpoint = null;

    private List<MaxGCCompletedListener> gcCompletedListeners = new CopyOnWriteArrayList<MaxGCCompletedListener>();

    /**
     * An always active breakpoint that triggers at end of GC if {@link gcCompletedListeners} is non-empty; null if no listeners.
     */
    private MaxBreakpoint gcCompletedBreakpoint = null;

    private final TeleProcess teleProcess;

    public static TeleChannelProtocol teleChannelProtocol() {
        return teleChannelProtocol;
    }

    public final TeleProcess teleProcess() {
        return teleProcess;
    }

    public boolean isBootImageRelocated() {
        return true;
    }

    private final Pointer bootImageStart;

    public final Pointer bootImageStart() {
        return bootImageStart;
    }

    private final TeleFields teleFields;

    public final TeleFields teleFields() {
        return teleFields;
    }

    private final TeleMethods teleMethods;

    public final TeleMethods teleMethods() {
        return teleMethods;
    }

    private final Classpath sourcepath;

    /**
     * Classes, possibly not loaded, available on the classpath.
     * Lazily initialized; can re re-initialized.
     * @see #updateLoadableTypeDescriptorsFromClasspath()
     */
    private Set<TypeDescriptor> typesOnClasspath;

    /**
     * @return classes, possibly loaded, not available on the classpath.
     */
    private Set<TypeDescriptor> typesOnClasspath() {
        if (typesOnClasspath == null) {
            // Delayed initialization, because this can take some time.
            updateLoadableTypeDescriptorsFromClasspath();
        }
        return typesOnClasspath;
    }

    private int interpreterUseLevel = 0;

    private TeleClassRegistry teleClassRegistry;

    private final TimedTrace updateTracer;

    /**
     * A lock designed to keep all non-thread-safe client calls from being handled during the VM setup/execute/refresh cycle.
     */
    private ReentrantLock lock = new ReentrantLock();

    /**
     * The protocol that is being used to communicate with the target VM.
     */
    private static TeleChannelProtocol teleChannelProtocol;

    /**
     * Creates a tele VM instance by creating or attaching to a Maxine VM process.
     *
     * @param bootImageFile path to the boot image file loaded by the VM
     * @param bootImage the metadata describing the contents in the boot image
     * @param sourcepath path used to search for Java source files
     * @param commandLineArguments the command line arguments to be used when creating a new VM process. If this value
     *            is {@code null}, then an attempt is made to attach to the process whose id is {@code processID}.
     * @param processID the process ID of an existing VM instance to which this debugger should be attached. This
     *            argument is ignored if {@code commandLineArguments != null}.
     * @param agent the agent that opens a socket for the VM to communicate the address of the boot image once it has
     *            been loaded and relocated. This parameter may be null if {@link #loadBootImage(TeleVMAgent)} is
     *            overridden by this object to use a different mechanism for discovering the boot image address.
     * @throws BootImageException
     */
    protected TeleVM(File bootImageFile, BootImage bootImage, Classpath sourcepath, String[] commandLineArguments) throws BootImageException {
        final TimedTrace tracer = new TimedTrace(TRACE_VALUE, tracePrefix() + " creating");
        tracer.begin();
        this.bootImageFile = bootImageFile;
        this.bootImage = bootImage;
        this.sourcepath = sourcepath;
        setTeleChannelProtocol(bootImage.vmConfiguration.platform.operatingSystem);
        vmConfiguration = vmConfig();

        this.updateTracer = new TimedTrace(TRACE_VALUE, tracePrefix() + " updating all");

        // Pre-initialize the disassembler to save time.
        TeleDisassembler.initialize(vmConfiguration.platform);

        this.wordSize = Size.fromInt(vmConfiguration.platform.wordWidth().numberOfBytes);
        this.pageSize = Size.fromInt(vmConfiguration.platform.pageSize);
        this.programFile = new File(bootImageFile.getParent(), PROGRAM_NAME);

        if (mode == Mode.ATTACH || mode == Mode.ATTACHWAITING) {
            this.teleProcess = attachToTeleProcess();
        } else {
            this.teleProcess = createTeleProcess(commandLineArguments);
        }
        this.bootImageStart = loadBootImage();

        final TeleGripScheme teleGripScheme = (TeleGripScheme) vmConfig().gripScheme();
        teleGripScheme.setTeleVM(this);

        if (!tryLock()) {
            ProgramError.unexpected("unable to lock during creation");
        }
        this.teleFields = new TeleFields(this);
        this.teleMethods = new TeleMethods(this);
        this.heap = TeleHeap.make(this);
        unlock();

        // Provide access to JDWP server
        this.jdwpAccess = new VMAccessImpl();
        addVMStateListener(jdwpStateModel);
        this.javaThreadGroupProvider = new ThreadGroupProviderImpl(this, true);
        this.nativeThreadGroupProvider = new ThreadGroupProviderImpl(this, false);

        this.threadManager = new TeleThreadManager(this);
        this.codeManager = new CodeManager(this);
        this.bytecodeBreakpointManager = new TeleBytecodeBreakpoint.BytecodeBreakpointManager(this);
        this.teleBreakpointManager = new TeleBreakpointManager(this, this.bytecodeBreakpointManager);
        this.watchpointManager = teleProcess.getWatchpointManager();

        tracer.end(null);
    }

    /**
     * Updates information about the state of the VM that is read
     * and cached at the end of each VM execution cycle.
     * <br>
     * This must be called in a context where thread-safe read access to the VM can
     * be achieved.
     * <br>
     * Some lazy initialization is done, in order to avoid cycles during startup.
     *
     * @throws ProgramError if unable to acquire the VM lock
     * @see #lock
     */
    public final void updateVMCaches() {
        if (!tryLock()) {
            ProgramError.unexpected("TeleVM unable to acquire VM lock for update");
        }
        try {
            updateTracer.begin();
            if (teleClassRegistry == null) {
                /*
                 * Must delay creation/initialization of the {@link TeleClassRegistry} until after
                 * we hit the first execution breakpoint; otherwise addresses won't have been relocated.
                 * This depends on the {@link TeleHeap} already existing.
                 */
                teleClassRegistry = new TeleClassRegistry(this);
                /*
                 *  Can only fully initialize the {@link TeleHeap} once
                 *  the {@TeleClassRegistry} is fully created, otherwise there's a cycle.
                 */
                heap.initialize();

                // Now set up the map of the compiled code cache
                teleCodeCache = new TeleCodeCache(this);
                teleCodeCache.initialize();
                if (isAttaching()) {
                    // Check that the target was run with option MakeInspectable otherwise the dynamic heap info will not be available
                    ProgramError.check((teleFields().Inspectable_flags.readInt(this) & Inspectable.INSPECTED) != 0, "target VM was not run with -XX:+MakeInspectable option");
                    teleClassRegistry.processAttachFixupList();
                }
            }
            heap.updateCache();
            teleClassRegistry.updateCache();
            heap.updateObjectCache();
            teleCodeCache.updateCache();
            updateTracer.end(null);
        } finally {
            unlock();
        }
    }


    public final TeleVM vm() {
        return this;
    }

    public final String entityName() {
        return MaxineVM.name();
    }

    public final String entityDescription() {
        return MaxineVM.description();
    }

    public final MaxEntityMemoryRegion<MaxVM> memoryRegion() {
        return null;
    }

    public final boolean contains(Address address) {
        return findMemoryRegion(address) != null;
    }

    public final String getVersion() {
        return MaxineVM.VERSION;
    }

    public final String getDescription() {
        return MaxineVM.description();
    }

    public VMConfiguration vmConfiguration() {
        return vmConfiguration;
    }

    public final File vmDirectory() {
        return vmDirectory;
    }

    public final Size wordSize() {
        return wordSize;
    }

    public final Size pageSize() {
        return pageSize;
    }

    public final BootImage bootImage() {
        return bootImage;
    }

    public final File bootImageFile() {
        return bootImageFile;
    }

    public final File programFile() {
        return programFile;
    }

    public final TeleHeap heap() {
        return heap;
    }

    public final TeleCodeCache codeCache() {
        return teleCodeCache;
    }

    public final CodeManager codeManager() {
        return codeManager;
    }

    public final TeleBreakpointManager breakpointManager() {
        return teleBreakpointManager;
    }

    public final TeleWatchpoint.WatchpointManager watchpointManager() {
        return watchpointManager;
    }

    public final TeleThreadManager threadManager() {
        return threadManager;
    }

    /**
     * @return VM state; thread safe.
     */
    public final TeleVMState state() {
        return teleVMState;
    }

    public final void addVMStateListener(MaxVMStateListener listener) {
        vmStateListeners.add(listener);
    }

    public final void removeVMStateListener(MaxVMStateListener listener) {
        vmStateListeners.remove(listener);
    }

    public void addGCStartedListener(MaxGCStartedListener listener) throws MaxVMBusyException {
        assert listener != null;
        gcStartedListeners.add(listener);
        if (!gcStartedListeners.isEmpty() && gcStartedBreakpoint == null) {
            final VMTriggerEventHandler triggerEventHandler = new VMTriggerEventHandler() {

                public boolean handleTriggerEvent(TeleNativeThread teleNativeThread) {
                    Trace.line(TRACE_VALUE, tracePrefix() + " updating GCStartedListeners");
                    for (MaxGCStartedListener listener : gcStartedListeners) {
                        listener.gcStarted();
                    }
                    return false;
                }
            };
            try {
                gcStartedBreakpoint = teleProcess.targetBreakpointManager().makeSystemBreakpoint(teleMethods.gcStarted(), triggerEventHandler);
                gcStartedBreakpoint.setDescription("Internal breakpoint, just after start of GC, to notify listeners");
            } catch (MaxVMBusyException maxVMBusyException) {
                gcStartedListeners.remove(listener);
                throw maxVMBusyException;
            }
        }
    }

    public void removeGCStartedListener(MaxGCStartedListener listener) throws MaxVMBusyException {
        assert listener != null;
        gcStartedListeners.remove(listener);
        if (gcStartedListeners.isEmpty() && gcStartedBreakpoint != null) {
            try {
                gcStartedBreakpoint.remove();
            } catch (MaxVMBusyException maxVMBusyException) {
                gcStartedListeners.add(listener);
                throw maxVMBusyException;
            }
            gcStartedBreakpoint = null;
        }
    }

    public void addGCCompletedListener(MaxGCCompletedListener listener) throws MaxVMBusyException {
        assert listener != null;
        gcCompletedListeners.add(listener);
        if (!gcCompletedListeners.isEmpty() && gcCompletedBreakpoint == null) {
            final VMTriggerEventHandler triggerEventHandler = new VMTriggerEventHandler() {

                public boolean handleTriggerEvent(TeleNativeThread teleNativeThread) {
                    Trace.line(TRACE_VALUE, tracePrefix() + " updating GCCompletedListeners");
                    for (MaxGCCompletedListener listener : gcCompletedListeners) {
                        listener.gcCompleted();
                    }
                    return false;
                }
            };
            try {
                gcCompletedBreakpoint = teleProcess.targetBreakpointManager().makeSystemBreakpoint(teleMethods.gcCompleted(), triggerEventHandler);
                gcCompletedBreakpoint.setDescription("Internal breakpoint, just after end of GC, to notify listeners");
            } catch (MaxVMBusyException maxVMBusyException) {
                gcCompletedListeners.remove(listener);
                throw maxVMBusyException;
            }
        }
    }

    public void removeGCCompletedListener(MaxGCCompletedListener listener) throws MaxVMBusyException {
        assert listener != null;
        gcCompletedListeners.remove(listener);
        if (gcCompletedListeners.isEmpty() && gcCompletedBreakpoint != null) {
            try {
                gcCompletedBreakpoint.remove();
            } catch (MaxVMBusyException maxVMBusyException) {
                gcCompletedListeners.add(listener);
                throw maxVMBusyException;
            }
            gcCompletedBreakpoint = null;
        }
    }

    public final MaxMemoryRegion findMemoryRegion(Address address) {
        for (MaxMemoryRegion memoryRegion : state().memoryRegions()) {
            if (memoryRegion != null && memoryRegion.contains(address)) {
                return memoryRegion;
            }
        }
        return null;
    }


    /**
     * Acquires a lock on the VM process and related cached state; blocks until lock
     * can be acquired.  The lock is reentrant, so that nested lock acquisition behaves with
     * standard Java synchronization semantics.
     */
    public final void lock() {
        lock.lock();
    }

    /**
     * Attempts to acquire a lock on the VM process and related cached state; returns
     * immediately. The lock is reentrant, so that nested lock acquisition behaves with
     * standard Java synchronization semantics.
     *
     * @return whether the lock was acquired
     */
    public final boolean tryLock() {
        return lock.tryLock();
    }

    /**
     * Determines whether the calling thread holds the VM lock.
     * <br>
     * <strong>Note: this device is mainly used at present to
     * support the re-engineering effort to add reliable thread safety.
     * It may be set to be always {@code true} in released versions
     * of the code.
     *
     * @return whether the VM lock is held (now always TRUE)
     * @see #lock
     * @see #tryLock()
     * @see #unlock()
     */
    public final boolean lockHeldByCurrentThread() {

        // TODO (mlvdv)  restore thread lock predicate to operation; always true now
        return true;
        // return lock.isHeldByCurrentThread();
    }

    /**
     * Releases the lock on the VM process and related cached state; returns
     * immediately. The lock is reentrant, so that nested lock acquisition behaves with
     * standard Java synchronization semantics.
     */
    public final void unlock() {
        lock.unlock();
    }

    public void acquireLegacyVMAccess() throws MaxVMBusyException {
        if (!tryLock()) {
            throw new MaxVMBusyException();
        }
    }

    public void releaseLegacyVMAccess() {
        assert lockHeldByCurrentThread();
        unlock();
    }

    /**
     * Sets or clears some bits of the {@link Inspectable#flags} field in the VM process.
     * <br>
     * Must be called in a thread holding the VM lock.
     *
     * @param flags specifies which bits to set or clear
     * @param set if {@code true}, then the bits are set otherwise they are cleared
     */
    public final void modifyInspectableFlags(int flags, boolean set) {
        assert lockHeldByCurrentThread();
        int newFlags = teleFields.Inspectable_flags.readInt(this);
        if (set) {
            newFlags |= flags;
        } else {
            newFlags &= ~flags;
        }
        teleFields.Inspectable_flags.writeInt(this, newFlags);
    }

    /**
     * Starts a new VM process and returns a handle to it.
     *
     * @param commandLineArguments the command line arguments to use when starting the VM process
     * @return a handle to the created VM process
     * @throws BootImageException if there was an error launching the VM process
     */
    protected abstract TeleProcess createTeleProcess(String[] commandLineArguments) throws BootImageException;

    /**
     * Gets any memory regions of potential interest that are specific to a particular VM platform.
     *
     * @return a list of platform-specific memory regions, empty if none.
     */
    protected List<MaxMemoryRegion> platformMemoryRegions() {
        return EMPTY_MAXMEMORYREGION_LIST;
    }


    /**
     * Attach to an existing VM process or code dump file.
     * @return TeleProcess instance
     * @throws BootImageException
     */
    protected TeleProcess attachToTeleProcess() throws BootImageException {
        throw FatalError.unimplemented();
    }

    /**
     * Gets a pointer to the boot image in the remote VM.
     *
     * @throws BootImageException if the address of the boot image could not be obtained
     */
    protected Pointer loadBootImage() throws BootImageException {
        final long value = teleChannelProtocol.getBootHeapStart();
        if (value == 0) {
            throw new BootImageException("failed to get boot image start from target VM");
        }
        return Pointer.fromLong(value);
    }

    private static void addNonNull(ArrayList<MaxMemoryRegion> regions, MaxMemoryRegion region) {
        if (region != null) {
            regions.add(region);
        }
    }

    public final void notifyStateChange(
                    ProcessState processState,
                    long epoch,
                    TeleNativeThread singleStepThread,
                    Collection<TeleNativeThread> threads,
                    List<TeleNativeThread> threadsStarted,
                    List<TeleNativeThread> threadsDied,
                    List<TeleBreakpointEvent> breakpointEvents,
                    TeleWatchpointEvent teleWatchpointEvent) {

        // Rebuild list of all allocated memory regions
        final ArrayList<MaxMemoryRegion> memoryRegions = new ArrayList<MaxMemoryRegion>(teleVMState.memoryRegions().size());
        for (MaxHeapRegion heapRegion : heap.heapRegions()) {
            addNonNull(memoryRegions, heapRegion.memoryRegion());
        }
        if (heap.rootsMemoryRegion() != null) {
            addNonNull(memoryRegions, heap.rootsMemoryRegion());
        }
        for (MaxThread thread : threads) {
            addNonNull(memoryRegions, thread.stack().memoryRegion());
            addNonNull(memoryRegions, thread.localsBlock().memoryRegion());
        }
        for (MaxCompiledCodeRegion compiledCodeRegion : teleCodeCache.compiledCodeRegions()) {
            addNonNull(memoryRegions, compiledCodeRegion.memoryRegion());
        }
        for (MaxMemoryRegion memoryRegion : platformMemoryRegions()) {
            addNonNull(memoryRegions, memoryRegion);
        }

        this.teleVMState = new TeleVMState(processState,
            epoch,
            memoryRegions,
            threads,
            singleStepThread,
            threadsStarted,
            threadsDied,
            breakpointEvents,
            teleWatchpointEvent,
            heap.isInGC(),
            teleVMState);
        for (final MaxVMStateListener listener : vmStateListeners) {
            listener.stateChanged(teleVMState);
        }
    }

    public final int getInterpreterUseLevel() {
        return interpreterUseLevel;
    }

    public final void setInterpreterUseLevel(int interpreterUseLevel) {
        this.interpreterUseLevel = interpreterUseLevel;
    }

    public final int getVMTraceLevel() {
        return teleFields().Trace_level.readInt(this);
    }

    public final void setVMTraceLevel(int newLevel) {
        teleFields().Trace_level.writeInt(this, newLevel);
    }

    public final long getVMTraceThreshold() {
        return teleFields().Trace_threshold.readLong(this);
    }

    public final void setVMTraceThreshold(long newThreshold) {
        teleFields().Trace_threshold.writeLong(this, newThreshold);
    }

    public TeleGripScheme gripScheme() {
        return (TeleGripScheme) vmConfiguration.gripScheme();
    }

    /**
     * @return the scheme used to manage object layouts in this VM.
     */
    public final LayoutScheme layoutScheme() {
        return vmConfiguration.layoutScheme();
    }

    /**
     * @return access to low-level reading and writing of memory in the VM.
     */
    public final DataAccess dataAccess() {
        return teleProcess.dataAccess();
    }

    public final Word readWord(Address address) {
        return teleProcess.dataAccess().readWord(address);
    }

    public final Word readWord(Address address, int offset) {
        return teleProcess.dataAccess().readWord(address, offset);
    }

    public final Word readWord(Address address, Offset offset) {
        return teleProcess.dataAccess().readWord(address, offset);
    }

    public final void readFully(Address address, byte[] bytes) {
        teleProcess.dataAccess().readFully(address, bytes);
    }

    private RemoteTeleGrip createTemporaryRemoteTeleGrip(Word rawGrip) {
        return gripScheme().createTemporaryRemoteTeleGrip(rawGrip.asAddress());
    }

    private RemoteTeleGrip temporaryRemoteTeleGripFromOrigin(Word origin) {
        return gripScheme().temporaryRemoteTeleGripFromOrigin(origin);
    }

    public final Reference originToReference(final Pointer origin) {
        return vmConfiguration.referenceScheme().fromGrip(gripScheme().fromOrigin(origin));
    }

    public final Reference bootClassRegistryReference() {
        return originToReference(bootImageStart.plus(bootImage.header.classRegistryOffset));
    }

    public final boolean isValidOrigin(Pointer origin) {
        if (origin.isZero()) {
            return false;
        }

        try {
            if (!heap().contains(origin) && (codeCache() == null || !codeCache().contains(origin))) {
                return false;
            }
            if (false && heap.isInGC() && heap().containsInDynamicHeap(origin)) {
                //  Assume that any reference to the dynamic heap is invalid during GC.
                return false;
            }
            if (false && bootImage.vmConfiguration.debugging()) {
                final Pointer cell = layoutScheme().generalLayout.originToCell(origin);
                // Checking is easy in a debugging build; there's a special word preceding each object
                final Word tag = dataAccess().getWord(cell, 0, -1);
                return DebugHeap.isValidCellTag(tag);
            }

            // Check the hard way, using none of the higher level services in the Inspector,
            // since this predicate is necessary to build those services.
            //
            // Keep following hub pointers until the same hub is traversed twice or
            // an address outside of heap or code region(s) is encountered.
            //
            // For all objects other than a {@link StaticTuple}, the maximum chain takes only two hops
            // find the distinguished object with self-referential hub pointer:  the {@link DynamicHub} for
            // class {@link DynamicHub}.
            //          tuple -> dynamicHub of the tuple's class -> dynamicHub of DynamicHub
            Word hubWord = layoutScheme().generalLayout.readHubReferenceAsWord(temporaryRemoteTeleGripFromOrigin(origin));
            for (int i = 0; i < 3; i++) {
                final RemoteTeleGrip hubGrip = createTemporaryRemoteTeleGrip(hubWord);
                final Pointer hubOrigin = hubGrip.toOrigin();
                if (!heap().contains(hubOrigin) && !codeCache().contains(hubOrigin)) {
                    return false;
                }
                final Word nextHubWord = layoutScheme().generalLayout.readHubReferenceAsWord(hubGrip);
                if (nextHubWord.equals(hubWord)) {
                    // We arrived at a DynamicHub for the class DynamicHub
                    if (i < 2) {
                        // All ordinary cases will have stopped by now
                        return true;
                    }
                    // This longer chain can only happen when we started with a {@link StaticTuple}.
                    // Perform a more precise test to check for this.
                    return isStaticTuple(origin);
                }
                hubWord = nextHubWord;
            }
        } catch (DataIOError dataAccessError) {
            return false;
        } catch (IndexOutOfBoundsException indexOutOfBoundsException) {
            return false;
        }
        return false;
    }

    /**
     * Low level predicate for identifying the special case of a {@link StaticTuple} in the VM,
     * using only the most primitive operations, since it is needed for building all the higher-level
     * services in the Inspector.
     * <br>
     * Note that this predicate is not precise; it may very rarely return a false positive.
     * <br>
     * The predicate depends on the following chain in the VM heap layout:
     * <ol>
     *  <li>The hub of a {@link StaticTuple} points at a {@link StaticHub}</li>
     *  <li>A field in a {@link StaticHub} points at the {@link ClassActor} for the class being implemented.</li>
     *  <li>A field in a {@link ClassActor} points at the {@link StaticTuple} for the class being implemented,
     *  which will point back at the original location if it is in fact a {@link StaticTuple}.</li>
     *  </ol>
     *  No type checks are performed, however, since this predicate must not depend on such higher-level information.
     *
     * @param origin a memory location in the VM
     * @return whether the object (probably)  points at an instance of {@link StaticTuple}
     * @see #isValidOrigin(Pointer)
     */
    private boolean isStaticTuple(Pointer origin) {
        // If this is a {@link StaticTuple} then a field in the header points at a {@link StaticHub}
        Word staticHubWord = layoutScheme().generalLayout.readHubReferenceAsWord(temporaryRemoteTeleGripFromOrigin(origin));
        final RemoteTeleGrip staticHubGrip = createTemporaryRemoteTeleGrip(staticHubWord);
        final Pointer staticHubOrigin = staticHubGrip.toOrigin();
        if (!heap().contains(staticHubOrigin) && !codeCache().contains(staticHubOrigin)) {
            return false;
        }
        // If we really have a {@link StaticHub}, then a known field points at a {@link ClassActor}.
        final int hubClassActorOffset = teleFields().Hub_classActor.fieldActor().offset();
        final Word classActorWord = dataAccess().readWord(staticHubOrigin, hubClassActorOffset);
        final RemoteTeleGrip classActorGrip = createTemporaryRemoteTeleGrip(classActorWord);
        final Pointer classActorOrigin = classActorGrip.toOrigin();
        if (!heap().contains(classActorOrigin) && !codeCache().contains(classActorOrigin)) {
            return false;
        }
        // If we really have a {@link ClassActor}, then a known field points at the {@link StaticTuple} for the class.
        final int classActorStaticTupleOffset = teleFields().ClassActor_staticTuple.fieldActor().offset();
        final Word staticTupleWord = dataAccess().readWord(classActorOrigin, classActorStaticTupleOffset);
        final RemoteTeleGrip staticTupleGrip = createTemporaryRemoteTeleGrip(staticTupleWord);
        final Pointer staticTupleOrigin = staticTupleGrip.toOrigin();
        // If we really started with a {@link StaticTuple}, then this field will point at it
        return staticTupleOrigin.equals(origin);
    }

    private boolean isValidGrip(Grip grip) {
//        if (isInGC()) {
//            final TeleGrip teleGrip = (TeleGrip) grip;
//            if (teleGrip instanceof MutableTeleGrip) {
//                // Assume invalid during GC.
//                return false;//TODO: check for forwarding pointer
//            }
//        }
        if (grip instanceof LocalTeleGrip) {
            return true;
        }
        return isValidOrigin(grip.toOrigin());
    }

    public final boolean isValidReference(Reference reference) {
        return isValidGrip(reference.toGrip());
    }

    /**
     * Checks that a {@link Reference} points to a heap object in the VM;
     * throws an unchecked exception if not.  This is a low-level method
     * that uses a debugging tag or (if no tags in image) a heuristic; it does
     * not require access to the {@link TeleClassRegistry}.
     *
     * @param reference memory location in the VM
     * @throws InvalidReferenceException when the location does <strong>not</strong> point
     * at a valid heap object.
     */
    private void checkReference(Reference reference) throws InvalidReferenceException {
        if (!isValidOrigin(reference.toGrip().toOrigin())) {
            throw new InvalidReferenceException(reference);
        }
    }

    public final Reference wordToReference(Word word) {
        return vmConfiguration.referenceScheme().fromGrip(gripScheme().fromOrigin(word.asPointer()));
    }

    /**
     * Creates a temporary reference for access to VM memory without invoking the
     * canonicalization machinery.
     *
     * @return a reference to a location in VM memory that is not safe across GC
     */
    public final Reference wordToTemporaryReference(Address address) {
        return vmConfiguration.referenceScheme().fromGrip(gripScheme().createTemporaryRemoteTeleGrip(address));
    }

    /**
     * @param reference a {@link Reference} to memory in the VM.
     * @param index offset into an array of references
     * @return the contents of the array at the index, interpreted as an address and wrapped in a Reference.
     * @throws InvalidReferenceException (unchecked)
     */
    public final Reference readReference(Reference reference, int index) throws InvalidReferenceException {
        checkReference(reference);
        return wordToReference(layoutScheme().wordArrayLayout.getWord(reference, index));
    }

    /**
     * Returns a local copy of the contents of a {@link String} object in the VM's heap.
     *
     * @param stringReference A {@link String} object in the VM.
     * @return A local {@link String} representing the object's contents.
     * @throws InvalidReferenceException if the argument does not point a valid heap object.
     */
    public final String getString(Reference stringReference)  throws InvalidReferenceException {
        checkReference(stringReference);
        final Reference valueReference = teleFields().String_value.readReference(stringReference);
        checkReference(valueReference);
        int offset = teleFields().String_offset.readInt(stringReference);
        final int count = teleFields().String_count.readInt(stringReference);
        final char[] chars = new char[count];
        final CharArrayLayout charArrayLayout = layoutScheme().charArrayLayout;
        for (int i = 0; i < count; i++) {
            chars[i] = charArrayLayout.getChar(valueReference, offset);
            offset++;
        }
        return new String(chars);
    }

    /**
     * Returns a local copy of the contents of a {@link String} object in the VM's heap,
     * using low level mechanisms and performing no checking that the location
     * or object are valid.
     * <br>
     * The intention is to provide a fast, low-level mechanism for reading strings that
     * can be used outside of the AWT event thread without danger of deadlock,
     * for example on the canonical grip machinery.
     *
     * @param stringReference a {@link String} object in the VM
     * @return A local {@link String} representing the remote object's contents, null if it can't be read.
     */
    public final String getStringUnsafe(Reference stringReference) {
        // Work only with temporary grips that are unsafe across GC
        // Do no testing to determine if the reference points to a valid String object in live memory.
        try {
            final RemoteTeleGrip stringGrip = temporaryRemoteTeleGripFromOrigin(stringReference.toOrigin());
            final Word valueWord = stringGrip.readWord(teleFields().String_value.fieldActor().offset());
            final RemoteTeleGrip valueGrip = createTemporaryRemoteTeleGrip(valueWord);
            int offset = stringGrip.readInt(teleFields.String_offset.fieldActor().offset());
            final int count = stringGrip.readInt(teleFields.String_count.fieldActor().offset());
            final char[] chars = new char[count];
            final CharArrayLayout charArrayLayout = layoutScheme().charArrayLayout;
            for (int i = 0; i < count; i++) {
                chars[i] = charArrayLayout.getChar(valueGrip, offset);
                offset++;
            }
            return new String(chars);
        } catch (DataIOError dataIOError) {
            return null;
        }
    }

    /**
     * Returns a local copy of the contents of the inspectable list of dynamic
     * heap regions in the VM, using low level mechanisms and performing no checking that
     * the location or objects are valid.
     * <br>
     * The intention is to provide a way to read this data without needing any of the
     * usual type-based mechanisms for reading data, all of which rely on a populated
     * {@link TeleClassRegistry}.  This is needed when attaching to a process or reading
     * a dump, where a description of the dynamic heap must be determined before the
     * {@link TeleClassRegistry} can be built.
     *
     * @return a list of objects, each of which describes a dynamically allocated heap region
     * in the VM, empty array if no such heap regions
     */
    public final List<MaxMemoryRegion> getDynamicHeapRegionsUnsafe() {
        // Work only with temporary grips that are unsafe across GC
        // Do no testing to determine if the reference points to a valid object in live memory of the correct types.

        final List<MaxMemoryRegion> regions = new ArrayList<MaxMemoryRegion>();

        // Location of the inspectable field that might point to an array of dynamically allocated heap regions
        final Pointer dynamicHeapRegionsArrayFieldPointer = bootImageStart.plus(bootImage.header.dynamicHeapRegionsArrayFieldOffset);

        // Value of the field, possibly a pointer to an array of dynamically allocated heap regions
        final Word fieldValue = readWord(dynamicHeapRegionsArrayFieldPointer.asAddress());

        if (!fieldValue.isZero()) {
            // Assert that this points to an array of references
            final RemoteTeleGrip arrayGrip = createTemporaryRemoteTeleGrip(fieldValue);
            final int length = vm().layoutScheme().arrayHeaderLayout.readLength(arrayGrip);

            // Read the references as words to avoid using too much machinery
            for (int index = 0; index < length; index++) {
                // Read an entry from the array
                final Word regionReferenceWord = vm().layoutScheme().wordArrayLayout.getWord(arrayGrip, index);
                // Assert that this points to an object of type {@link MemoryRegion} in the VM
                RemoteTeleGrip regionGrip = createTemporaryRemoteTeleGrip(regionReferenceWord);
                final Address address = regionGrip.readWord(teleFields.MemoryRegion_start.fieldActor().offset()).asAddress();
                final int size = regionGrip.readInt(teleFields.MemoryRegion_size.fieldActor().offset());
                regions.add(new TeleFixedMemoryRegion(vm(), "Fake", address, Size.fromInt(size)));
            }
        }
        return regions;
    }

    /**
     * Gets a canonical local {@link ClassActor} for the named class, creating one if needed by loading the class from
     * the classpath using the {@link HostedBootClassLoader#HOSTED_BOOT_CLASS_LOADER}.
     *
     * @param name the name of a class
     * @return Local {@link ClassActor} corresponding to the class, possibly created by loading it from classpath.
     * @throws ClassNotFoundException if not already loaded and unavailable on the classpath.
     */
    private ClassActor makeClassActor(String name) throws ClassNotFoundException {
        // The VM registry includes all ClassActors for classes loaded locally
        // using the prototype class loader
        HostedBootClassLoader classLoader = HostedBootClassLoader.HOSTED_BOOT_CLASS_LOADER;
        synchronized (classLoader) {
            ClassActor classActor = ClassRegistry.BOOT_CLASS_REGISTRY.get(JavaTypeDescriptor.getDescriptorForJavaString(name));
            if (classActor == null) {
                // Try to load the class from the local classpath.
                if (name.endsWith("[]")) {
                    classActor = ClassActorFactory.createArrayClassActor(makeClassActor(name.substring(0, name.length() - 2)));
                } else {
                    classActor = classLoader.makeClassActor(
                                    JavaTypeDescriptor.getDescriptorForWellFormedTupleName(name));
                }
            }
            return classActor;
        }
    }

    /**
     * Gets a canonical local {@link ClassActor} corresponding to a
     * {@link ClassActor} in the VM, creating one if needed by
     * loading the class using the
     * {@link HostedBootClassLoader#HOSTED_BOOT_CLASS_LOADER} from either the
     * classpath, or if not found on the classpath, by copying the classfile
     * from the VM.
     *
     * @param classActorReference  a {@link ClassActor} in the VM.
     * @return Local, equivalent {@link ClassActor}, possibly created by
     *         loading from the classpath, or if not found, by copying and
     *         loading the classfile from the VM.
     * @throws InvalidReferenceException if the argument does not point to a valid heap object in the VM.
     */
    public final ClassActor makeClassActor(Reference classActorReference) throws InvalidReferenceException {
        checkReference(classActorReference);
        final Reference utf8ConstantReference = teleFields().Actor_name.readReference(classActorReference);
        checkReference(utf8ConstantReference);
        final Reference stringReference = teleFields().Utf8Constant_string.readReference(utf8ConstantReference);
        final String name = getString(stringReference);
        try {
            return makeClassActor(name);
        } catch (ClassNotFoundException classNotFoundException) {
            // Not loaded and not available on local classpath; load by copying classfile from the VM
            final Reference byteArrayReference = teleFields().ClassActor_classfile.readReference(classActorReference);
            final TeleArrayObject teleByteArrayObject = (TeleArrayObject) heap().makeTeleObject(byteArrayReference);
            if (teleByteArrayObject == null) {
                throw new NoClassDefFoundError(String.format("Could not retrieve class file from VM for %s%nTry using '%s' VM option to access generated class files.",
                    name, ClassfileReader.saveClassDir));
            }
            final byte[] classfile = (byte[]) teleByteArrayObject.shallowCopy();
            return HostedBootClassLoader.HOSTED_BOOT_CLASS_LOADER.makeClassActor(name, classfile);
        }
    }

    public final ClassActor makeClassActorForTypeOf(Reference objectReference)  throws InvalidReferenceException {
        checkReference(objectReference);
        final Reference hubReference = wordToReference(layoutScheme().generalLayout.readHubReferenceAsWord(objectReference));
        final Reference classActorReference = teleFields().Hub_classActor.readReference(hubReference);
        return makeClassActor(classActorReference);
    }

    /**
     * @param objectReference    An {@link Object} in the VM.
     * @return Local {@link Hub}, equivalent to the hub of the object.
     * @throws InvalidReferenceException
     */
    public final Hub makeLocalHubForObject(Reference objectReference) throws InvalidReferenceException {
        checkReference(objectReference);
        final Reference hubReference = wordToReference(layoutScheme().generalLayout.readHubReferenceAsWord(objectReference));
        final Reference classActorReference = teleFields().Hub_classActor.readReference(hubReference);
        final ClassActor objectClassActor = makeClassActor(classActorReference);
        final ClassActor hubClassActor = makeClassActorForTypeOf(hubReference);
        return (StaticHub.class.isAssignableFrom(hubClassActor.toJava())) ? objectClassActor.staticHub()
                : objectClassActor.dynamicHub();
    }

    public final Value getElementValue(Kind kind, Reference reference, int index) throws InvalidReferenceException {
        switch (kind.asEnum) {
            case BYTE:
                return ByteValue.from(layoutScheme().byteArrayLayout.getByte(reference, index));
            case BOOLEAN:
                return BooleanValue.from(layoutScheme().booleanArrayLayout.getBoolean(reference, index));
            case SHORT:
                return ShortValue.from(layoutScheme().shortArrayLayout.getShort(reference, index));
            case CHAR:
                return CharValue.from(layoutScheme().charArrayLayout.getChar(reference, index));
            case INT:
                return IntValue.from(layoutScheme().intArrayLayout.getInt(reference, index));
            case FLOAT:
                return FloatValue.from(layoutScheme().floatArrayLayout.getFloat(reference, index));
            case LONG:
                return LongValue.from(layoutScheme().longArrayLayout.getLong(reference, index));
            case DOUBLE:
                return DoubleValue.from(layoutScheme().doubleArrayLayout.getDouble(reference, index));
            case WORD:
                return new WordValue(layoutScheme().wordArrayLayout.getWord(reference, index));
            case REFERENCE:
                checkReference(reference);
                return TeleReferenceValue.from(this, wordToReference(layoutScheme().wordArrayLayout.getWord(reference, index)));
            default:
                throw ProgramError.unknownCase("unknown array kind");
        }
    }

    public final void copyElements(Kind kind, Reference src, int srcIndex, Object dst, int dstIndex, int length) {
        switch (kind.asEnum) {
            case BYTE:
                layoutScheme().byteArrayLayout.copyElements(src, srcIndex, dst, dstIndex, length);
                break;
            case BOOLEAN:
                layoutScheme().booleanArrayLayout.copyElements(src, srcIndex, dst, dstIndex, length);
                break;
            case SHORT:
                layoutScheme().shortArrayLayout.copyElements(src, srcIndex, dst, dstIndex, length);
                break;
            case CHAR:
                layoutScheme().charArrayLayout.copyElements(src, srcIndex, dst, dstIndex, length);
                break;
            case INT:
                layoutScheme().intArrayLayout.copyElements(src, srcIndex, dst, dstIndex, length);
                break;
            case FLOAT:
                layoutScheme().floatArrayLayout.copyElements(src, srcIndex, dst, dstIndex, length);
                break;
            case LONG:
                layoutScheme().longArrayLayout.copyElements(src, srcIndex, dst, dstIndex, length);
                break;
            case DOUBLE:
                layoutScheme().doubleArrayLayout.copyElements(src, srcIndex, dst, dstIndex, length);
                break;
            case WORD:
                layoutScheme().wordArrayLayout.copyElements(src, srcIndex, dst, dstIndex, length);
                break;
            default:
                throw ProgramError.unknownCase("unknown array kind");
        }
    }

    public final TeleClassActor findTeleClassActor(int id) {
        return teleClassRegistry.findTeleClassActorByID(id);
    }

    public final TeleClassActor findTeleClassActor(TypeDescriptor typeDescriptor) {
        return teleClassRegistry.findTeleClassActorByType(typeDescriptor);
    }

    public final TeleClassActor findTeleClassActor(Class javaClass) {
        return teleClassRegistry.findTeleClassActorByClass(javaClass);
    }

    public final Set<TypeDescriptor> typeDescriptors() {
        return teleClassRegistry.typeDescriptors();
    }

    public final synchronized Iterable<TypeDescriptor> loadableTypeDescriptors() {
        final SortedSet<TypeDescriptor> typeDescriptors = new TreeSet<TypeDescriptor>();
        for (TypeDescriptor typeDescriptor : teleClassRegistry.typeDescriptors()) {
            typeDescriptors.add(typeDescriptor);
        }
        typeDescriptors.addAll(typesOnClasspath());
        return typeDescriptors;
    }

    public final void updateLoadableTypeDescriptorsFromClasspath() {
        final Set<TypeDescriptor> typesOnClasspath = new TreeSet<TypeDescriptor>();
        Trace.begin(TRACE_VALUE, tracePrefix() + "searching classpath for class files");
        new ClassSearch() {
            @Override
            protected boolean visitClass(String className) {
                if (!className.endsWith("package-info")) {
                    final String typeDescriptorString = "L" + className.replace('.', '/') + ";";
                    typesOnClasspath.add(JavaTypeDescriptor.parseTypeDescriptor(typeDescriptorString));
                }
                return true;
            }
        }.run(HostedBootClassLoader.HOSTED_BOOT_CLASS_LOADER.classpath());
        Trace.end(TRACE_VALUE, tracePrefix() + "searching classpath for class files ["
                + typesOnClasspath.size() + " types found]");
        this.typesOnClasspath = typesOnClasspath;
    }

    public final List<MaxCodeLocation> inspectableMethods() {
        final List<MaxCodeLocation> methods = new ArrayList<MaxCodeLocation>(teleMethods.clientInspectableMethods());
        methods.addAll(heap.inspectableMethods());
        return methods;
    }

    public final <TeleMethodActor_Type extends TeleMethodActor> TeleMethodActor_Type findTeleMethodActor(Class<TeleMethodActor_Type> teleMethodActorType, MethodActor methodActor) {
        final TeleClassActor teleClassActor = teleClassRegistry.findTeleClassActorByType(methodActor.holder().typeDescriptor);
        if (teleClassActor != null) {
            for (TeleMethodActor teleMethodActor : teleClassActor.getTeleMethodActors()) {
                if (teleMethodActor.methodActor().equals(methodActor)) {
                    return teleMethodActorType.cast(teleMethodActor);
                }
            }
        }
        return null;
    }

    public final void setTransportDebugLevel(int level) {
        teleProcess.setTransportDebugLevel(level);
    }

    public final int transportDebugLevel() {
        return teleProcess.transportDebugLevel();
    }

    public void advanceToJavaEntryPoint() throws IOException {
        final Address startEntryAddress = bootImageStart().plus(bootImage().header.vmRunMethodOffset);
        final MachineCodeLocation entryLocation = codeManager().createMachineCodeLocation(startEntryAddress, "vm start address");
        try {
            runToInstruction(entryLocation, true, false);
        } catch (Exception exception) {
            throw new IOException(exception);
        }
        try {
            addGCCompletedListener(new MaxGCCompletedListener() {
                // The purpose of this listener, which doesn't do anything explicitly,
                // is to force a VM stop at the end of each GC cycle, even if there are
                // no other listeners.  This presents an opportunity for the Reference/Grip/Object
                // code to update heap-related information that may have been changed as
                // a result of the GC.
                public void gcCompleted() {
                    Trace.line(TRACE_VALUE, tracePrefix() + "GC complete");
                }
            });
        } catch (MaxVMBusyException maxVMBusyException) {
            ProgramError.unexpected("Unable to set initial GC completed listener");
        }
    }

    public final Value interpretMethod(ClassMethodActor classMethodActor, Value... arguments) throws TeleInterpreterException {
        return TeleInterpreter.execute(this, classMethodActor, arguments);
    }

    public final void resume(final boolean synchronous, final boolean withClientBreakpoints) throws InvalidVMRequestException, OSExecutionRequestException {
        teleProcess.resume(synchronous, withClientBreakpoints);
    }

    public final void singleStepThread(final MaxThread maxThread, boolean synchronous) throws InvalidVMRequestException, OSExecutionRequestException {
        final TeleNativeThread teleNativeThread = (TeleNativeThread) maxThread;
        teleProcess.singleStepThread(teleNativeThread, synchronous);
    }

    public final void stepOver(final MaxThread maxThread, boolean synchronous, final boolean withClientBreakpoints) throws InvalidVMRequestException, OSExecutionRequestException {
        final TeleNativeThread teleNativeThread = (TeleNativeThread) maxThread;
        teleProcess.stepOver(teleNativeThread, synchronous, withClientBreakpoints);
    }

    public final void runToInstruction(final MaxCodeLocation maxCodeLocation, final boolean synchronous, final boolean withClientBreakpoints) throws OSExecutionRequestException, InvalidVMRequestException {
        final CodeLocation codeLocation = (CodeLocation) maxCodeLocation;
        teleProcess.runToInstruction(codeLocation, synchronous, withClientBreakpoints);
    }

    public final  void returnFromFrame(final MaxThread thread, final boolean synchronous, final boolean withClientBreakpoints) throws OSExecutionRequestException, InvalidVMRequestException {
        final TeleNativeThread teleNativeThread = (TeleNativeThread) thread;
        final CodeLocation returnLocation = teleNativeThread.stack().returnLocation();
        if (returnLocation == null) {
            throw new InvalidVMRequestException("No return location available");
        }
        teleProcess.runToInstruction(returnLocation, synchronous, withClientBreakpoints);
    }

    public final  void pauseVM() throws InvalidVMRequestException, OSExecutionRequestException {
        teleProcess.pauseProcess();
    }

    public final void terminateVM() throws Exception {
        teleProcess.terminateProcess();
    }

    public final ReferenceValue createReferenceValue(Reference reference) {
        if (reference instanceof TeleReference) {
            return TeleReferenceValue.from(this, reference);
        } else if (reference instanceof HostedReference) {
            return TeleReferenceValue.from(this, Reference.fromJava(reference.toJava()));
        }
        throw ProgramError.unexpected("Got a non-Prototype, non-Tele reference in createReferenceValue");
    }

    public final File findJavaSourceFile(ClassActor classActor) {
        final String sourceFilePath = classActor.sourceFilePath();
        return sourcepath.findFile(sourceFilePath);
    }

    public final void executeCommandsFromFile(String fileName) {
        FileCommands.executeCommandsFromFile(this, fileName);
    }

    //
    // Code from here to end of file supports the Maxine JDWP server
    //

   /**
     * Provides access to the VM from a JDWP server.
     */
    private final VMAccess jdwpAccess;

    /**
     * @return access to the VM for the JDWP server.
     * @see com.sun.max.jdwp.maxine.Main
     */
    public final VMAccess vmAccess() {
        return jdwpAccess;
    }

    public final void fireJDWPThreadEvents() {
        for (MaxThread thread : teleVMState.threadsDied()) {
            fireJDWPThreadDiedEvent((TeleNativeThread) thread);
        }
        for (MaxThread thread : teleVMState.threadsStarted()) {
            fireJDWPThreadStartedEvent((TeleNativeThread) thread);
        }
    }

    private final ArrayList<VMListener> jdwpListeners = new ArrayList<VMListener>();

    /**
     * Informs all JDWP listeners that the VM died.
     */
    private void fireJDWPVMDiedEvent() {
        LOGGER.info("VM EVENT: VM died");
        for (VMListener listener : jdwpListeners) {
            listener.vmDied();
        }
    }

    /**
     * Informs all JDWP listeners that a single step has been completed.
     *
     * @param thread the thread that did the single step
     * @param location the code location onto which the thread just stepped
     */
    private void fireJDWPSingleStepEvent(ThreadProvider thread, JdwpCodeLocation location) {
        LOGGER.info("VM EVENT: Single step was made at thread " + thread
                + " to location " + location);
        for (VMListener listener : jdwpListeners) {
            listener.singleStepMade(thread, location);
        }
    }

    /**
     * Informs all JDWP listeners that a breakpoint has been hit.
     *
     * @param thread the thread that hit the breakpoint
     * @param location the code location at which the breakpoint was hit
     */
    private void fireJDWPBreakpointEvent(ThreadProvider thread, JdwpCodeLocation location) {
        LOGGER.info("VM EVENT: Breakpoint hit at thread " + thread
                + " at location " + location);
        for (VMListener listener : jdwpListeners) {
            listener.breakpointHit(thread, location);
        }
    }

    /**
     * Informs all JDWP listeners that a thread has started.
     *
     * @param thread the thread that has started
     */
    private void fireJDWPThreadStartedEvent(ThreadProvider thread) {
        LOGGER.info("VM EVENT: Thread started: " + thread);
        for (VMListener listener : jdwpListeners) {
            listener.threadStarted(thread);
        }
    }

    /**
     * Informs all JDWP listeners that a thread has died.
     *
     * @param thread the thread that has died
     */
    private void fireJDWPThreadDiedEvent(ThreadProvider thread) {
        LOGGER.info("VM EVENT: Thread died: " + thread);
        for (VMListener listener : jdwpListeners) {
            listener.threadDied(thread);
        }
    }

    private final MaxVMStateListener jdwpStateModel = new MaxVMStateListener() {

        public void stateChanged(MaxVMState maxVMState) {
            Trace.begin(TRACE_VALUE, tracePrefix() + "handling " + maxVMState);
            fireJDWPThreadEvents();
            switch(maxVMState.processState()) {
                case TERMINATED:
                    fireJDWPVMDiedEvent();
                    break;
                case STOPPED:
                    if (!jdwpListeners.isEmpty()) {
                        for (MaxBreakpointEvent maxBreakpointEvent : maxVMState.breakpointEvents()) {
                            final TeleNativeThread teleNativeThread = (TeleNativeThread) maxBreakpointEvent.thread();
                            fireJDWPBreakpointEvent(teleNativeThread, teleNativeThread.getFrames()[0].getLocation());
                        }
                        final MaxThread singleStepThread = maxVMState.singleStepThread();
                        if (singleStepThread != null) {
                            final TeleNativeThread thread = (TeleNativeThread) singleStepThread;
                            fireJDWPSingleStepEvent(thread, thread.getFrames()[0].getLocation());
                        }
                    }
                    break;
                case RUNNING:
                    LOGGER.info("VM continued to RUN!");
                    break;
            }
            Trace.end(TRACE_VALUE, tracePrefix() + "handling " + maxVMState);
        }
    };

    /**
     * Reads a value of a certain kind from the Maxine VM process.
     *
     * @param kind the type of the value that should be read
     * @param pointer pointer to the memory location where the value should be read
     * @param offset offset that should be added to the pointer before reading the value
     * @return the value read from the Maxine VM process
     */
    public final Value readValue(Kind kind, Pointer pointer, int offset) {

        final Reference reference = originToReference(pointer);

        if (kind.isReference) {
            final Word word = dataAccess().readWord(pointer, offset);
            return TeleReferenceValue.from(this, wordToReference(word));
        }

        final Value result = kind.readValue(reference, offset);

        if (result.kind().isWord) {
            LOGGER.info("Creating WORD reference! " + result.asWord());
            return LongValue.from(result.asWord().asAddress().toLong());
        }

        if (result.kind().isReference
                && !isValidOrigin(result.asReference().toOrigin())) {
            LOGGER.severe("Wrong reference encountered ("
                    + result.asReference() + "), returning null reference!");
            return ReferenceValue.fromReference(Reference.fromOrigin(Pointer.zero()));
        }

        return result;
    }

    /**
     * Tries to find a JDWP ObjectProvider that represents the object that is
     * referenced by the parameter.
     *
     * @param reference
     *            a reference to the object that should be represented as a JDWP
     *            ObjectProvider
     * @return a JDWP ObjectProvider object or null, if no object is found at
     *         the address specified by the reference
     */
    private ObjectProvider findObject(Reference reference) {
        if (isValidOrigin(reference.toOrigin())) {
            return heap().makeTeleObject(reference);
        }
        return null;
    }

    private final ThreadGroupProvider javaThreadGroupProvider;

    /**
     * @return Thread group that should be used to logically group Java threads in the VM.
     */
    public final ThreadGroupProvider javaThreadGroupProvider() {
        return javaThreadGroupProvider;
    }

    private final ThreadGroupProvider nativeThreadGroupProvider;

   /**
     * @return Thread group that should be used to logically group native threads.
     */
    public final ThreadGroupProvider nativeThreadGroupProvider() {
        return nativeThreadGroupProvider;
    }

    /**
     * Converts a value kind as seen by the Maxine world to a VMValue type as
     * seen by the VM interface used by the JDWP server.
     *
     * @param kind the Maxine kind value
     * @return the type as seen by the JDWP server
     */
    public static Type maxineKindToJDWPType(Kind kind) {

        final KindEnum e = kind.asEnum;
        switch (e) {
            case BOOLEAN:
                return VMValue.Type.BOOLEAN;
            case BYTE:
                return VMValue.Type.BYTE;
            case CHAR:
                return VMValue.Type.CHAR;
            case DOUBLE:
                return VMValue.Type.DOUBLE;
            case FLOAT:
                return VMValue.Type.FLOAT;
            case INT:
                return VMValue.Type.INT;
            case LONG:
                return VMValue.Type.LONG;
            case REFERENCE:
                return VMValue.Type.PROVIDER;
            case SHORT:
                return VMValue.Type.SHORT;
            case VOID:
                return VMValue.Type.VOID;
            case WORD:
                break;
        }

        throw new IllegalArgumentException("Typeype " + kind
                + " cannot be resolved to a virtual machine value type");
    }

    /**
     * Converts a value as seen by the Maxine VM to a value as seen by the JDWP
     * server.
     *
     * @param value   the value as seen by the Maxine VM
     * @return the value as seen by the JDWP server
     */
    public final VMValue maxineValueToJDWPValue(Value value) {
        switch (value.kind().asEnum) {
            case BOOLEAN:
                return jdwpAccess.createBooleanValue(value.asBoolean());
            case BYTE:
                return jdwpAccess.createByteValue(value.asByte());
            case CHAR:
                return jdwpAccess.createCharValue(value.asChar());
            case DOUBLE:
                return jdwpAccess.createDoubleValue(value.asDouble());
            case FLOAT:
                return jdwpAccess.createFloatValue(value.asFloat());
            case INT:
                return jdwpAccess.createIntValue(value.asInt());
            case LONG:
                return jdwpAccess.createLongValue(value.asLong());
            case REFERENCE:
                return jdwpAccess.createObjectProviderValue(findObject(value.asReference()));
            case SHORT:
                return jdwpAccess.createShortValue(value.asShort());
            case VOID:
                return jdwpAccess.getVoidValue();
            case WORD:
                final Word word = value.asWord();
                LOGGER.warning("Tried to convert a word, this is not implemented yet! (word="
                            + word + ")");
                return jdwpAccess.getVoidValue();
        }

        throw new IllegalArgumentException("Unkown kind: " + value.kind());
    }

    /**
     * Converts a JDWP value object to a Maxine value object.
     *
     * @param vmValue  the value as seen by the JDWP server
     * @return a newly created value as seen by the Maxine VM
     */
    public final Value jdwpValueToMaxineValue(VMValue vmValue) {
        if (vmValue.isVoid()) {
            return VoidValue.VOID;
        } else if (vmValue.asBoolean() != null) {
            return BooleanValue.from(vmValue.asBoolean());
        } else if (vmValue.asByte() != null) {
            return ByteValue.from(vmValue.asByte());
        } else if (vmValue.asChar() != null) {
            return CharValue.from(vmValue.asChar());
        } else if (vmValue.asDouble() != null) {
            return DoubleValue.from(vmValue.asDouble());
        } else if (vmValue.asFloat() != null) {
            return FloatValue.from(vmValue.asFloat());
        } else if (vmValue.asInt() != null) {
            return IntValue.from(vmValue.asInt());
        } else if (vmValue.asLong() != null) {
            return LongValue.from(vmValue.asLong());
        } else if (vmValue.asShort() != null) {
            return ShortValue.from(vmValue.asShort());
        } else if (vmValue.asProvider() != null) {
            final Provider p = vmValue.asProvider();
            if (p instanceof TeleObject) {
                return TeleReferenceValue.from(this, ((TeleObject) p).getReference());
            }
            throw new IllegalArgumentException(
                    "Could not convert the provider object " + p
                            + " to a reference!");
        }
        throw new IllegalArgumentException("Unknown VirtualMachineValue type!");
    }

    private TeleNativeThread registeredSingleStepThread;

    public final void registerSingleStepThread(TeleNativeThread teleNativeThread) {
        if (registeredSingleStepThread != null) {
            LOGGER.warning("Overwriting registered single step thread! "
                    + registeredSingleStepThread);
        }
        registeredSingleStepThread = teleNativeThread;
    }

    private TeleNativeThread registeredStepOutThread;

    public final void registerStepOutThread(TeleNativeThread teleNativeThread) {
        if (registeredStepOutThread != null) {
            LOGGER.warning("Overwriting registered step out thread! "
                    + registeredStepOutThread);
        }
        registeredStepOutThread = teleNativeThread;
    }

    /**
     * Provides access to a VM by a JDWP server.
     * Not fully implemented
     * TeleVM might eventually implement the interfaced {@link VMAccess} directly; moving in that direction.
     *
     * @author Thomas Wuerthinger
     * @author Michael Van De Vanter
     */
    private final class VMAccessImpl implements VMAccess {

        // Factory for creating fake object providers that represent Java objects
        // living in the JDWP server.
        private final JavaProviderFactory javaProviderFactory;

        private final Set<JdwpCodeLocation> breakpointLocations = new HashSet<JdwpCodeLocation>();

        public VMAccessImpl() {
            javaProviderFactory = new JavaProviderFactory(this, null);
        }

        public String getName() {
            return TeleVM.this.entityName();
        }

        public String getVersion() {
            return TeleVM.this.getVersion();
        }

        public String getDescription() {
            return TeleVM.this.getDescription();
        }

        public void dispose() {
            // TODO: Consider implementing disposal of the VM when told so by a JDWP
            // command.
            LOGGER.warning("Asked to DISPOSE VM, doing nothing");
        }

        public void suspend() {

            if (teleProcess.processState() == RUNNING) {
                LOGGER.info("Pausing VM...");
                try {
                    TeleVM.this.pauseVM();
                } catch (OSExecutionRequestException osExecutionRequestException) {
                    LOGGER.log(Level.SEVERE,
                            "Unexpected error while pausing the VM", osExecutionRequestException);
                } catch (InvalidVMRequestException invalidProcessRequestException) {
                    LOGGER.log(Level.SEVERE,
                            "Unexpected error while pausing the VM", invalidProcessRequestException);
                }
            } else {
                LOGGER.warning("Suspend called while VM not running!");
            }
        }

        public void resume() {

            if (teleProcess.processState() == STOPPED) {

                if (registeredSingleStepThread != null) {

                    // There has been a thread registered for performing a single
                    // step => perform single step instead of resume.
                    try {
                        LOGGER.info("Doing single step instead of resume!");
                        TeleVM.this.singleStepThread(registeredSingleStepThread, false);
                    } catch (OSExecutionRequestException osExecutionRequestException) {
                        LOGGER.log(
                                        Level.SEVERE,
                                        "Unexpected error while performing a single step in the VM",
                                        osExecutionRequestException);
                    } catch (InvalidVMRequestException e) {
                        LOGGER.log(
                                        Level.SEVERE,
                                        "Unexpected error while performing a single step in the VM",
                                        e);
                    }

                    registeredSingleStepThread = null;

                } else if (registeredStepOutThread != null
                        && registeredStepOutThread.stack().returnLocation().address() != null) {

                    // There has been a thread registered for performing a step out
                    // => perform a step out instead of resume.
                    final CodeLocation returnLocation = registeredStepOutThread.stack().returnLocation();
                    assert returnLocation != null;
                    try {
                        TeleVM.this.runToInstruction(returnLocation, false, true);
                    } catch (OSExecutionRequestException osExecutionRequestException) {
                        LOGGER.log(
                                        Level.SEVERE,
                                        "Unexpected error while performing a run-to-instruction in the VM",
                                        osExecutionRequestException);
                    } catch (InvalidVMRequestException invalidProcessRequestException) {
                        LOGGER.log(
                                        Level.SEVERE,
                                        "Unexpected error while performing a run-to-instruction in the VM",
                                        invalidProcessRequestException);
                    }

                    registeredStepOutThread = null;

                } else {

                    // Nobody registered for special commands => resume the Vm.
                    try {
                        LOGGER.info("Client tried to resume the VM!");
                        TeleVM.this.resume(false, true);
                    } catch (OSExecutionRequestException e) {
                        LOGGER.log(Level.SEVERE,
                                "Unexpected error while resuming the VM", e);
                    } catch (InvalidVMRequestException e) {
                        LOGGER.log(Level.SEVERE,
                                "Unexpected error while resuming the VM", e);
                    }
                }
            } else {
                LOGGER.severe("Client tried to resume the VM, but tele process is not in stopped state!");
            }
        }

        public void exit(int code) {
            try {
                TeleVM.this.terminateVM();
            } catch (Exception exception) {
                LOGGER.log(Level.SEVERE,
                    "Unexpected error while exidting the VM", exception);
            }
        }

        public void addListener(VMListener listener) {
            jdwpListeners.add(listener);
        }

        public void removeListener(VMListener listener) {
            jdwpListeners.remove(listener);
        }

        /**
         * Sets a breakpoint at the specified code location. This function currently has the following severe limitations:
         * Always sets the breakpoint at the call entry point of a method. Does ignore the suspendAll parameter, there will
         * always be all threads suspended when the breakpoint is hit.
         *
         * TODO: Fix the limitations for breakpoints.
         *
         * @param codeLocation specifies the code location at which the breakpoint should be set
         * @param suspendAll if true, all threads should be suspended when the breakpoint is hit
         */
        public void addBreakpoint(JdwpCodeLocation codeLocation, boolean suspendAll) {

            // For now ignore duplicates
            if (breakpointLocations.contains(codeLocation)) {
                return;
            }

            assert codeLocation.method() instanceof TeleClassMethodActor : "Only tele method actors allowed here";

            assert !breakpointLocations.contains(codeLocation);
            breakpointLocations.add(codeLocation);
            assert breakpointLocations.contains(codeLocation);
            final TeleClassMethodActor teleClassMethodActor = (TeleClassMethodActor) codeLocation.method();
            final BytecodeLocation methodCodeLocation = codeManager().createBytecodeLocation(teleClassMethodActor, 0, "");
            try {
                TeleVM.this.breakpointManager().makeBreakpoint(methodCodeLocation);
            } catch (MaxVMBusyException maxVMBusyException) {
                ProgramError.unexpected("breakpoint creation failed");
            }
            Trace.line(TRACE_VALUE, tracePrefix() + "Breakpoint set at: " + methodCodeLocation);
        }

        public void removeBreakpoint(JdwpCodeLocation codeLocation) {
            if (codeLocation.isMachineCode()) {
                final MachineCodeLocation location = codeManager().createMachineCodeLocation(Address.fromLong(codeLocation.position()), "jdwp location");
                final MaxBreakpoint breakpoint = TeleVM.this.breakpointManager().findBreakpoint(location);
                if (breakpoint != null) {
                    try {
                        breakpoint.remove();
                    } catch (MaxVMBusyException maxVMBusyException) {
                        ProgramError.unexpected("breakpoint removal failed");
                    }
                }
            }
            assert breakpointLocations.contains(codeLocation);
            breakpointLocations.remove(codeLocation);
            assert !breakpointLocations.contains(codeLocation);
        }

        public byte[] accessMemory(long start, int length) {
            final byte[] bytes = new byte[length];
            TeleVM.this.readFully(Address.fromLong(start), bytes);
            return bytes;
        }

        public VMValue createBooleanValue(boolean b) {
            return createJavaObjectValue(b, Boolean.TYPE);
        }

        public VMValue createByteValue(byte b) {
            return createJavaObjectValue(b, Byte.TYPE);
        }

        public VMValue createCharValue(char c) {
            return createJavaObjectValue(c, Character.TYPE);
        }

        public JdwpCodeLocation createCodeLocation(MethodProvider method, long position, boolean isMachineCode) {
            return new JdwpCodeLocationImpl(method, position, isMachineCode);
        }

        public VMValue createDoubleValue(double d) {
            return createJavaObjectValue(d, Double.TYPE);
        }

        public VMValue createFloatValue(float f) {
            return createJavaObjectValue(f, Float.TYPE);
        }

        public VMValue createIntValue(int i) {
            return createJavaObjectValue(i, Integer.TYPE);
        }

        public VMValue createJavaObjectValue(Object o, Class expectedClass) {
            return VMValueImpl.fromJavaObject(o, this, expectedClass);
        }

        public VMValue createLongValue(long l) {
            return VMValueImpl.fromJavaObject(l, this, Long.TYPE);
        }

        public VMValue createObjectProviderValue(ObjectProvider p) {
            return createJavaObjectValue(p, null);
        }

        public VMValue createShortValue(short s) {
            return VMValueImpl.fromJavaObject(s, this, Short.TYPE);
        }

        public StringProvider createString(String s) {
            final VMValue vmValue = createJavaObjectValue(s, String.class);
            assert vmValue.asProvider() != null : "Must be a provider value object";
            assert vmValue.asProvider() instanceof StringProvider : "Must be a String provider object";
            return (StringProvider) vmValue.asProvider();
        }

        public TargetMethodAccess[] findTargetMethods(long[] addresses) {
            final TargetMethodAccess[] result = new TargetMethodAccess[addresses.length];
            for (int i = 0; i < addresses.length; i++) {
                result[i] = TeleVM.this.codeCache().findCompiledCode(Address.fromLong(addresses[i])).teleTargetMethod();
            }
            return result;
        }

        public ReferenceTypeProvider[] getAllReferenceTypes() {
            return teleClassRegistry.teleClassActors();
        }

        public ThreadProvider[] getAllThreads() {
            final Collection<TeleNativeThread> threads = teleProcess().threads();
            final ThreadProvider[] threadProviders = new ThreadProvider[threads.size()];
            return threads.toArray(threadProviders);
        }

        public String[] getBootClassPath() {
            return Classpath.bootClassPath().toStringArray();
        }

        public String[] getClassPath() {
            return HostedBootClassLoader.HOSTED_BOOT_CLASS_LOADER.classpath().toStringArray();
        }

        /**
         * Looks up a JDWP reference type object based on a Java class object.
         *
         * @param klass
         *            the class object whose JDWP reference type should be looked up
         * @return a JDWP reference type representing the Java class
         */
        public ReferenceTypeProvider getReferenceType(Class klass) {
            ReferenceTypeProvider referenceTypeProvider = null;

            // Always fake the Object class, otherwise try to find a class in the
            // Maxine VM that matches the signature.
            if (!klass.equals(Object.class)) {
                referenceTypeProvider = TeleVM.this.findTeleClassActor(klass);
            }

            // If no class was found within the Maxine VM, create a faked reference
            // type object.
            if (referenceTypeProvider == null) {
                LOGGER.info("Creating Java provider for class " + klass);
                referenceTypeProvider = javaProviderFactory.getReferenceTypeProvider(klass);
            }
            return referenceTypeProvider;
        }

        public ReferenceTypeProvider[] getReferenceTypesBySignature(String signature) {

            // Always fake the Object type. This means that calls to all methods of
            // the Object class will be reflectively delegated to the Object class
            // that lives
            // on the Tele side not to the Object class in the VM.
            if (signature.equals("Ljava/lang/Object;")) {
                return new ReferenceTypeProvider[] {getReferenceType(Object.class)};
            }

            // Try to find a matching class actor that lives within the VM based on
            // the signature.
            final List<ReferenceTypeProvider> result = new LinkedList<ReferenceTypeProvider>();
            for (TypeDescriptor typeDescriptor : TeleVM.this.typeDescriptors()) {
                if (typeDescriptor.toString().equals(signature)) {
                    final TeleClassActor teleClassActor = TeleVM.this.findTeleClassActor(typeDescriptor);

                    // Do not include array types, there should always be faked in
                    // order to be able to call newInstance on them. Arrays that are
                    // created this way then do
                    // not really live within the VM, but on the JDWP server side.
                    if (!(teleClassActor instanceof TeleArrayClassActor)) {
                        result.add(teleClassActor);
                    }
                }
            }

            // If no class living in the VM was found, try to lookup Java class
            // known to the JDWP server. If such a class is found, then a JDWP
            // reference type is faked for it.
            if (result.size() == 0) {
                try {
                    final Class klass = JavaTypeDescriptor.resolveToJavaClass(
                            JavaTypeDescriptor.parseTypeDescriptor(signature), getClass().getClassLoader());
                    result.add(javaProviderFactory.getReferenceTypeProvider(klass));
                } catch (NoClassDefFoundError noClassDefFoundError) {
                    LOGGER.log(Level.SEVERE,
                            "Error while looking up class based on signature", noClassDefFoundError);
                }
            }

            return result.toArray(new ReferenceTypeProvider[result.size()]);
        }

        public ThreadGroupProvider[] getThreadGroups() {
            return new ThreadGroupProvider[] {javaThreadGroupProvider, nativeThreadGroupProvider};
        }

        public VMValue getVoidValue() {
            return VMValueImpl.VOID_VALUE;
        }
    }

}<|MERGE_RESOLUTION|>--- conflicted
+++ resolved
@@ -546,12 +546,8 @@
      * @throws IOException
      */
     private static TeleVM createReadOnly(File bootImageFile, Classpath sourcepath) throws BootImageException {
-<<<<<<< HEAD
-        final BootImage bootImage = new TeleBootImage(bootImageFile);
-=======
         final BootImage bootImage = new BootImage(bootImageFile);
         initializeVM(bootImage.vmConfiguration);
->>>>>>> 9a702477
         return new ReadOnlyTeleVM(bootImageFile, bootImage, sourcepath);
     }
 
