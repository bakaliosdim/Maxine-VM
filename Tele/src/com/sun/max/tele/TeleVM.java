/*
 * Copyright (c) 2007 Sun Microsystems, Inc.  All rights reserved.
 *
 * Sun Microsystems, Inc. has intellectual property rights relating to technology embodied in the product
 * that is described in this document. In particular, and without limitation, these intellectual property
 * rights may include one or more of the U.S. patents listed at http://www.sun.com/patents and one or
 * more additional patents or pending patent applications in the U.S. and in other countries.
 *
 * U.S. Government Rights - Commercial software. Government users are subject to the Sun
 * Microsystems, Inc. standard license agreement and applicable provisions of the FAR and its
 * supplements.
 *
 * Use is subject to license terms. Sun, Sun Microsystems, the Sun logo, Java and Solaris are trademarks or
 * registered trademarks of Sun Microsystems, Inc. in the U.S. and other countries. All SPARC trademarks
 * are used under license and are trademarks or registered trademarks of SPARC International, Inc. in the
 * U.S. and other countries.
 *
 * UNIX is a registered trademark in the U.S. and other countries, exclusively licensed through X/Open
 * Company, Ltd.
 */
package com.sun.max.tele;

import static com.sun.max.tele.debug.ProcessState.*;

import java.io.*;
import java.net.*;
import java.util.*;
import java.util.logging.*;

import com.sun.max.*;
import com.sun.max.collect.*;
import com.sun.max.ide.*;
import com.sun.max.jdwp.vm.core.*;
import com.sun.max.jdwp.vm.proxy.*;
import com.sun.max.jdwp.vm.proxy.VMValue.*;
import com.sun.max.lang.*;
import com.sun.max.memory.*;
import com.sun.max.program.*;
import com.sun.max.program.Classpath.*;
import com.sun.max.program.option.*;
import com.sun.max.tele.debug.*;
import com.sun.max.tele.debug.TeleBytecodeBreakpoint.*;
import com.sun.max.tele.debug.TeleWatchpoint.*;
import com.sun.max.tele.debug.darwin.*;
import com.sun.max.tele.debug.guestvm.xen.*;
import com.sun.max.tele.debug.linux.*;
import com.sun.max.tele.debug.no.*;
import com.sun.max.tele.debug.solaris.*;
import com.sun.max.tele.field.*;
import com.sun.max.tele.grip.*;
import com.sun.max.tele.interpreter.*;
import com.sun.max.tele.jdwputil.*;
import com.sun.max.tele.method.*;
import com.sun.max.tele.object.*;
import com.sun.max.tele.reference.*;
import com.sun.max.tele.type.*;
import com.sun.max.tele.value.*;
import com.sun.max.unsafe.*;
import com.sun.max.vm.*;
import com.sun.max.vm.actor.holder.*;
import com.sun.max.vm.actor.member.*;
import com.sun.max.vm.compiler.target.*;
import com.sun.max.vm.debug.*;
import com.sun.max.vm.grip.*;
import com.sun.max.vm.layout.*;
import com.sun.max.vm.layout.Layout.*;
import com.sun.max.vm.object.host.*;
import com.sun.max.vm.prototype.*;
import com.sun.max.vm.reference.*;
import com.sun.max.vm.reference.prototype.*;
import com.sun.max.vm.runtime.*;
import com.sun.max.vm.stack.*;
import com.sun.max.vm.type.*;
import com.sun.max.vm.value.*;

/**
 * Implementation of remote access to an instance of the Maxine VM.
 * Access from the Inspector or other clients of this implementation
 * gain access through the {@link MaxVM} interface.
 *
 * @author Bernd Mathiske
 * @author Athul Acharya
 * @author Michael Van De Vanter
 * @author Doug Simon
 * @author Thomas Wuerthinger
 * @author Hannes Payer
 */
public abstract class TeleVM implements MaxVM {

    private static final int TRACE_VALUE = 2;

    private static final String PROGRAM_NAME = "maxvm";

    private static final String TELE_LIBRARY_NAME = "tele";


    /**
     * The options controlling how a tele VM instance is {@linkplain #newAllocator(String...) created}.
     */
    public static class Options extends OptionSet {

        /**
         * Specifies if these options apply when creating a {@linkplain TeleVM#createReadOnly(File, Classpath) read-only} Tele VM.
         */
        public final boolean readOnly;

        public final Option<File> bootImageFileOption = newFileOption("i", BootImageGenerator.getDefaultBootImageFilePath(),
            "Path to boot image file.");
        public final Option<File> bootJarOption = newFileOption("j", BootImageGenerator.getDefaultBootImageJarFilePath(),
            "Boot jar file path.");
        public final Option<List<String>> classpathOption = newStringListOption("cp", null, File.pathSeparatorChar,
            "Additional locations to use when searching for Java class files. These locations are searched after the jar file containing the " +
            "boot image classes but before the locations corresponding to the class path of this JVM process.");
        public final Option<List<String>> sourcepathOption = newStringListOption("sourcepath", null, File.pathSeparatorChar,
            "Additional locations to use when searching for Java source files. These locations are searched before the default locations.");
        public final Option<File> commandFileOption = newFileOption("c", "",
            "Executes the commands in a file on startup.");
        public final Option<String> logLevelOption = newStringOption("logLevel", Level.SEVERE.getName(),
            "Level to set for java.util.logging root logger.");

        /**
         * This field is {@code null} if {@link #readOnly} is {@code false}.
         */
        public final Option<String> heapOption;

        /**
         * This field is {@code null} if {@link #readOnly} is {@code true}.
         */
        public final Option<String> vmArguments;

        /**
         * This field is {@code null} if {@link #readOnly} is {@code true}.
         */
        public final Option<Integer> debuggeeIdOption;

        public Options(boolean readOnly) {
            this.readOnly = readOnly;
            if (readOnly) {
                heapOption = newStringOption("heap", null, "Relocation address for the heap and code in the boot image.");
                vmArguments = null;
                debuggeeIdOption = null;
            } else {
                heapOption = null;
                vmArguments = newStringOption("a", null, "Specifies the arguments to the target VM.");
                debuggeeIdOption = newIntegerOption("id", -1,
                    "Process id of VM instance to which this debugger should attach. A value of -1 indicates that a new VM " +
                    "process should be started using the arguments specified by the -" + vmArguments + " option.");
            }
        }
    }



    /**
     * Creates a new VM instance based on a given set of options.
     *
     * @param options the options controlling specifics of the VM instance to be created
     * @return a new VM instance
     */
    public static TeleVM create(Options options) throws BootImageException {
        HostObjectAccess.setMainThread(Thread.currentThread());

        final String logLevel = options.logLevelOption.getValue();
        try {
            LogManager.getLogManager().getLogger("").setLevel(Level.parse(logLevel));
        } catch (IllegalArgumentException e) {
            ProgramWarning.message("Invalid level specified for java.util.logging root logger: " + logLevel + " [using " + Level.SEVERE + "]");
            LogManager.getLogManager().getLogger("").setLevel(Level.SEVERE);
        }

        TeleVM teleVM = null;

        // Configure the prototype class loader gets the class files used to build the image
        Classpath classpathPrefix = Classpath.EMPTY;
        final List<String> classpathList = options.classpathOption.getValue();
        if (classpathList != null) {
            final Classpath extraClasspath = new Classpath(classpathList.toArray(new String[classpathList.size()]));
            classpathPrefix = classpathPrefix.prepend(extraClasspath);
        }
        classpathPrefix = classpathPrefix.prepend(options.bootJarOption.getValue().getAbsolutePath());
        checkClasspath(classpathPrefix);
        final Classpath classpath = Classpath.fromSystem().prepend(classpathPrefix);
        PrototypeClassLoader.setClasspath(classpath);

        Prototype.loadLibrary(TELE_LIBRARY_NAME);
        final File bootImageFile = options.bootImageFileOption.getValue();

        Classpath sourcepath = JavaProject.getSourcePath(true);
        final List<String> sourcepathList = options.sourcepathOption.getValue();
        if (sourcepathList != null) {
            sourcepath = sourcepath.prepend(new Classpath(sourcepathList.toArray(new String[sourcepathList.size()])));
        }
        checkClasspath(sourcepath);

        if (!options.readOnly) {
            final String value = options.vmArguments.getValue();
            final String[] commandLineArguments = value == null ? null : ("".equals(value) ? new String[0] : value.trim().split(" "));
            teleVM = create(bootImageFile, sourcepath, commandLineArguments, options.debuggeeIdOption.getValue());
            teleVM.teleProcess().initializeState();
            try {
                teleVM.advanceToJavaEntryPoint();
            } catch (IOException ioException) {
                throw new BootImageException(ioException);
            }

            final File commandFile = options.commandFileOption.getValue();
            if (commandFile != null && !commandFile.equals("")) {
                teleVM.executeCommandsFromFile(commandFile.getPath());
            }

        } else {
            String heap = options.heapOption.getValue();
            if (heap != null) {
                assert System.getProperty(ReadOnlyTeleProcess.HEAP_PROPERTY) == null;
                System.setProperty(ReadOnlyTeleProcess.HEAP_PROPERTY, heap);
            }
            teleVM = createReadOnly(bootImageFile, sourcepath);
            teleVM.refresh(0);
        }

        return teleVM;
    }

    private static TeleVM create(File bootImageFile, Classpath sourcepath, String[] commandlineArguments, int processID) throws BootImageException {
        final BootImage bootImage = new BootImage(bootImageFile);
        TeleVM teleVM = null;
        switch (bootImage.vmConfiguration.platform().operatingSystem) {
            case DARWIN:
                teleVM = new DarwinTeleVM(bootImageFile, bootImage, sourcepath, commandlineArguments, processID);
                break;
            case LINUX:
                teleVM = new LinuxTeleVM(bootImageFile, bootImage, sourcepath, commandlineArguments, processID);
                break;
            case SOLARIS:
                teleVM = new SolarisTeleVM(bootImageFile, bootImage, sourcepath, commandlineArguments, processID);
                break;
            case GUESTVM:
                teleVM = new GuestVMXenTeleVM(bootImageFile, bootImage, sourcepath, commandlineArguments, processID);
                break;
            default:
                FatalError.unimplemented();
        }
        return teleVM;
    }

    private static void checkClasspath(Classpath classpath) {
        for (Entry classpathEntry : classpath.entries()) {
            if (classpathEntry.isPlainFile()) {
                ProgramWarning.message("Class path entry is neither a directory nor a JAR file: " + classpathEntry);
            }
        }
    }

    /**
     * Creates a tele VM instance that is read-only and is only useful for inspecting a boot image.
     *
     * @param bootImageFile the file containing the boot image
     * @param sourcepath the source code path to search for class or interface definitions
     * @return
     * @throws BootImageException
     * @throws IOException
     */
    private static TeleVM createReadOnly(File bootImageFile, Classpath sourcepath) throws BootImageException {
        final BootImage bootImage = new BootImage(bootImageFile);
        return new ReadOnlyTeleVM(bootImageFile, bootImage, sourcepath);
    }

    private static final Logger LOGGER = Logger.getLogger(TeleVM.class.getName());


    /**
     * An object that delays evaluation of a trace message for controller actions.
     */
    private class Tracer {

        private final String message;

        /**
         * An object that delays evaluation of a trace message.
         * @param message identifies what is being traced
         */
        public Tracer(String message) {
            this.message = message;
        }

        @Override
        public String toString() {
            return tracePrefix() + message;
        }
    }

    private static VMPackage getInspectorGripPackage(VMPackage gripPackage) {
        final MaxPackage vmGripRootPackage = new com.sun.max.vm.grip.Package();
        final String suffix = gripPackage.name().substring(vmGripRootPackage.name().length());
        final MaxPackage inspectorGripRootPackage = new com.sun.max.tele.grip.Package();
        return (VMPackage) MaxPackage.fromName(inspectorGripRootPackage.name() + suffix);
    }

    private static MaxineVM createVM(BootImage bootImage) {
        final VMConfiguration b = bootImage.vmConfiguration;
        final VMConfiguration vmConfiguration = new VMConfiguration(
                b.buildLevel(),
                b.platform(),
                getInspectorGripPackage(b.gripPackage),
                new com.sun.max.tele.reference.plain.Package(),
                b.layoutPackage, b.heapPackage, b.monitorPackage,
                b.compilerPackage, b.jitPackage, b.trampolinePackage, b.targetABIsPackage,
                b.runPackage);
        vmConfiguration.loadAndInstantiateSchemes();

        final MaxineVM vm = new MaxineVM(vmConfiguration);
        MaxineVM.setTarget(vm);
        MaxineVM.setGlobalHostOrTarget(vm);
        new JavaPrototype(vm.configuration, false);
        return vm;
    }

    private String  tracePrefix() {
        return "[TeleVM: " + Thread.currentThread().getName() + "] ";
    }

    public String getName() {
        return MaxineVM.name();
    }

    public String getVersion() {
        return MaxineVM.VERSION;
    }

    public String getDescription() {
        return MaxineVM.description();
    }

    private final VMConfiguration vmConfiguration;

    public final VMConfiguration vmConfiguration() {
        return vmConfiguration;
    }

    private final Size wordSize;

    public final Size wordSize() {
        return wordSize;
    }

    private final Size pageSize;

    public final Size pageSize() {
        return pageSize;
    }

    // Location of the caller return address relative to the saved location in a stack frame, usually 0 but see SPARC.
    private final int  offsetToReturnPC;

    private final BootImage bootImage;

    public final BootImage bootImage() {
        return bootImage;
    }

    private final File bootImageFile;

    public final File bootImageFile() {
        return bootImageFile;
    }

    final File programFile;

    public final File programFile() {
        return programFile;
    }

    private final TeleProcess teleProcess;

    protected TeleProcess teleProcess() {
        return teleProcess;
    }

    public boolean isBootImageRelocated() {
        return true;
    }

    private final Pointer bootImageStart;

    public final Pointer bootImageStart() {
        return bootImageStart;
    }

    private final TeleFields fields;

    public final TeleFields fields() {
        return fields;
    }

    private final TeleMethods methods;

    public final TeleMethods methods() {
        return methods;
    }

    private final Classpath sourcepath;

    /**
     * Classes, possibly not loaded, available on the classpath.
     * Lazily initialized; can re re-initialized.
     * @see #updateLoadableTypeDescriptorsFromClasspath()
     */
    private Set<TypeDescriptor> typesOnClasspath;

    /**
     * @return classes, possibly loaded, not available on the classpath.
     */
    private Set<TypeDescriptor> typesOnClasspath() {
        if (typesOnClasspath == null) {
            // Delayed initialization, because this can take some time.
            updateLoadableTypeDescriptorsFromClasspath();
        }
        return typesOnClasspath;
    }

    private final TeleMessenger messenger = new VMTeleMessenger(this);

    /**
     * @return access to two-way asynchronous message passing with the VM.
     */
    public TeleMessenger messenger() {
        return messenger;
    }

    private int interpreterUseLevel = 0;

    private final TeleHeapManager teleHeapManager;
    private final TeleObjectFactory teleObjectFactory;
    private TeleClassRegistry teleClassRegistry;
    private TeleCodeRegistry teleCodeRegistry;
    private final TeleBytecodeBreakpoint.Factory bytecodeBreakpointFactory;


    /**
     * The immutable history of all VM states, as of the last state transition; thread safe
     * for access by client methods on any thread.
     */
    private volatile TeleVMState teleVMState = TeleVMState.NONE;

    /**
     * @return VM state; thread safe.
     */
    public final MaxVMState maxVMState() {
        return teleVMState;
    }

    private VariableSequence<TeleVMStateObserver> observers = new ArrayListSequence<TeleVMStateObserver>();

    private boolean isInGC = false;

    /**
     * @return whether the VM is currently performing Garbage Collection
     */
    public final boolean isInGC() {
        return isInGC;
    }

    /**
     * Creates a tele VM instance by creating or attaching to a Maxine VM process.
     *
     * @param bootImageFile path to the boot image file loaded by the VM
     * @param bootImage the metadata describing the contents in the boot image
     * @param sourcepath path used to search for Java source files
     * @param commandLineArguments the command line arguments to be used when creating a new VM process. If this value
     *            is {@code null}, then an attempt is made to attach to the process whose id is {@code processID}.
     * @param processID the process ID of an existing VM instance to which this debugger should be attached. This
     *            argument is ignored if {@code commandLineArguments != null}.
     * @param agent the agent that opens a socket for the VM to communicate the address of the boot image once it has
     *            been loaded and relocated. This parameter may be null if {@link #loadBootImage(TeleVMAgent)} is
     *            overridden by this object to use a different mechanism for discovering the boot image address.
     * @throws BootImageException
     */
    protected TeleVM(File bootImageFile, BootImage bootImage, Classpath sourcepath, String[] commandLineArguments, int processID, TeleVMAgent agent) throws BootImageException {
        this.bootImageFile = bootImageFile;
        this.bootImage = bootImage;
        this.sourcepath = sourcepath;
        nativeInitialize(bootImage.header.threadLocalsSize);
        final MaxineVM vm = createVM(this.bootImage);
        this.vmConfiguration = vm.configuration;

        // Pre-initialize an appropriate disassembler to save time.
        TeleDisassembler.initialize(vmConfiguration.platform().processorKind);

        this.wordSize = Size.fromInt(vmConfiguration.platform().processorKind.dataModel.wordWidth.numberOfBytes);
        this.pageSize = Size.fromInt(vmConfiguration.platform.pageSize);
        this.offsetToReturnPC = vmConfiguration.platform.processorKind.instructionSet.offsetToReturnPC;
        this.programFile = new File(bootImageFile.getParent(), PROGRAM_NAME);

        if (commandLineArguments == null) {
            this.teleProcess = attachToTeleProcess(processID);
            switch (bootImage.vmConfiguration.platform().operatingSystem) {
                case GUESTVM:
                    this.bootImageStart = loadBootImage(agent);
                    break;
                default:
                    FatalError.unexpected("need to get the boot image address from attached process somehow");
                    this.bootImageStart = Pointer.zero();
            }
        } else {
            if (agent != null) {
                agent.start();
            }
            try {
                this.teleProcess = createTeleProcess(commandLineArguments, agent);
                this.bootImageStart = loadBootImage(agent);
            } catch (BootImageException e) {
                if (agent != null) {
                    agent.close();
                }
                throw e;
            }
        }
        this.fields = new TeleFields(this);
        this.methods = new TeleMethods(this);
        this.teleObjectFactory = TeleObjectFactory.make(this);
        this.teleHeapManager = TeleHeapManager.make(this);

        // Provide access to JDWP server
        this.jdwpAccess = new VMAccessImpl();
        addVMStateObserver(jdwpStateModel);
        this.javaThreadGroupProvider = new ThreadGroupProviderImpl(this, true);
        this.nativeThreadGroupProvider = new ThreadGroupProviderImpl(this, false);

        final TeleGripScheme teleGripScheme = (TeleGripScheme) vmConfiguration.gripScheme();
        teleGripScheme.setTeleVM(this);

        this.bytecodeBreakpointFactory = new TeleBytecodeBreakpoint.Factory(this);
    }

    /**
     * Initializes native tele code.
     *
     * @param threadLocalsSize the size of thread local storage as read from the image
     */
    private static native void nativeInitialize(int threadLocalsSize);

    /**
     * Starts a new VM process and returns a handle to it.
     *
     * @param commandLineArguments the command line arguments to use when starting the VM process
     * @return a handle to the created VM process
     * @throws BootImageException if there was an error launching the VM process
     */
    protected abstract TeleProcess createTeleProcess(String[] commandLineArguments, TeleVMAgent agent) throws BootImageException;

    protected TeleProcess attachToTeleProcess(int processID) {
        throw FatalError.unimplemented();
    }

    /**
     * Gets a pointer to the boot image in the remote VM. The implementation of this method in the VM uses a
     * provided agent to receive the address from the VM via a socket.
     *
     * @throws BootImageException if the address of the boot image could not be obtained
     */
    protected Pointer loadBootImage(TeleVMAgent agent) throws BootImageException {
        try {
            final Socket socket = agent.waitForVM();
            final InputStream stream = socket.getInputStream();
            final Endianness endianness = vmConfiguration.platform().processorKind.dataModel.endianness;
            final Pointer heap = Word.read(stream, endianness).asPointer();
            Trace.line(1, "Received boot image address from VM: 0x" + heap.toHexString());
            socket.close();
            agent.close();
            return heap;
        } catch (IOException ioException) {
            throw new BootImageException("Error while reading boot image address from VM process", ioException);
        }
    }

    public final void addVMStateObserver(TeleVMStateObserver observer) {
        synchronized (observers) {
            observers.append(observer);
        }
    }

    public final void removeVMStateObserver(TeleVMStateObserver observer) {
        synchronized (observers) {
            final int index = Sequence.Static.indexOfIdentical(observers, observer);
            if (index != -1) {
                observers.remove(index);
            }
        }
    }

    public void notifyStateChange(ProcessState processState,
                    long epoch,
                    TeleNativeThread singleStepThread,
                    Collection<TeleNativeThread> threads,
                    Sequence<TeleNativeThread> threadsStarted,
                    Sequence<TeleNativeThread> threadsDied,
                    Sequence<TeleNativeThread> breakpointThreads, TeleWatchpointEvent teleWatchpointEvent) {
        this.teleVMState = new TeleVMState(processState,
            epoch,
            threads,
            singleStepThread,
            threadsStarted,
            threadsDied,
            breakpointThreads,
            teleWatchpointEvent,
            isInGC,
            teleVMState);
        final Sequence<TeleVMStateObserver> observers;
        synchronized (this.observers) {
            observers = this.observers.clone();
        }
        for (final TeleVMStateObserver observer : observers) {
            observer.upate(teleVMState);
        }
    }

    public final void describeVMStateHistory(PrintStream printStream) {
        teleVMState.writeSummaryToStream(printStream);
    }

    public final boolean activateMessenger() {
        return messenger.activate();
    }

    public final int getInterpreterUseLevel() {
        return interpreterUseLevel;
    }

    public final void setInterpreterUseLevel(int interpreterUseLevel) {
        this.interpreterUseLevel = interpreterUseLevel;
    }

    public final int getVMTraceLevel() {
        return fields().Trace_level.readInt(this);
    }

    public final void setVMTraceLevel(int newLevel) {
        fields().Trace_level.writeInt(this, newLevel);
    }

    public final long getVMTraceThreshold() {
        return fields().Trace_threshold.readLong(this);
    }

    public final void setVMTraceThreshold(long newThreshold) {
        fields().Trace_threshold.writeLong(this, newThreshold);
    }

    private TeleGripScheme gripScheme() {
        return (TeleGripScheme) vmConfiguration.gripScheme();
    }

    /**
     * @return the scheme used to manage object layouts in this VM.
     */
    public final LayoutScheme layoutScheme() {
        return vmConfiguration.layoutScheme();
    }

    public final String visualizeStateRegister(long flags) {
        return TeleStateRegisters.flagsToString(this, flags);
    }

    /**
     * @return access to low-level reading and writing of memory in the VM.
     */
    public final DataAccess dataAccess() {
        return teleProcess.dataAccess();
    }

    public Word readWord(Address address) {
        return teleProcess.dataAccess().readWord(address);
    }

    public Word readWord(Address address, int offset) {
        return teleProcess.dataAccess().readWord(address, offset);
    }

    public void readFully(Address address, byte[] bytes) {
        teleProcess.dataAccess().readFully(address, bytes);
    }

    public final IndexedSequence<MemoryRegion> allocatedMemoryRegions() {
        final IndexedSequence<TeleRuntimeMemoryRegion> teleHeapRegions = teleHeapRegions();
        final TeleCodeRegion teleRuntimeCodeRegion = teleCodeManager().teleRuntimeCodeRegion();
        final IterableWithLength<TeleNativeThread> threads = teleProcess.threads();
        final VariableSequence<MemoryRegion> regions = new ArrayListSequence<MemoryRegion>(teleHeapRegions.length() + 1 + threads.length() + 2);
        // Special "tele roots" region
        if (teleRootsRegion() != null) {
            regions.append(teleRootsRegion());
        }
        // Heap regions
        regions.append(teleBootHeapRegion());
        if (teleImmortalHeapRegion() != null) {
            regions.append(teleImmortalHeapRegion());
        }
        for (MemoryRegion region : teleHeapRegions) {
            assert region != null;
            regions.append(region);
        }
        // Code regions
        regions.append(teleCodeManager().teleBootCodeRegion());
        if (teleRuntimeCodeRegion.isAllocated()) {
            regions.append(teleRuntimeCodeRegion);
        }

        // Thread memory (stacks + thread locals)
        for (TeleNativeThread thread : threads) {
            final TeleNativeStack stack = thread.stack();
            if (!stack.size().isZero()) {
                regions.append(stack);
            }
        }
        return regions;
    }

    public final MemoryRegion memoryRegionContaining(Address address) {
        MemoryRegion memoryRegion = null;
        try {
            memoryRegion = teleHeapManager.regionContaining(address);
            if (memoryRegion == null) {
                memoryRegion = teleCodeManager().regionContaining(address);
                if (memoryRegion == null) {
                    final MaxThread maxThread = threadContaining(address);
                    if (maxThread != null) {
                        memoryRegion = maxThread.stack();
                    }
                }
            }
        } catch (DataIOError dataIOError) {
        }
        return memoryRegion;
    }

    public final boolean contains(Address address) {
        return containsInHeap(address) || containsInCode(address) || containsInThread(address);
    }

    public final boolean containsInHeap(Address address) {
        return teleHeapManager.contains(address);
    }

    public final boolean containsInDynamicHeap(Address address) {
        return teleHeapManager.dynamicHeapContains(address);
    }

    public final TeleRuntimeMemoryRegion teleBootHeapRegion() {
        return teleHeapManager.teleBootHeapRegion();
    }

    public final TeleRuntimeMemoryRegion teleImmortalHeapRegion() {
        return teleHeapManager.teleImmortalHeapRegion();
    }

    public final IndexedSequence<TeleRuntimeMemoryRegion> teleHeapRegions() {
        return teleHeapManager.teleHeapRegions();
    }

    public final TeleRuntimeMemoryRegion[] teleHeapRegionsArray() {
        return teleHeapManager.teleHeapRegionsArray();
    }

    public final TeleRuntimeMemoryRegion teleRootsRegion() {
        return teleHeapManager.teleRootsRegion();
    }

    public final Pointer teleRootsPointer() {
        return teleHeapManager.teleRootsPointer();
    }

    /**
     * Address of the field incremented each time a GC begins.
     * @return memory location of the field holding the collection epoch
     * @see #readCollectionEpoch()
     */
    public final Address collectionEpochAddress() {
        return teleHeapManager.collectionEpochAddress();
    }

    /**
     * Address of the field incremented each time a GC completes.
     * @return memory location of the field holding the root epoch
     * @see #readRootEpoch()
     */
    public final Address rootEpochAddress() {
        return teleHeapManager.rootEpochAddress();
    }

    public int readCardTableEntry(int index) {
        return teleHeapManager.readCardTableEntry(index);
    }

    public void writeCardTableEntry(int index, int value) {
        teleHeapManager.writeCardTableEntry(index, value);
    }

    public Address getCardTableAddress(int index) {
        return teleHeapManager.getCardTableAddress(index);
    }

    public Address getObjectOldAddress() {
        return teleHeapManager.getObjectOldAddress();
    }

    public Address getObjectNewAddress() {
        return teleHeapManager.getObjectNewAddress();
    }

    public boolean isCardTableAddress(Address address) {
        return teleHeapManager.isCardTableAddress(address);
    }


    /**
     * @return manager for {@link MemoryRegion}s containing target code in the VM.
     */
    private TeleCodeManager teleCodeManager() {
        // Instantiate lazily to avoid circularities in startup sequence.
        return TeleCodeManager.make(this);
    }

    public final boolean containsInCode(Address address) {
        return teleCodeManager().contains(address);
    }

    public final TeleCodeRegion teleBootCodeRegion() {
        return teleCodeManager().teleBootCodeRegion();
    }

    public final TeleCodeRegion teleRuntimeCodeRegion() {
        return teleCodeManager().teleRuntimeCodeRegion();
    }

    public final boolean containsInThread(Address address) {
        return threadContaining(address) != null;
    }

    private RemoteTeleGrip createTemporaryRemoteTeleGrip(Word rawGrip) {
        return gripScheme().createTemporaryRemoteTeleGrip(rawGrip.asAddress());
    }

    private RemoteTeleGrip temporaryRemoteTeleGripFromOrigin(Word origin) {
        return gripScheme().temporaryRemoteTeleGripFromOrigin(origin);
    }

    public final Reference originToReference(final Pointer origin) {
        return vmConfiguration.referenceScheme().fromGrip(gripScheme().fromOrigin(origin));
    }

    public final Reference bootClassRegistryReference() {
        return originToReference(bootImageStart.plus(bootImage.header.classRegistryOffset));
    }

    public final boolean isValidOrigin(Pointer origin) {
        if (origin.isZero()) {
            return false;
        }
        try {
            if (!containsInHeap(origin) && !containsInCode(origin)) {
                return false;
            }
<<<<<<< HEAD
//            if (false && isInGC() && containsInDynamicHeap(origin)) {
//                //  Assume that any reference to the dynamic heap is invalid during GC.
//                return false;
//            }
            if (bootImage.vmConfiguration.debugging()) {
=======
            if (false && isInGC() && containsInDynamicHeap(origin)) {
                //  Assume that any reference to the dynamic heap is invalid during GC.
                return false;
            }
            if (false && bootImage.vmConfiguration.debugging()) {
>>>>>>> 0749c3dc
                final Pointer cell = layoutScheme().generalLayout.originToCell(origin);
                // Checking is easy in a debugging build; there's a special word preceding each object
                final Word tag = dataAccess().getWord(cell, 0, -1);
                return DebugHeap.isValidCellTag(tag);
            }

            // Check the hard way, using none of the higher level services in the Inspector,
            // since this predicate is necessary to build those services.
            //
            // Keep following hub pointers until the same hub is traversed twice or
            // an address outside of heap or code region(s) is encountered.
            //
            // For all objects other than a {@link StaticTuple}, the maximum chain takes only two hops
            // find the distinguished object with self-referential hub pointer:  the {@link DynamicHub} for
            // class {@link DynamicHub}.
            //          tuple -> dynamicHub of the tuple's class -> dynamicHub of DynamicHub

            Pointer pointer = getForwardedObject(origin);
            Word hubWord = layoutScheme().generalLayout.readHubReferenceAsWord(temporaryRemoteTeleGripFromOrigin(pointer));
            Word clearedWord = getForwardedObject(hubWord.asPointer());
            if (!hubWord.equals(clearedWord)) {
                hubWord = clearedWord;
                //TODO: set status
            }
            for (int i = 0; i < 3; i++) {
                final RemoteTeleGrip hubGrip = createTemporaryRemoteTeleGrip(hubWord);
                final Pointer hubOrigin = hubGrip.toOrigin();
                if (!containsInHeap(hubOrigin) && !containsInCode(hubOrigin)) {
                    return false;
                }
                Word nextHubWord = layoutScheme().generalLayout.readHubReferenceAsWord(hubGrip);
                clearedWord = getForwardedObject(hubWord.asPointer());
                if (!hubWord.equals(clearedWord)) {
                    hubWord = clearedWord;
                    //TODO: set status
                }
                if (nextHubWord.equals(hubWord)) {
                    // We arrived at a DynamicHub for the class DynamicHub
                    if (i < 2) {
                        // All ordinary cases will have stopped by now
                        return true;
                    }
                    // This longer chain can only happen when we started with a {@link StaticTuple}.
                    // Perform a more precise test to check for this.
                    return isStaticTuple(origin);
                }
                hubWord = nextHubWord;
            }
        } catch (DataIOError dataAccessError) {
            return false;
        } catch (IndexOutOfBoundsException indexOutOfBoundsException) {
            return false;
        }
        return false;
    }

    /**
     * Low level predicate for identifying the special case of a {@link StaticTuple} in the VM,
     * using only the most primitive operations, since it is needed for building all the higher-level
     * services in the Inspector.
     * <br>
     * Note that this predicate is not precise; it may very rarely return a false positive.
     * <br>
     * The predicate depends on the following chain in the VM heap layout:
     * <ol>
     *  <li>The hub of a {@link StaticTuple} points at a {@link StaticHub}</li>
     *  <li>A field in a {@link StaticHub} points at the {@link ClassActor} for the class being implemented.</li>
     *  <li>A field in a {@link ClassActor} points at the {@link StaticTuple} for the class being implemented,
     *  which will point back at the original location if it is in fact a {@link StaticTuple}.</li>
     *  </ol>
     *  No type checks are performed, however, since this predicate must not depend on such higher-level information.
     *
     * @param origin a memory location in the VM
     * @return whether the object (probably)  points at an instance of {@link StaticTuple}
     * @see #isValidOrigin(Pointer)
     */
    private boolean isStaticTuple(Pointer origin) {
        // If this is a {@link StaticTuple} then a field in the header points at a {@link StaticHub}
        Word staticHubWord = layoutScheme().generalLayout.readHubReferenceAsWord(temporaryRemoteTeleGripFromOrigin(origin));
        final RemoteTeleGrip staticHubGrip = createTemporaryRemoteTeleGrip(staticHubWord);
        final Pointer staticHubOrigin = staticHubGrip.toOrigin();
        if (!containsInHeap(staticHubOrigin) && !containsInCode(staticHubOrigin)) {
            return false;
        }
        // If we really have a {@link StaticHub}, then a known field points at a {@link ClassActor}.
        final int hubClassActorOffset = fields().Hub_classActor.fieldActor().offset();
        final Word classActorWord = dataAccess().readWord(staticHubOrigin, hubClassActorOffset);
        final RemoteTeleGrip classActorGrip = createTemporaryRemoteTeleGrip(classActorWord);
        final Pointer classActorOrigin = classActorGrip.toOrigin();
        if (!containsInHeap(classActorOrigin) && !containsInCode(classActorOrigin)) {
            return false;
        }
        // If we really have a {@link ClassActor}, then a known field points at the {@link StaticTuple} for the class.
        final int classActorStaticTupleOffset = fields().ClassActor_staticTuple.fieldActor().offset();
        final Word staticTupleWord = dataAccess().readWord(classActorOrigin, classActorStaticTupleOffset);
        final RemoteTeleGrip staticTupleGrip = createTemporaryRemoteTeleGrip(staticTupleWord);
        final Pointer staticTupleOrigin = staticTupleGrip.toOrigin();
        // If we really started with a {@link StaticTuple}, then this field will point at it
        return staticTupleOrigin.equals(origin);
    }

    private boolean isValidGrip(Grip grip) {
//        if (isInGC()) {
//            final TeleGrip teleGrip = (TeleGrip) grip;
//            if (teleGrip instanceof MutableTeleGrip) {
//                // Assume invalid during GC.
//                return false;//TODO: check for forwarding pointer
//            }
//        }
        if (grip instanceof LocalTeleGrip) {
            return true;
        }
        return isValidOrigin(grip.toOrigin());
    }

    public final boolean isValidReference(Reference reference) {
        return isValidGrip(reference.toGrip());
    }

    public void initGarbageCollectorDebugging() throws TooManyWatchpointsException, DuplicateWatchpointException {
        teleProcess.watchpointFactory().initFactory();
    }

    /**
     * Checks that a {@link Reference} points to a heap object in the VM;
     * throws an unchecked exception if not.  This is a low-level method
     * that uses a debugging tag or (if no tags in image) a heuristic; it does
     * not require access to the {@link TeleClassRegistry}.
     *
     * @param reference memory location in the VM
     * @throws InvalidReferenceException when the location does <strong>not</strong> point
     * at a valid heap object.
     */
    private void checkReference(Reference reference) throws InvalidReferenceException {
        if (!isValidOrigin(reference.toGrip().toOrigin())) {
            throw new InvalidReferenceException(reference);
        }
    }

    public final Reference wordToReference(Word word) {
        return vmConfiguration.referenceScheme().fromGrip(gripScheme().fromOrigin(getForwardedObjectPointer(word.asPointer())));
    }

    /**
     * @param reference a {@link Reference} to memory in the VM.
     * @param index offset into an array of references
     * @return the contents of the array at the index, interpreted as an address and wrapped in a Reference.
     * @throws InvalidReferenceException (unchecked)
     */
    public final Reference readReference(Reference reference, int index) throws InvalidReferenceException {
        checkReference(reference);
        return wordToReference(layoutScheme().wordArrayLayout.getWord(reference, index));
    }

    /**
     * Returns a local copy of the contents of a {@link String} object in the VM's heap.
     *
     * @param stringReference A {@link String} object in the VM.
     * @return A local {@link String} representing the object's contents.
     * @throws InvalidReferenceException if the argument does not point a valid heap object.
     */
    public final String getString(Reference stringReference)  throws InvalidReferenceException {
        checkReference(stringReference);
        final Reference valueReference = fields().String_value.readReference(stringReference);
        checkReference(valueReference);
        int offset = fields().String_offset.readInt(stringReference);
        final int count = fields().String_count.readInt(stringReference);
        final char[] chars = new char[count];
        final CharArrayLayout charArrayLayout = layoutScheme().charArrayLayout;
        for (int i = 0; i < count; i++) {
            chars[i] = charArrayLayout.getChar(valueReference, offset);
            offset++;
        }
        return new String(chars);
    }

    /**
     * Gets a canonical local {@link ClassActor} for the named class, creating one if needed by loading the class from
     * the classpath using the {@link PrototypeClassLoader#PROTOTYPE_CLASS_LOADER}.
     *
     * @param name the name of a class
     * @return Local {@link ClassActor} corresponding to the class, possibly created by loading it from classpath.
     * @throws ClassNotFoundException if not already loaded and unavailable on the classpath.
     */
    private ClassActor makeClassActor(String name) throws ClassNotFoundException {
        // The VM registry includes all ClassActors for classes loaded locally
        // using the prototype class loader
        ClassActor classActor = ClassRegistry.vmClassRegistry().get(
                JavaTypeDescriptor.getDescriptorForJavaString(name));
        if (classActor == null) {
            // Try to load the class from the local classpath.
            if (name.endsWith("[]")) {
                classActor = ClassActorFactory.createArrayClassActor(makeClassActor(name.substring(0,
                                name.length() - 2)));
            } else {
                classActor = PrototypeClassLoader.PROTOTYPE_CLASS_LOADER.makeClassActor(
                                JavaTypeDescriptor.getDescriptorForWellFormedTupleName(name));
            }
        }
        return classActor;
    }

    /**
     * Gets a canonical local {@link ClassActor} corresponding to a
     * {@link ClassActor} in the VM, creating one if needed by
     * loading the class using the
     * {@link PrototypeClassLoader#PROTOTYPE_CLASS_LOADER} from either the
     * classpath, or if not found on the classpath, by copying the classfile
     * from the VM.
     *
     * @param classActorReference  a {@link ClassActor} in the VM.
     * @return Local, equivalent {@link ClassActor}, possibly created by
     *         loading from the classpath, or if not found, by copying and
     *         loading the classfile from the VM.
     * @throws InvalidReferenceException if the argument does not point to a valid heap object in the VM.
     */
    public final ClassActor makeClassActor(Reference classActorReference) throws InvalidReferenceException {
        checkReference(classActorReference);
        final Reference utf8ConstantReference = fields().Actor_name.readReference(classActorReference);
        checkReference(utf8ConstantReference);
        final Reference stringReference = fields().Utf8Constant_string.readReference(utf8ConstantReference);
        final String name = getString(stringReference);
        try {
            return makeClassActor(name);
        } catch (ClassNotFoundException classNotFoundException) {
            // Not loaded and not available on local classpath; load by copying classfile from the VM
            final Reference byteArrayReference = fields().ClassActor_classfile.readReference(classActorReference);
            final TeleArrayObject teleByteArrayObject = (TeleArrayObject) makeTeleObject(byteArrayReference);
            if (teleByteArrayObject == null) {
                throw new NoClassDefFoundError("Could not retrieve class file from VM for " + name);
            }
            final byte[] classfile = (byte[]) teleByteArrayObject.shallowCopy();
            return PrototypeClassLoader.PROTOTYPE_CLASS_LOADER.makeClassActor(name, classfile);
        }
    }

    public final ClassActor makeClassActorForTypeOf(Reference objectReference)  throws InvalidReferenceException {
        checkReference(objectReference);
        final Reference hubReference = wordToReference(layoutScheme().generalLayout.readHubReferenceAsWord(objectReference));
        final Reference classActorReference = fields().Hub_classActor.readReference(hubReference);
        return makeClassActor(classActorReference);
    }

    /**
     * @param objectReference    An {@link Object} in the VM.
     * @return Local {@link Hub}, equivalent to the hub of the object.
     * @throws InvalidReferenceException
     */
    public final Hub makeLocalHubForObject(Reference objectReference) throws InvalidReferenceException {
        checkReference(objectReference);
        final Reference hubReference = wordToReference(layoutScheme().generalLayout.readHubReferenceAsWord(objectReference));
        final Reference classActorReference = fields().Hub_classActor.readReference(hubReference);
        final ClassActor objectClassActor = makeClassActor(classActorReference);
        final ClassActor hubClassActor = makeClassActorForTypeOf(hubReference);
        return (StaticHub.class.isAssignableFrom(hubClassActor.toJava())) ? objectClassActor.staticHub()
                : objectClassActor.dynamicHub();
    }

    public final Value getElementValue(Kind kind, Reference reference, int index) throws InvalidReferenceException {
        switch (kind.asEnum) {
            case BYTE:
                return ByteValue.from(layoutScheme().byteArrayLayout.getByte(reference, index));
            case BOOLEAN:
                return BooleanValue.from(layoutScheme().booleanArrayLayout.getBoolean(reference, index));
            case SHORT:
                return ShortValue.from(layoutScheme().shortArrayLayout.getShort(reference, index));
            case CHAR:
                return CharValue.from(layoutScheme().charArrayLayout.getChar(reference, index));
            case INT:
                return IntValue.from(layoutScheme().intArrayLayout.getInt(reference, index));
            case FLOAT:
                return FloatValue.from(layoutScheme().floatArrayLayout.getFloat(reference, index));
            case LONG:
                return LongValue.from(layoutScheme().longArrayLayout.getLong(reference, index));
            case DOUBLE:
                return DoubleValue.from(layoutScheme().doubleArrayLayout.getDouble(reference, index));
            case WORD:
                return new WordValue(layoutScheme().wordArrayLayout.getWord(reference, index));
            case REFERENCE:
                checkReference(reference);
                return TeleReferenceValue.from(this, wordToReference(layoutScheme().wordArrayLayout.getWord(reference, index)));
            default:
                throw ProgramError.unknownCase("unknown array kind");
        }
    }

    public final TeleObject makeTeleObject(Reference reference) {
        return teleObjectFactory.make(reference);
    }

    public final TeleObject findObjectByOID(long id) {
        return teleObjectFactory.lookupObject(id);
    }

    public final TeleObject findObjectAt(Address origin) {
        try {
            return makeTeleObject(originToReference(origin.asPointer()));
        } catch (Throwable throwable) {
        }
        return null;
    }

    public final TeleObject findObjectFollowing(Address cellAddress, long maxSearchExtent) {

        // Search limit expressed in words
        long wordSearchExtent = Long.MAX_VALUE;
        if (maxSearchExtent > 0) {
            wordSearchExtent = maxSearchExtent / wordSize().toInt();
        }
        try {
            Pointer origin = cellAddress.asPointer();
            for (long count = 0; count < wordSearchExtent; count++) {
                origin = origin.plus(wordSize());
                if (isValidOrigin(origin)) {
                    return makeTeleObject(originToReference(origin));
                }
            }
        } catch (Throwable throwable) {
        }
        return null;
    }

    public final TeleObject findObjectPreceding(Address cellAddress, long maxSearchExtent) {

        // Search limit expressed in words
        long wordSearchExtent = Long.MAX_VALUE;
        if (maxSearchExtent > 0) {
            wordSearchExtent = maxSearchExtent / wordSize().toInt();
        }
        try {
            Pointer origin = cellAddress.asPointer();
            for (long count = 0; count < wordSearchExtent; count++) {
                origin = origin.minus(wordSize());
                if (isValidOrigin(origin)) {
                    return makeTeleObject(originToReference(origin));
                }
            }
        } catch (Throwable throwable) {
        }
        return null;
    }

    public final TeleClassActor findTeleClassActor(int id) {
        return teleClassRegistry.findTeleClassActorByID(id);
    }

    public final TeleClassActor findTeleClassActor(TypeDescriptor typeDescriptor) {
        return teleClassRegistry.findTeleClassActorByType(typeDescriptor);
    }

    public final TeleClassActor findTeleClassActor(Class javaClass) {
        return teleClassRegistry.findTeleClassActorByClass(javaClass);
    }

    public final Set<TypeDescriptor> typeDescriptors() {
        return teleClassRegistry.typeDescriptors();
    }

    public final synchronized Iterable<TypeDescriptor> loadableTypeDescriptors() {
        final SortedSet<TypeDescriptor> typeDescriptors = new TreeSet<TypeDescriptor>();
        for (TypeDescriptor typeDescriptor : teleClassRegistry.typeDescriptors()) {
            typeDescriptors.add(typeDescriptor);
        }
        typeDescriptors.addAll(typesOnClasspath());
        return typeDescriptors;
    }

    public final void updateLoadableTypeDescriptorsFromClasspath() {
        final Set<TypeDescriptor> typesOnClasspath = new TreeSet<TypeDescriptor>();
        Trace.begin(TRACE_VALUE, tracePrefix() + "searching classpath for class files");
        new ClassSearch() {
            @Override
            protected boolean visitClass(String className) {
                if (!className.endsWith("package-info")) {
                    final String typeDescriptorString = "L"
                            + className.replace('.', '/') + ";";
                    typesOnClasspath.add(JavaTypeDescriptor.parseTypeDescriptor(typeDescriptorString));
                }
                return true;
            }
        }.run(PrototypeClassLoader.PROTOTYPE_CLASS_LOADER.classpath());
        Trace.end(TRACE_VALUE, tracePrefix() + "searching classpath for class files ["
                + typesOnClasspath.size() + " types found]");
        this.typesOnClasspath = typesOnClasspath;
    }

    private synchronized TeleCodeRegistry teleCodeRegistry() {
        if (teleCodeRegistry == null) {
            teleCodeRegistry = new TeleCodeRegistry(this);
        }
        return teleCodeRegistry;
    }

    /**
     * Registers the description of a newly discovered block of target code so that it can be located later by address.
     *
     * @param teleTargetRoutine a newly created description for a block of target code in the VM.
     */
    public final void registerTeleTargetRoutine(TeleTargetRoutine teleTargetRoutine) {
        teleCodeRegistry().add(teleTargetRoutine);
    }

    public final TeleTargetMethod makeTeleTargetMethod(Address address) {
        return TeleTargetMethod.make(this, address);
    }

    public final TeleRuntimeStub makeTeleRuntimeStub(Address address) {
        return TeleRuntimeStub.make(this, address);
    }

    public final TeleNativeTargetRoutine createTeleNativeTargetRoutine(Address codeStart, Size codeSize, String name) {
        return TeleNativeTargetRoutine.create(this, codeStart, codeSize, name);
    }

    public final <TeleTargetRoutine_Type extends TeleTargetRoutine> TeleTargetRoutine_Type findTeleTargetRoutine(Class<TeleTargetRoutine_Type> teleTargetRoutineType, Address address) {
        return teleCodeRegistry().get(teleTargetRoutineType, address);
    }

    public final <TeleMethodActor_Type extends TeleMethodActor> TeleMethodActor_Type findTeleMethodActor(Class<TeleMethodActor_Type> teleMethodActorType, MethodActor methodActor) {
        final TeleClassActor teleClassActor = teleClassRegistry.findTeleClassActorByType(methodActor.holder().typeDescriptor);
        if (teleClassActor != null) {
            for (TeleMethodActor teleMethodActor : teleClassActor.getTeleMethodActors()) {
                if (teleMethodActorType.isInstance(teleMethodActor)) {
                    return teleMethodActorType.cast(teleMethodActor);
                }
            }
        }
        return null;
    }

    /* (non-Javadoc)
     * @see com.sun.max.tele.MaxVM#describeTeleTargetRoutines(java.io.PrintStream)
     */
    public final void describeTeleTargetRoutines(PrintStream printStream) {
        teleCodeRegistry().writeSummaryToStream(printStream);
    }

    public final IterableWithLength<TeleNativeThread> threads() {
        return teleProcess.threads();
    }

    /* (non-Javadoc)
     * @see com.sun.max.tele.MaxVM#getThread(long)
     */
    public final MaxThread getThread(long threadID) {
        for (MaxThread maxThread : teleVMState.threads()) {
            if (maxThread.id() == threadID) {
                return maxThread;
            }
        }
        return null;
    }

    /* (non-Javadoc)
     * @see com.sun.max.tele.MaxVM#threadContaining(com.sun.max.unsafe.Address)
     */
    public final MaxThread threadContaining(Address address) {
        for (MaxThread thread : teleVMState.threads()) {
            if (thread.stack().contains(address)) {
                return thread;
            }
        }
        return null;
    }

    /* (non-Javadoc)
     * @see com.sun.max.tele.MaxVM#getCodeAddress(com.sun.max.vm.stack.StackFrame)
     */
    public Address getCodeAddress(StackFrame stackFrame) {
        Pointer instructionPointer = stackFrame.instructionPointer;
        final StackFrame callee = stackFrame.calleeFrame();
        if (callee == null) {
            // Top frame, not a call return so no adjustment.
            return instructionPointer;
        }
        // Add a platform-specific offset from the stored code address to the actual call return site.
        final TargetMethod calleeTargetMethod = callee.targetMethod();
        if (calleeTargetMethod != null) {
            final ClassMethodActor calleeClassMethodActor = calleeTargetMethod.classMethodActor();
            if (calleeClassMethodActor != null) {
                if (calleeClassMethodActor.isTrapStub()) {
                    // Special case, where the IP caused a trap; no adjustment.
                    return  instructionPointer;
                }
            }
        }
        // An ordinary call; apply a platform-specific adjustment to get the real return address.
        return  instructionPointer.plus(offsetToReturnPC);
    }

    public final TeleCodeLocation createCodeLocation(Address address) {
        return new TeleCodeLocation(this, address);
    }

    public final TeleCodeLocation createCodeLocation(TeleClassMethodActor teleClassMethodActor, int position) {
        return new TeleCodeLocation(this, teleClassMethodActor, position);
    }

    public final TeleCodeLocation createCodeLocation(Address address, TeleClassMethodActor teleClassMethodActor, int position) {
        return new TeleCodeLocation(this, address, teleClassMethodActor, position);
    }

    public TeleCodeLocation createCodeLocation(StackFrame stackFrame) {
        return new TeleCodeLocation(this, getCodeAddress(stackFrame));
    }

    public final void addBreakpointObserver(Observer observer) {
        teleProcess.targetBreakpointFactory().addObserver(observer);
        bytecodeBreakpointFactory.addObserver(observer);
    }

    public final Iterable<TeleTargetBreakpoint> targetBreakpoints() {
        return teleProcess.targetBreakpointFactory().breakpoints(true);
    }

    public final int targetBreakpointCount() {
        return teleProcess.targetBreakpointFactory().size(true);
    }

    public final TeleTargetBreakpoint makeMaxTargetBreakpoint(Address address) throws MaxVMException {
        try {
            return makeTargetBreakpoint(address);
        } catch (DataIOError dataIOError) {
            final String message = "Cannot create breakpoint at 0x" + address.toHexString() + ":  " + dataIOError.getMessage();
            throw new MaxVMException(message);
        }
    }

    public final TeleTargetBreakpoint makeTargetBreakpoint(Address address) {
        return teleProcess.targetBreakpointFactory().makeBreakpoint(address, false);
    }

    public final TeleTargetBreakpoint getTargetBreakpoint(Address address) {
        return teleProcess.targetBreakpointFactory().getNonTransientBreakpointAt(address);
    }

    public final Iterable<TeleBytecodeBreakpoint> bytecodeBreakpoints() {
        return bytecodeBreakpointFactory.breakpoints();
    }

    public final int bytecodeBreakpointCount() {
        return bytecodeBreakpointFactory.size();
    }

    public final TeleBytecodeBreakpoint makeBytecodeBreakpoint(Key key) {
        return bytecodeBreakpointFactory.makeBreakpoint(key, false);
    }

    public final TeleBytecodeBreakpoint getBytecodeBreakpoint(Key key) {
        return bytecodeBreakpointFactory.getBreakpoint(key);
    }

    /* (non-Javadoc)
     * @see com.sun.max.tele.MaxVM#watchpointsEnabled()
     */
    public final boolean watchpointsEnabled() {
        return teleProcess.maximumWatchpointCount() > 0;
    }

    /* (non-Javadoc)
     * @see com.sun.max.tele.MaxVM#addWatchpointObserver(java.util.Observer)
     */
    public final void addWatchpointObserver(Observer observer) {
        teleProcess.watchpointFactory().addObserver(observer);
    }

    /* (non-Javadoc)
     * @see com.sun.max.tele.MaxVM#setRegionWatchpoint(java.lang.String, com.sun.max.memory.MemoryRegion, boolean, boolean, boolean, boolean)
     */
    public final MaxWatchpoint setRegionWatchpoint(String description, MemoryRegion memoryRegion, boolean after, boolean read, boolean write, boolean exec, boolean gc)
        throws TooManyWatchpointsException, DuplicateWatchpointException {
        return teleProcess.watchpointFactory().setRegionWatchpoint(description, memoryRegion, after, read, write, exec, gc);
    }

    public final MaxWatchpoint setWordWatchpoint(String description, Address address, boolean after, boolean read, boolean write, boolean exec, boolean gc)
        throws TooManyWatchpointsException, DuplicateWatchpointException {
        final MemoryRegion memoryRegion = new FixedMemoryRegion(address, wordSize(), "");
        return setRegionWatchpoint(description, memoryRegion, after, read, write, exec, gc);
    }

    /* (non-Javadoc)
     * @see com.sun.max.tele.MaxVM#setObjectWatchpoint(java.lang.String, com.sun.max.tele.object.TeleObject, boolean, boolean, boolean, boolean)
     */
    public final MaxWatchpoint setObjectWatchpoint(String description, TeleObject teleObject, boolean after, boolean read, boolean write, boolean exec, boolean gc)
        throws TooManyWatchpointsException, DuplicateWatchpointException {
        return teleProcess.watchpointFactory().setObjectWatchpoint(description, teleObject, after, read, write, exec, gc);
    }

    /* (non-Javadoc)
     * @see com.sun.max.tele.MaxVM#setFieldWatchpoint(java.lang.String, com.sun.max.tele.object.TeleObject, com.sun.max.vm.actor.member.FieldActor, boolean, boolean, boolean, boolean)
     */
    public final MaxWatchpoint setFieldWatchpoint(String description, TeleObject teleObject, FieldActor fieldActor, boolean after, boolean read, boolean write, boolean exec, boolean gc)
        throws TooManyWatchpointsException, DuplicateWatchpointException {
        return teleProcess.watchpointFactory().setFieldWatchpoint(description, teleObject, fieldActor, after, read, write, exec, gc);
    }

    /* (non-Javadoc)
     * @see com.sun.max.tele.MaxVM#setArrayElementWatchpoint(java.lang.String, com.sun.max.tele.object.TeleObject, com.sun.max.vm.type.Kind, com.sun.max.unsafe.Offset, int, boolean, boolean, boolean, boolean, boolean)
     */
    public final MaxWatchpoint setArrayElementWatchpoint(String description, TeleObject teleObject, Kind elementKind, Offset arrayOffsetFromOrigin, int index, boolean after, boolean read, boolean write, boolean exec, boolean gc)
        throws TooManyWatchpointsException, DuplicateWatchpointException {
        return teleProcess.watchpointFactory().setArrayElementWatchpoint(description, teleObject, elementKind, arrayOffsetFromOrigin, index, after, read, after, exec, gc);
    }

    /* (non-Javadoc)
     * @see com.sun.max.tele.MaxVM#setHeaderWatchpoint(java.lang.String, com.sun.max.tele.object.TeleObject, com.sun.max.vm.layout.Layout.HeaderField, boolean, boolean, boolean, boolean)
     */
    public final MaxWatchpoint setHeaderWatchpoint(String description, TeleObject teleObject, HeaderField headerField, boolean after, boolean read, boolean write, boolean exec, boolean gc)
        throws TooManyWatchpointsException, DuplicateWatchpointException {
        return teleProcess.watchpointFactory().setHeaderWatchpoint(description, teleObject, headerField, after, read, write, exec, gc);
    }

    public final MaxWatchpoint  setVmThreadLocalWatchpoint(String description, TeleThreadLocalValues teleThreadLocalValues, int index, boolean after, boolean read, boolean write, boolean exec, boolean gc)
        throws TooManyWatchpointsException, DuplicateWatchpointException {
        return teleProcess.watchpointFactory().setVmThreadLocalWatchpoint(description, teleThreadLocalValues, index, after, read, write, exec, gc);
    }

    /* (non-Javadoc)
     * @see com.sun.max.tele.MaxVM#findWatchpoints(com.sun.max.memory.MemoryRegion)
     */
    public final Sequence<MaxWatchpoint> findWatchpoints(MemoryRegion memoryRegion) {
        return teleProcess.watchpointFactory().findWatchpoints(memoryRegion);
    }

    /* (non-Javadoc)
     * @see com.sun.max.tele.MaxVM#watchpoints()
     */
    public final IterableWithLength<MaxWatchpoint> watchpoints() {
        return teleProcess.watchpointFactory().watchpoints();
    }

    /* (non-Javadoc)
     * @see com.sun.max.tele.MaxVM#setTransportDebugLevel(int)
     */
    public final void setTransportDebugLevel(int level) {
        teleProcess.setTransportDebugLevel(level);
    }

    /* (non-Javadoc)
     * @see com.sun.max.tele.MaxVM#transportDebugLevel()
     */
    public final int transportDebugLevel() {
        return teleProcess.transportDebugLevel();
    }

    /**
     * Identifies the most recent GC for which the local copy of the tele root
     * table in the VM is valid.
     */
    private long cachedCollectionEpoch;

    private final Tracer refreshReferencesTracer = new Tracer("refresh references");

    /**
     * Refreshes the values that describe VM state such as the
     * current GC epoch.
     */
    private void refreshReferences() {
        Trace.begin(TRACE_VALUE, refreshReferencesTracer);
        final long startTimeMillis = System.currentTimeMillis();
        final long teleRootEpoch = teleHeapManager.readRootEpoch();
        final long teleCollectionEpoch = teleHeapManager.readCollectionEpoch();
        if (teleCollectionEpoch != teleRootEpoch) {
            // A GC is in progress, local cache is out of date by definition but can't update yet
            assert teleCollectionEpoch != cachedCollectionEpoch;
            isInGC = true;
        } else if (teleCollectionEpoch == cachedCollectionEpoch) {
            // GC not in progress, local cache is up to date
            assert !isInGC;
        } else {
            // GC not in progress, local cache is out of date
            gripScheme().refresh();
            cachedCollectionEpoch = teleCollectionEpoch;
            isInGC = false;
        }
        Trace.end(TRACE_VALUE, refreshReferencesTracer, startTimeMillis);
    }

    private final Tracer refreshTracer = new Tracer("refresh");

    /**
     * Updates all cached information about the state of the running VM.
     * Does some initialization that is delayed to avoid cycles during startup.
     */
    public final synchronized void refresh(long processEpoch) {
        Trace.begin(TRACE_VALUE, refreshTracer);
        final long startTimeMillis = System.currentTimeMillis();
        if (teleClassRegistry == null) {
            // Must delay creation/initialization of the {@link TeleClassRegistry} until after
            // we hit the first execution breakpoint; otherwise addresses won't have been relocated.
            // This depends on the {@TeleHeapManager} already existing.
            teleClassRegistry = new TeleClassRegistry(this);
            // Can only fully initialize the {@link TeleHeapManager} once
            // the {@TeleClassRegistry} is fully initialized, otherwise there's a cycle.
            teleHeapManager.initialize(processEpoch);
        }
        refreshReferences();
        teleObjectFactory.refresh(processEpoch);
        //if (!isInGC()) { ATTETION: Could produce bugs.
        teleHeapManager.refresh(processEpoch);
        teleClassRegistry.refresh(processEpoch);
        //}
        Trace.end(TRACE_VALUE, refreshTracer, startTimeMillis);
    }

    public void advanceToJavaEntryPoint() throws IOException {
        messenger.enable();
        final Address startEntryPoint = bootImageStart().plus(bootImage().header.vmRunMethodOffset);
        try {
            runToInstruction(startEntryPoint, true, false);
        } catch (Exception exception) {
            throw new IOException(exception);
        }
    }

    public final Value interpretMethod(ClassMethodActor classMethodActor, Value... arguments) throws TeleInterpreterException {
        return TeleInterpreter.execute(this, classMethodActor, arguments);
    }

    public void resume(final boolean synchronous, final boolean disableBreakpoints) throws InvalidProcessRequestException, OSExecutionRequestException {
        teleProcess.controller().resume(synchronous, disableBreakpoints);
    }

    public void singleStep(final MaxThread maxThread, boolean synchronous) throws InvalidProcessRequestException, OSExecutionRequestException {
        final TeleNativeThread teleNativeThread = (TeleNativeThread) maxThread;
        teleProcess.controller().singleStep(teleNativeThread, synchronous);
    }

    public void stepOver(final MaxThread maxThread, boolean synchronous, final boolean disableBreakpoints) throws InvalidProcessRequestException, OSExecutionRequestException {
        final TeleNativeThread teleNativeThread = (TeleNativeThread) maxThread;
        teleProcess.controller().stepOver(teleNativeThread, synchronous, disableBreakpoints);
    }

    public void runToInstruction(final Address instructionPointer, final boolean synchronous, final boolean disableBreakpoints) throws OSExecutionRequestException, InvalidProcessRequestException {
        teleProcess.controller().runToInstruction(instructionPointer, synchronous, disableBreakpoints);
    }

    public final   void pause() throws InvalidProcessRequestException, OSExecutionRequestException {
        teleProcess.controller().pause();
    }

    public final void terminate() throws Exception {
        teleProcess.controller().terminate();
    }

    public final ReferenceValue createReferenceValue(Reference reference) {
        if (reference instanceof TeleReference) {
            return TeleReferenceValue.from(this, reference);
        } else if (reference instanceof PrototypeReference) {
            return TeleReferenceValue.from(this, Reference.fromJava(reference.toJava()));
        }
        throw ProgramError.unexpected("Got a non-Prototype, non-Tele reference in createReferenceValue");
    }

    public final File findJavaSourceFile(ClassActor classActor) {
        final String sourceFilePath = classActor.sourceFilePath();
        return sourcepath.findFile(sourceFilePath);
    }

    public final void executeCommandsFromFile(String fileName) {
        FileCommands.executeCommandsFromFile(this, fileName);
    }

    //
    // Code from here to end of file supports the Maxine JDWP server
    //

   /**
     * Provides access to the VM from a JDWP server.
     */
    private final VMAccess jdwpAccess;

    /**
     * @return access to the VM for the JDWP server.
     * @see com.sun.max.jdwp.maxine.Main
     */
    public final VMAccess vmAccess() {
        return jdwpAccess;
    }

    public final void fireJDWPThreadEvents() {
        for (MaxThread thread : teleVMState.threadsDied()) {
            fireJDWPThreadDiedEvent((TeleNativeThread) thread);
        }
        for (MaxThread thread : teleVMState.threadsStarted()) {
            fireJDWPThreadStartedEvent((TeleNativeThread) thread);
        }
    }

    private final VariableSequence<VMListener> jdwpListeners = new ArrayListSequence<VMListener>();

    /**
     * Informs all JDWP listeners that the VM died.
     */
    private void fireJDWPVMDiedEvent() {
        LOGGER.info("VM EVENT: VM died");
        for (VMListener listener : jdwpListeners) {
            listener.vmDied();
        }
    }

    /**
     * Informs all JDWP listeners that a single step has been completed.
     *
     * @param thread the thread that did the single step
     * @param location the code location onto which the thread just stepped
     */
    private void fireJDWPSingleStepEvent(ThreadProvider thread, CodeLocation location) {
        LOGGER.info("VM EVENT: Single step was made at thread " + thread
                + " to location " + location);
        for (VMListener listener : jdwpListeners) {
            listener.singleStepMade(thread, location);
        }
    }

    /**
     * Informs all JDWP listeners that a breakpoint has been hit.
     *
     * @param thread the thread that hit the breakpoint
     * @param location the code location at which the breakpoint was hit
     */
    private void fireJDWPBreakpointEvent(ThreadProvider thread, CodeLocation location) {
        LOGGER.info("VM EVENT: Breakpoint hit at thread " + thread
                + " at location " + location);
        for (VMListener listener : jdwpListeners) {
            listener.breakpointHit(thread, location);
        }
    }

    /**
     * Informs all JDWP listeners that a thread has started.
     *
     * @param thread the thread that has started
     */
    private void fireJDWPThreadStartedEvent(ThreadProvider thread) {
        LOGGER.info("VM EVENT: Thread started: " + thread);
        for (VMListener listener : jdwpListeners) {
            listener.threadStarted(thread);
        }
    }

    /**
     * Informs all JDWP listeners that a thread has died.
     *
     * @param thread the thread that has died
     */
    private void fireJDWPThreadDiedEvent(ThreadProvider thread) {
        LOGGER.info("VM EVENT: Thread died: " + thread);
        for (VMListener listener : jdwpListeners) {
            listener.threadDied(thread);
        }
    }

    private final TeleVMStateObserver jdwpStateModel = new TeleVMStateObserver() {

        public void upate(MaxVMState maxVMState) {
            Trace.begin(TRACE_VALUE, tracePrefix() + "handling " + maxVMState);
            fireJDWPThreadEvents();
            switch(maxVMState.processState()) {
                case TERMINATED:
                    fireJDWPVMDiedEvent();
                    break;
                case STOPPED:
                    if (!jdwpListeners.isEmpty()) {
                        final Sequence<MaxThread> breakpointThreads = maxVMState.breakpointThreads();
                        for (MaxThread maxThread : breakpointThreads) {
                            final TeleNativeThread teleNativeThread = (TeleNativeThread) maxThread;
                            fireJDWPBreakpointEvent(teleNativeThread, teleNativeThread.getFrames()[0].getLocation());
                        }
                        final MaxThread singleStepThread = maxVMState.singleStepThread();
                        if (singleStepThread != null) {
                            final TeleNativeThread thread = (TeleNativeThread) singleStepThread;
                            fireJDWPSingleStepEvent(thread, thread.getFrames()[0].getLocation());
                        }
                    }
                    break;
                case RUNNING:
                    LOGGER.info("VM continued to RUN!");
                    break;
            }
            Trace.end(TRACE_VALUE, tracePrefix() + "handling " + maxVMState);
        }
    };

    /**
     * Reads a value of a certain kind from the Maxine VM process.
     *
     * @param kind the type of the value that should be read
     * @param pointer pointer to the memory location where the value should be read
     * @param offset offset that should be added to the pointer before reading the value
     * @return the value read from the Maxine VM process
     */
    public final Value readValue(Kind kind, Pointer pointer, int offset) {

        final Reference reference = originToReference(pointer);

        if (kind == Kind.REFERENCE) {
            final Word word = dataAccess().readWord(pointer, offset);
            return TeleReferenceValue.from(this, wordToReference(word));
        }

        final Value result = kind.readValue(reference, offset);

        if (result.kind() == Kind.WORD) {
            LOGGER.info("Creating WORD reference! " + result.asWord());
            return LongValue.from(result.asWord().asAddress().toLong());
        }

        if (result.kind() == Kind.REFERENCE
                && !isValidOrigin(result.asReference().toOrigin())) {
            LOGGER.severe("Wrong reference encountered ("
                    + result.asReference() + "), returning null reference!");
            return ReferenceValue.fromReference(Reference.fromOrigin(Pointer.zero()));
        }

        return result;
    }

    /**
     * Tries to find a JDWP ObjectProvider that represents the object that is
     * referenced by the parameter.
     *
     * @param reference
     *            a reference to the object that should be represented as a JDWP
     *            ObjectProvider
     * @return a JDWP ObjectProvider object or null, if no object is found at
     *         the address specified by the reference
     */
    private ObjectProvider findObject(Reference reference) {
        if (isValidOrigin(reference.toOrigin())) {
            return makeTeleObject(reference);
        }
        return null;
    }

    private final ThreadGroupProvider javaThreadGroupProvider;

    /**
     * @return Thread group that should be used to logically group Java threads in the VM.
     */
    public final ThreadGroupProvider javaThreadGroupProvider() {
        return javaThreadGroupProvider;
    }

    private final ThreadGroupProvider nativeThreadGroupProvider;

   /**
     * @return Thread group that should be used to logically group native threads.
     */
    public final ThreadGroupProvider nativeThreadGroupProvider() {
        return nativeThreadGroupProvider;
    }

    /**
     * Converts a value kind as seen by the Maxine world to a VMValue type as
     * seen by the VM interface used by the JDWP server.
     *
     * @param kind the Maxine kind value
     * @return the type as seen by the JDWP server
     */
    public static Type maxineKindToJDWPType(Kind kind) {

        final KindEnum e = kind.asEnum;
        switch (e) {
            case BOOLEAN:
                return VMValue.Type.BOOLEAN;
            case BYTE:
                return VMValue.Type.BYTE;
            case CHAR:
                return VMValue.Type.CHAR;
            case DOUBLE:
                return VMValue.Type.DOUBLE;
            case FLOAT:
                return VMValue.Type.FLOAT;
            case INT:
                return VMValue.Type.INT;
            case LONG:
                return VMValue.Type.LONG;
            case REFERENCE:
                return VMValue.Type.PROVIDER;
            case SHORT:
                return VMValue.Type.SHORT;
            case VOID:
                return VMValue.Type.VOID;
            case WORD:
                break;
        }

        throw new IllegalArgumentException("Typeype " + kind
                + " cannot be resolved to a virtual machine value type");
    }

    /**
     * Converts a value as seen by the Maxine VM to a value as seen by the JDWP
     * server.
     *
     * @param value   the value as seen by the Maxine VM
     * @return the value as seen by the JDWP server
     */
    public final VMValue maxineValueToJDWPValue(Value value) {
        switch (value.kind().asEnum) {
            case BOOLEAN:
                return jdwpAccess.createBooleanValue(value.asBoolean());
            case BYTE:
                return jdwpAccess.createByteValue(value.asByte());
            case CHAR:
                return jdwpAccess.createCharValue(value.asChar());
            case DOUBLE:
                return jdwpAccess.createDoubleValue(value.asDouble());
            case FLOAT:
                return jdwpAccess.createFloatValue(value.asFloat());
            case INT:
                return jdwpAccess.createIntValue(value.asInt());
            case LONG:
                return jdwpAccess.createLongValue(value.asLong());
            case REFERENCE:
                return jdwpAccess.createObjectProviderValue(findObject(value.asReference()));
            case SHORT:
                return jdwpAccess.createShortValue(value.asShort());
            case VOID:
                return jdwpAccess.getVoidValue();
            case WORD:
                final Word word = value.asWord();
                LOGGER.warning("Tried to convert a word, this is not implemented yet! (word="
                            + word + ")");
                return jdwpAccess.getVoidValue();
        }

        throw new IllegalArgumentException("Unkown kind: " + value.kind());
    }

    /**
     * Converts a JDWP value object to a Maxine value object.
     *
     * @param vmValue  the value as seen by the JDWP server
     * @return a newly created value as seen by the Maxine VM
     */
    public final Value jdwpValueToMaxineValue(VMValue vmValue) {
        if (vmValue.isVoid()) {
            return VoidValue.VOID;
        } else if (vmValue.asBoolean() != null) {
            return BooleanValue.from(vmValue.asBoolean());
        } else if (vmValue.asByte() != null) {
            return ByteValue.from(vmValue.asByte());
        } else if (vmValue.asChar() != null) {
            return CharValue.from(vmValue.asChar());
        } else if (vmValue.asDouble() != null) {
            return DoubleValue.from(vmValue.asDouble());
        } else if (vmValue.asFloat() != null) {
            return FloatValue.from(vmValue.asFloat());
        } else if (vmValue.asInt() != null) {
            return IntValue.from(vmValue.asInt());
        } else if (vmValue.asLong() != null) {
            return LongValue.from(vmValue.asLong());
        } else if (vmValue.asShort() != null) {
            return ShortValue.from(vmValue.asShort());
        } else if (vmValue.asProvider() != null) {
            final Provider p = vmValue.asProvider();
            if (p instanceof TeleObject) {
                return TeleReferenceValue.from(this, ((TeleObject) p).getReference());
            }
            throw new IllegalArgumentException(
                    "Could not convert the provider object " + p
                            + " to a reference!");
        }
        throw new IllegalArgumentException("Unknown VirtualMachineValue type!");
    }

    private TeleNativeThread registeredSingleStepThread;

    public final void registerSingleStepThread(TeleNativeThread teleNativeThread) {
        if (registeredSingleStepThread != null) {
            LOGGER.warning("Overwriting registered single step thread! "
                    + registeredSingleStepThread);
        }
        registeredSingleStepThread = teleNativeThread;
    }

    private TeleNativeThread registeredStepOutThread;

    public final void registerStepOutThread(TeleNativeThread teleNativeThread) {
        if (registeredStepOutThread != null) {
            LOGGER.warning("Overwriting registered step out thread! "
                    + registeredStepOutThread);
        }
        registeredStepOutThread = teleNativeThread;
    }

    public Pointer getForwardedObjectPointer(Pointer pointer) {
        if (isInGC()) {
            return VMConfiguration.hostOrTarget().heapScheme().getForwardedObjectPointer(pointer);
        }
        return pointer;
    }

    public Pointer getForwardedObject(Pointer pointer) {
        if (isInGC()) {
            return VMConfiguration.hostOrTarget().heapScheme().getForwardedObject(pointer, teleProcess.dataAccess());
        }
        return pointer;
    }

    /**
     * Provides access to a VM by a JDWP server.
     * Not fully implemented
     * TeleVM might eventually implement the interfaced {@link VMAccess} directly; moving in that direction.
     *
     * @author Thomas Wuerthinger
     * @author Michael Van De Vanter
     */
    private final class VMAccessImpl implements VMAccess {

        // Factory for creating fake object providers that represent Java objects
        // living in the JDWP server.
        private final JavaProviderFactory javaProviderFactory;

        private final Set<CodeLocation> breakpointLocations = new HashSet<CodeLocation>();

        public VMAccessImpl() {
            javaProviderFactory = new JavaProviderFactory(this, null);
        }

        public String getName() {
            return TeleVM.this.getName();
        }

        public String getVersion() {
            return TeleVM.this.getVersion();
        }

        public String getDescription() {
            return TeleVM.this.getDescription();
        }

        public void dispose() {
            // TODO: Consider implementing disposal of the VM when told so by a JDWP
            // command.
            LOGGER.warning("Asked to DISPOSE VM, doing nothing");
        }

        public void suspend() {

            if (teleProcess.processState() == RUNNING) {
                LOGGER.info("Pausing VM...");
                try {
                    TeleVM.this.pause();
                } catch (OSExecutionRequestException osExecutionRequestException) {
                    LOGGER.log(Level.SEVERE,
                            "Unexpected error while pausing the VM", osExecutionRequestException);
                } catch (InvalidProcessRequestException invalidProcessRequestException) {
                    LOGGER.log(Level.SEVERE,
                            "Unexpected error while pausing the VM", invalidProcessRequestException);
                }
            } else {
                LOGGER.warning("Suspend called while VM not running!");
            }
        }


        public void resume() {

            if (teleProcess.processState() == STOPPED) {

                if (registeredSingleStepThread != null) {

                    // There has been a thread registered for performing a single
                    // step => perform single step instead of resume.
                    try {
                        LOGGER.info("Doing single step instead of resume!");
                        TeleVM.this.singleStep(registeredSingleStepThread, false);
                    } catch (OSExecutionRequestException osExecutionRequestException) {
                        LOGGER.log(
                                        Level.SEVERE,
                                        "Unexpected error while performing a single step in the VM",
                                        osExecutionRequestException);
                    } catch (InvalidProcessRequestException e) {
                        LOGGER.log(
                                        Level.SEVERE,
                                        "Unexpected error while performing a single step in the VM",
                                        e);
                    }

                    registeredSingleStepThread = null;

                } else if (registeredStepOutThread != null
                        && registeredStepOutThread.getReturnAddress() != null) {

                    // There has been a thread registered for performing a step out
                    // => perform a step out instead of resume.
                    final Address returnAddress = registeredStepOutThread.getReturnAddress();
                    assert returnAddress != null;
                    try {
                        TeleVM.this.runToInstruction(returnAddress, false, true);
                    } catch (OSExecutionRequestException osExecutionRequestException) {
                        LOGGER.log(
                                        Level.SEVERE,
                                        "Unexpected error while performing a run-to-instruction in the VM",
                                        osExecutionRequestException);
                    } catch (InvalidProcessRequestException invalidProcessRequestException) {
                        LOGGER.log(
                                        Level.SEVERE,
                                        "Unexpected error while performing a run-to-instruction in the VM",
                                        invalidProcessRequestException);
                    }

                    registeredStepOutThread = null;

                } else {

                    // Nobody registered for special commands => resume the Vm.
                    try {
                        LOGGER.info("Client tried to resume the VM!");
                        TeleVM.this.resume(false, false);
                    } catch (OSExecutionRequestException e) {
                        LOGGER.log(Level.SEVERE,
                                "Unexpected error while resuming the VM", e);
                    } catch (InvalidProcessRequestException e) {
                        LOGGER.log(Level.SEVERE,
                                "Unexpected error while resuming the VM", e);
                    }
                }
            } else {
                LOGGER.severe("Client tried to resume the VM, but tele process is not in stopped state!");
            }
        }

        public void exit(int code) {
            try {
                TeleVM.this.terminate();
            } catch (Exception exception) {
                LOGGER.log(Level.SEVERE,
                    "Unexpected error while exidting the VM", exception);
            }
        }

        public void addListener(VMListener listener) {
            jdwpListeners.append(listener);
        }

        public void removeListener(VMListener listener) {
            jdwpListeners.remove(Sequence.Static.indexOfIdentical(jdwpListeners, listener));
        }

        /**
         * Sets a breakpoint at the specified code location. This function currently has the following severe limitations:
         * Always sets the breakpoint at the call entry point of a method. Does ignore the suspendAll parameter, there will
         * always be all threads suspended when the breakpoint is hit.
         *
         * TODO: Fix the limitations for breakpoints.
         *
         * @param codeLocation specifies the code location at which the breakpoint should be set
         * @param suspendAll if true, all threads should be suspended when the breakpoint is hit
         */
        public void addBreakpoint(CodeLocation codeLocation, boolean suspendAll) {

            // For now ignore duplicates
            if (breakpointLocations.contains(codeLocation)) {
                return;
            }

            assert codeLocation.method() instanceof TeleClassMethodActor : "Only tele method actors allowed here";

            assert !breakpointLocations.contains(codeLocation);
            breakpointLocations.add(codeLocation);
            assert breakpointLocations.contains(codeLocation);
            final TeleClassMethodActor teleClassMethodActor = (TeleClassMethodActor) codeLocation.method();
            TeleVM.this.makeTargetBreakpoint(teleClassMethodActor.getCurrentJavaTargetMethod().callEntryPoint());
            Trace.line(TRACE_VALUE, tracePrefix() + "Breakpoint set at: " + teleClassMethodActor.getCurrentJavaTargetMethod().callEntryPoint());
        }

        public void removeBreakpoint(CodeLocation codeLocation) {
            final TeleClassMethodActor teleClassMethodActor = (TeleClassMethodActor) codeLocation.method();
            final TeleTargetBreakpoint targetBreakpoint = TeleVM.this.getTargetBreakpoint(teleClassMethodActor.getCurrentJavaTargetMethod().callEntryPoint());
            if (targetBreakpoint != null) {
                targetBreakpoint.remove();
            }
            assert breakpointLocations.contains(codeLocation);
            breakpointLocations.remove(codeLocation);
            assert !breakpointLocations.contains(codeLocation);
        }

        public byte[] accessMemory(long start, int length) {
            final byte[] bytes = new byte[length];
            TeleVM.this.readFully(Address.fromLong(start), bytes);
            return bytes;
        }

        public VMValue createBooleanValue(boolean b) {
            return createJavaObjectValue(b, Boolean.TYPE);
        }

        public VMValue createByteValue(byte b) {
            return createJavaObjectValue(b, Byte.TYPE);
        }

        public VMValue createCharValue(char c) {
            return createJavaObjectValue(c, Character.TYPE);
        }

        public CodeLocation createCodeLocation(MethodProvider method, long position, boolean isMachineCode) {
            return new CodeLocationImpl(method, position, isMachineCode);
        }

        public VMValue createDoubleValue(double d) {
            return createJavaObjectValue(d, Double.TYPE);
        }

        public VMValue createFloatValue(float f) {
            return createJavaObjectValue(f, Float.TYPE);
        }

        public VMValue createIntValue(int i) {
            return createJavaObjectValue(i, Integer.TYPE);
        }

        public VMValue createJavaObjectValue(Object o, Class expectedClass) {
            return VMValueImpl.fromJavaObject(o, this, expectedClass);
        }

        public VMValue createLongValue(long l) {
            return VMValueImpl.fromJavaObject(l, this, Long.TYPE);
        }

        public VMValue createObjectProviderValue(ObjectProvider p) {
            return createJavaObjectValue(p, null);
        }

        public VMValue createShortValue(short s) {
            return VMValueImpl.fromJavaObject(s, this, Short.TYPE);
        }

        public StringProvider createString(String s) {
            final VMValue vmValue = createJavaObjectValue(s, String.class);
            assert vmValue.asProvider() != null : "Must be a provider value object";
            assert vmValue.asProvider() instanceof StringProvider : "Must be a String provider object";
            return (StringProvider) vmValue.asProvider();
        }

        public TargetMethodAccess[] findTargetMethods(long[] addresses) {
            final TargetMethodAccess[] result = new TargetMethodAccess[addresses.length];
            for (int i = 0; i < addresses.length; i++) {
                result[i] = TeleVM.this.makeTeleTargetMethod(Address.fromLong(addresses[i]));
            }
            return result;
        }

        public ReferenceTypeProvider[] getAllReferenceTypes() {
            return teleClassRegistry.teleClassActors();
        }

        public ThreadProvider[] getAllThreads() {
            final ThreadProvider[] threadProviders = new ThreadProvider[threads().length()];
            return Iterables.toCollection(TeleVM.this.threads()).toArray(threadProviders);
        }

        public String[] getBootClassPath() {
            return Classpath.bootClassPath().toStringArray();
        }

        public String[] getClassPath() {
            return PrototypeClassLoader.PROTOTYPE_CLASS_LOADER.classpath().toStringArray();
        }

        /**
         * Looks up a JDWP reference type object based on a Java class object.
         *
         * @param klass
         *            the class object whose JDWP reference type should be looked up
         * @return a JDWP reference type representing the Java class
         */
        public ReferenceTypeProvider getReferenceType(Class klass) {
            ReferenceTypeProvider referenceTypeProvider = null;

            // Always fake the Object class, otherwise try to find a class in the
            // Maxine VM that matches the signature.
            if (!klass.equals(Object.class)) {
                referenceTypeProvider = TeleVM.this.findTeleClassActor(klass);
            }

            // If no class was found within the Maxine VM, create a faked reference
            // type object.
            if (referenceTypeProvider == null) {
                LOGGER.info("Creating Java provider for class " + klass);
                referenceTypeProvider = javaProviderFactory.getReferenceTypeProvider(klass);
            }
            return referenceTypeProvider;
        }

        public ReferenceTypeProvider[] getReferenceTypesBySignature(String signature) {

            // Always fake the Object type. This means that calls to all methods of
            // the Object class will be reflectively delegated to the Object class
            // that lives
            // on the Tele side not to the Object class in the VM.
            if (signature.equals("Ljava/lang/Object;")) {
                return new ReferenceTypeProvider[] {getReferenceType(Object.class)};
            }

            // Try to find a matching class actor that lives within the VM based on
            // the signature.
            final AppendableSequence<ReferenceTypeProvider> result = new LinkSequence<ReferenceTypeProvider>();
            for (TypeDescriptor typeDescriptor : TeleVM.this.typeDescriptors()) {
                if (typeDescriptor.toString().equals(signature)) {
                    final TeleClassActor teleClassActor = TeleVM.this.findTeleClassActor(typeDescriptor);

                    // Do not include array types, there should always be faked in
                    // order to be able to call newInstance on them. Arrays that are
                    // created this way then do
                    // not really live within the VM, but on the JDWP server side.
                    if (!(teleClassActor instanceof TeleArrayClassActor)) {
                        result.append(teleClassActor);
                    }
                }
            }

            // If no class living in the VM was found, try to lookup Java class
            // known to the JDWP server. If such a class is found, then a JDWP
            // reference type is faked for it.
            if (result.length() == 0) {
                try {
                    final Class klass = JavaTypeDescriptor.resolveToJavaClass(
                            JavaTypeDescriptor.parseTypeDescriptor(signature), getClass().getClassLoader());
                    result.append(javaProviderFactory.getReferenceTypeProvider(klass));
                } catch (NoClassDefFoundError noClassDefFoundError) {
                    LOGGER.log(Level.SEVERE,
                            "Error while looking up class based on signature", noClassDefFoundError);
                }
            }

            return Sequence.Static.toArray(result, ReferenceTypeProvider.class);
        }

        public ThreadGroupProvider[] getThreadGroups() {
            return new ThreadGroupProvider[] {javaThreadGroupProvider, nativeThreadGroupProvider};
        }

        public VMValue getVoidValue() {
            return VMValueImpl.VOID_VALUE;
        }
    }

}<|MERGE_RESOLUTION|>--- conflicted
+++ resolved
@@ -855,23 +855,16 @@
         if (origin.isZero()) {
             return false;
         }
+
         try {
             if (!containsInHeap(origin) && !containsInCode(origin)) {
                 return false;
             }
-<<<<<<< HEAD
-//            if (false && isInGC() && containsInDynamicHeap(origin)) {
-//                //  Assume that any reference to the dynamic heap is invalid during GC.
-//                return false;
-//            }
-            if (bootImage.vmConfiguration.debugging()) {
-=======
             if (false && isInGC() && containsInDynamicHeap(origin)) {
                 //  Assume that any reference to the dynamic heap is invalid during GC.
                 return false;
             }
             if (false && bootImage.vmConfiguration.debugging()) {
->>>>>>> 0749c3dc
                 final Pointer cell = layoutScheme().generalLayout.originToCell(origin);
                 // Checking is easy in a debugging build; there's a special word preceding each object
                 final Word tag = dataAccess().getWord(cell, 0, -1);
@@ -1961,17 +1954,11 @@
     }
 
     public Pointer getForwardedObjectPointer(Pointer pointer) {
-        if (isInGC()) {
-            return VMConfiguration.hostOrTarget().heapScheme().getForwardedObjectPointer(pointer);
-        }
-        return pointer;
+        return VMConfiguration.hostOrTarget().heapScheme().getForwardedObjectPointer(pointer);
     }
 
     public Pointer getForwardedObject(Pointer pointer) {
-        if (isInGC()) {
-            return VMConfiguration.hostOrTarget().heapScheme().getForwardedObject(pointer, teleProcess.dataAccess());
-        }
-        return pointer;
+        return VMConfiguration.hostOrTarget().heapScheme().getForwardedObject(pointer, teleProcess.dataAccess());
     }
 
     /**
