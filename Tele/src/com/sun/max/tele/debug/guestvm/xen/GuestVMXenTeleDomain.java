/*
 * Copyright (c) 2007 Sun Microsystems, Inc.  All rights reserved.
 *
 * Sun Microsystems, Inc. has intellectual property rights relating to technology embodied in the product
 * that is described in this document. In particular, and without limitation, these intellectual property
 * rights may include one or more of the U.S. patents listed at http://www.sun.com/patents and one or
 * more additional patents or pending patent applications in the U.S. and in other countries.
 *
 * U.S. Government Rights - Commercial software. Government users are subject to the Sun
 * Microsystems, Inc. standard license agreement and applicable provisions of the FAR and its
 * supplements.
 *
 * Use is subject to license terms. Sun, Sun Microsystems, the Sun logo, Java and Solaris are trademarks or
 * registered trademarks of Sun Microsystems, Inc. in the U.S. and other countries. All SPARC trademarks
 * are used under license and are trademarks or registered trademarks of SPARC International, Inc. in the
 * U.S. and other countries.
 *
 * UNIX is a registered trademark in the U.S. and other countries, exclusively licensed through X/Open
 * Company, Ltd.
 */
package com.sun.max.tele.debug.guestvm.xen;

import java.nio.*;

import javax.swing.*;

import com.sun.max.collect.*;
import com.sun.max.platform.*;
import com.sun.max.program.*;
import com.sun.max.tele.*;
import com.sun.max.tele.debug.*;
import com.sun.max.tele.debug.TeleNativeThread.*;
import com.sun.max.tele.memory.*;
import com.sun.max.tele.page.*;
import com.sun.max.unsafe.*;
import com.sun.max.vm.*;

public class GuestVMXenTeleDomain extends TeleProcess {

    private int domainId;
    public int domainId() {
        return domainId;
    }

    private final DataAccess dataAccess;

    private boolean terminated = false;

    protected GuestVMXenTeleDomain(TeleVM teleVM, Platform platform, int id) {
        super(teleVM, platform, ProcessState.STOPPED);
        if (id < 0) {
            domainId = Integer.parseInt(JOptionPane.showInputDialog(null, "Enter the domain id"));
        } else {
            domainId = id;
        }
        GuestVMXenDBChannel.attach(this, domainId);
        dataAccess = new PageDataAccess(this, platform.processorKind.dataModel);
    }

    @Override
    public DataAccess dataAccess() {
        return dataAccess;
    }

    public Pointer getBootHeap() {
        return GuestVMXenDBChannel.getBootHeapStart();
    }

    @Override
    protected TeleNativeThread createTeleNativeThread(Params params) {
        /* Need to align and skip over the guard page at the base of the stack.
         * N.B. "base" is low address (i.e., actually the end of the stack!).
         */
        final int pageSize = VMConfiguration.hostOrTarget().platform().pageSize;
        final long stackBottom = pageAlign(params.stackRegion.start().toLong(), pageSize) + pageSize;
        final long adjStackSize = params.stackRegion.size().toLong() - (stackBottom - params.stackRegion.start().toLong());
        final TeleFixedMemoryRegion adjStack = new TeleFixedMemoryRegion(vm(), params.stackRegion.regionName(), Address.fromLong(stackBottom), Size.fromLong(adjStackSize));
        params.stackRegion = adjStack;
        return new GuestVMXenNativeThread(this, params);
    }

    private static long pageAlign(long address, int pageSize) {
        final long alignment = pageSize - 1;
        return (long) (address + alignment) & ~alignment;

    }

    @Override
    protected void kill() throws OSExecutionRequestException {
        ProgramWarning.message("unimplemented: " + "cannot kill target domain from Inspector");
    }

    // In the current synchronous connection with the target domain, we only ever stop at a breakpoint
    // and control does not return to the inspector until that happens (see GuestVMDBChannel.nativeResume)

    @Override
    protected ProcessState waitUntilStopped() {
        return terminated ? ProcessState.TERMINATED : ProcessState.STOPPED;
    }

    @Override
    protected void resume() throws OSExecutionRequestException {
        final int rrc = GuestVMXenDBChannel.resume(domainId);
        terminated = rrc != 0;
    }

    @Override
    public void suspend() throws OSExecutionRequestException {
        if (!GuestVMXenDBChannel.suspendAll()) {
            throw new OSExecutionRequestException("Could not suspend the VM");
        }
    }

    @Override
    public void setTransportDebugLevel(int level) {
        GuestVMXenDBChannel.setTransportDebugLevel(level);
        super.setTransportDebugLevel(level);
    }

    @Override
    protected int read0(Address address, ByteBuffer buffer, int offset, int length) {
        return GuestVMXenDBChannel.readBytes(address, buffer, offset, length);
    }

    @Override
    protected int write0(ByteBuffer buffer, int offset, int length, Address address) {
        return GuestVMXenDBChannel.writeBytes(buffer, offset, length, address);
    }

    @Override
    protected void gatherThreads(AppendableSequence<TeleNativeThread> threads) {
<<<<<<< HEAD
        final Word primordialThreadLocals = dataAccess().readWord(vm().bootImageStart().plus(vm().bootImage().header.primordialThreadLocalsOffset));
        final Word threadLocalsList = dataAccess().readWord(vm().bootImageStart().plus(vm().bootImage().header.threadLocalsListHeadOffset));
        GuestVMXenDBChannel.gatherThreads(threads, domainId, threadLocalsList.asAddress().toLong(), primordialThreadLocals.asAddress().toLong());
=======
        final Word primordialThreadLocals = dataAccess().readWord(teleVM().bootImageStart().plus(teleVM().bootImage().header.primordialThreadLocalsOffset));
        final Word threadLocalsList = dataAccess().readWord(teleVM().bootImageStart().plus(teleVM().bootImage().header.threadLocalsListHeadOffset));
        GuestVMXenDBChannel.gatherThreads(threads, threadLocalsList.asAddress().toLong(), primordialThreadLocals.asAddress().toLong());
>>>>>>> 73f645a3
    }

    @Override
    public int platformWatchpointCount() {
        // not sure how many are supported; we'll try this
        return Integer.MAX_VALUE;
    }

    @Override
    protected boolean activateWatchpoint(TeleWatchpoint teleWatchpoint) {
        return GuestVMXenDBChannel.activateWatchpoint(domainId, teleWatchpoint);
    }

    @Override
    protected boolean deactivateWatchpoint(TeleWatchpoint teleWatchpoint) {
        return GuestVMXenDBChannel.deactivateWatchpoint(domainId, teleWatchpoint.memoryRegion());
    }

    @Override
    protected long readWatchpointAddress() {
        return GuestVMXenDBChannel.readWatchpointAddress(domainId);
    }

    @Override
    protected int readWatchpointAccessCode() {
        int code = GuestVMXenDBChannel.readWatchpointAccessCode(domainId);
        if (code == 1) {
            return 1;
        } else if (code == 2) {
            return 2;
        } else if (code == 4) {
            return 3;
        }
        return 0;
    }
}<|MERGE_RESOLUTION|>--- conflicted
+++ resolved
@@ -129,15 +129,9 @@
 
     @Override
     protected void gatherThreads(AppendableSequence<TeleNativeThread> threads) {
-<<<<<<< HEAD
         final Word primordialThreadLocals = dataAccess().readWord(vm().bootImageStart().plus(vm().bootImage().header.primordialThreadLocalsOffset));
         final Word threadLocalsList = dataAccess().readWord(vm().bootImageStart().plus(vm().bootImage().header.threadLocalsListHeadOffset));
-        GuestVMXenDBChannel.gatherThreads(threads, domainId, threadLocalsList.asAddress().toLong(), primordialThreadLocals.asAddress().toLong());
-=======
-        final Word primordialThreadLocals = dataAccess().readWord(teleVM().bootImageStart().plus(teleVM().bootImage().header.primordialThreadLocalsOffset));
-        final Word threadLocalsList = dataAccess().readWord(teleVM().bootImageStart().plus(teleVM().bootImage().header.threadLocalsListHeadOffset));
         GuestVMXenDBChannel.gatherThreads(threads, threadLocalsList.asAddress().toLong(), primordialThreadLocals.asAddress().toLong());
->>>>>>> 73f645a3
     }
 
     @Override
