/*
 * Copyright (c) 2007 Sun Microsystems, Inc.  All rights reserved.
 *
 * Sun Microsystems, Inc. has intellectual property rights relating to technology embodied in the product
 * that is described in this document. In particular, and without limitation, these intellectual property
 * rights may include one or more of the U.S. patents listed at http://www.sun.com/patents and one or
 * more additional patents or pending patent applications in the U.S. and in other countries.
 *
 * U.S. Government Rights - Commercial software. Government users are subject to the Sun
 * Microsystems, Inc. standard license agreement and applicable provisions of the FAR and its
 * supplements.
 *
 * Use is subject to license terms. Sun, Sun Microsystems, the Sun logo, Java and Solaris are trademarks or
 * registered trademarks of Sun Microsystems, Inc. in the U.S. and other countries. All SPARC trademarks
 * are used under license and are trademarks or registered trademarks of SPARC International, Inc. in the
 * U.S. and other countries.
 *
 * UNIX is a registered trademark in the U.S. and other countries, exclusively licensed through X/Open
 * Company, Ltd.
 */
package com.sun.max.tele.debug;

import java.util.*;

import com.sun.max.tele.*;
import com.sun.max.tele.memory.*;
import com.sun.max.tele.util.*;
import com.sun.max.unsafe.*;
import com.sun.max.vm.runtime.*;
import com.sun.max.vm.runtime.Safepoint.State;
import com.sun.max.vm.thread.*;
import com.sun.max.vm.value.*;

/**
 * Access to the {@linkplain VmThreadLocal thread local variables} related to a particular
 * {@linkplain SafePoint.State safepoint state} for {@linkplain TeleNativeThread thread} in the VM.
 * The variables are stored in a region of VM memory local to the thread that does not move.
 * Variables are word sized, stored in index-order, and are accessible by either name or index.
 * If the region starts at {@link Address#zero()} then the {@linkplain VmThreadLocal thread local variables}
 * are assumed to be invalid.
 * <br>
 * This class maintains a <strong>cache</strong> of the values of the variables, which it rereads from
 * VM memory every time {@link #refresh(DataAccess)} is called.
 *
 * @see VmThreadLocal
 *
 * @author Doug Simon
 * @author Michael Van De Vanter
 */
public final class TeleThreadLocalsArea extends AbstractTeleVMHolder implements TeleVMCache, MaxThreadLocalsArea {

    private static final int TRACE_LEVEL = 2;

    /**
     * Description of the memory region occupied by a {@linkplain MaxThreadLocalsArea thread locals area} in the VM.
     * <br>
     * The parent of this region is the {@link MaxThreadLocalsBlock thread locals block} in which
     * the area is contained.
     * <br>
     * This region's children are the individual {@linkplain MaxThreadLocalVariable thread local variables}
     * in the area.
     */
    private static final class ThreadLocalsAreaMemoryRegion extends TeleFixedMemoryRegion implements MaxEntityMemoryRegion<MaxThreadLocalsArea> {

        private final TeleThreadLocalsArea teleThreadLocalsArea;

        private ThreadLocalsAreaMemoryRegion(TeleVM teleVM, TeleThreadLocalsArea owner, String regionName, Address start, Size size) {
            super(teleVM, regionName, start, size);
            this.teleThreadLocalsArea = owner;
        }

        public MaxEntityMemoryRegion<? extends MaxEntity> parent() {
            return teleThreadLocalsArea.thread().localsBlock().memoryRegion();
        }

        public List<MaxEntityMemoryRegion<? extends MaxEntity>> children() {
            final int variableCount = teleThreadLocalsArea.variableCount();
            final List<MaxEntityMemoryRegion<? extends MaxEntity>> regions =
                new ArrayList<MaxEntityMemoryRegion<? extends MaxEntity>>(variableCount);
            for (int index = 0; index < variableCount; index++) {
                regions.add(teleThreadLocalsArea.getThreadLocalVariable(index).memoryRegion());
            }
            return regions;
        }

        public MaxThreadLocalsArea owner() {
            return teleThreadLocalsArea;
        }

        public boolean isBootRegion() {
            return false;
        }
    }

    private final String entityDescription;
    private final ThreadLocalsAreaMemoryRegion tlaMemoryRegion;
    private final TeleNativeThread teleNativeThread;
    public final Safepoint.State safepointState;
    private final int threadLocalAreaVariableCount;
    private final TeleThreadLocalVariable[] threadLocalVariables;
    private final Map<String, TeleThreadLocalVariable> nameToThreadLocalVariable = new HashMap<String, TeleThreadLocalVariable>();

    /**
     * Creates an object that models and provides access to an area of thread local storage, containing an instance of each
     * defined thread local variable.
     *
     * @param teleNativeThread the thread in the VM with which these {@linkplain VmThreadLocal thread local variables} are associated.
     * @param safepointState the particular state with which these {@linkplain VmThreadLocal thread local variables} are associated.
     * @param start memory location in the VM where the variables are stored, {@link Address#zero()} if the variables are invalid.
     * @param description a readable description of the area
     */
    public TeleThreadLocalsArea(TeleVM teleVM, TeleNativeThread teleNativeThread, Safepoint.State safepointState, Pointer start) {
        super(teleNativeThread.vm());
        assert !start.isZero();
        this.teleNativeThread = teleNativeThread;
        this.safepointState = safepointState;
        final String entityName = teleNativeThread.entityName() + " locals(" + safepointState + ")";
        this.tlaMemoryRegion =
            new ThreadLocalsAreaMemoryRegion(teleVM, this, entityName, start.asAddress(), VmThreadLocal.tlaSize());
        this.threadLocalAreaVariableCount = VmThreadLocal.values().size();
        this.threadLocalVariables = new TeleThreadLocalVariable[threadLocalAreaVariableCount];
        final Size wordSize = teleNativeThread.vm().wordSize();
        for (VmThreadLocal vmThreadLocal : VmThreadLocal.values()) {
            final TeleThreadLocalVariable teleThreadLocalVariable =
                new TeleThreadLocalVariable(vmThreadLocal, teleNativeThread, safepointState, start.plus(vmThreadLocal.offset), wordSize);
            threadLocalVariables[vmThreadLocal.index] = teleThreadLocalVariable;
            nameToThreadLocalVariable.put(vmThreadLocal.name, teleThreadLocalVariable);
        }
        this.entityDescription = "The set of local variables for thread " + teleNativeThread.entityName() + " when in state " + safepointState + " in the " + teleVM.entityName();
    }

    public void updateCache() {
        int offset = 0;
        final DataAccess dataAccess = vm().teleProcess().dataAccess();
        for (VmThreadLocal vmThreadLocalVariable : VmThreadLocal.values()) {
            final int index = vmThreadLocalVariable.index;
            if (offset == 0 && safepointState == State.TRIGGERED) {
                threadLocalVariables[index].setValue(VoidValue.VOID);
            } else {
                try {
                    final Word word = dataAccess.readWord(memoryRegion().start(), offset);
                    threadLocalVariables[index].setValue(new WordValue(word));
                } catch (DataIOError dataIOError) {
<<<<<<< HEAD
                    ProgramWarning.message("Could not read value of " + vmThreadLocalVariable + " from safepoints-" + safepointState.name().toLowerCase() + " VM thread locals: " + dataIOError);
=======
                    final String msg =
                        "Could not read value of " + vmThreadLocalVariable + " from safepoints-" +
                        safepointState.name().toLowerCase() + " VM thread locals";
                    TeleWarning.message(msg, dataIOError);
>>>>>>> 963d6804
                    threadLocalVariables[index].setValue(VoidValue.VOID);
                }
            }
            offset += Word.size();
        }
    }

    public String entityName() {
        return tlaMemoryRegion.regionName();
    }

    public String entityDescription() {
        return entityDescription;
    }

    public MaxEntityMemoryRegion<MaxThreadLocalsArea> memoryRegion() {
        return tlaMemoryRegion;
    }

    public TeleNativeThread thread() {
        return teleNativeThread;
    }

    public boolean contains(Address address) {
        return tlaMemoryRegion.contains(address);
    }

    public Safepoint.State safepointState() {
        return safepointState;
    }

    public int variableCount() {
        return threadLocalAreaVariableCount;
    }

    public TeleThreadLocalVariable getThreadLocalVariable(int index) {
        assert index >= 0 && index < variableCount();
        return threadLocalVariables[index];
    }

    public TeleThreadLocalVariable findThreadLocalVariable(Address address) {
        if (!address.isZero()) {
            if (memoryRegion().contains(address)) {
                final int index = address.minus(memoryRegion().start()).dividedBy(vm().wordSize()).toInt();
                return threadLocalVariables[index];
            }
        }
        return null;
    }

    /**
     * @return the value of a {@linkplain VmThreadLocal thread local variable} as a word, zero
     * if not defined (invalid).
     */
    Word getWord(VmThreadLocal vmThreadLocal) {
        final TeleThreadLocalVariable teleThreadLocalVariable = nameToThreadLocalVariable.get(vmThreadLocal.name);
        if (teleThreadLocalVariable == null) {
            return Word.zero();
        }
        final Value value = teleThreadLocalVariable.value();
        if (value.equals(VoidValue.VOID)) {
            return Word.zero();
        }
        return value.toWord();
    }

    /**
     * Gets the value of a named {@linkplain VmThreadLocal thread local variable} as a word.
     */
    public Word getWord(String variableName) {
        final TeleThreadLocalVariable teleThreadLocalVariable = nameToThreadLocalVariable.get(variableName);
        if (teleThreadLocalVariable == null) {
            return Word.zero();
        }
        final Value value = teleThreadLocalVariable.value();
        if (value.equals(VoidValue.VOID)) {
            return Word.zero();
        }
        return value.toWord();
    }

    @Override
    public String toString() {
        return nameToThreadLocalVariable.toString();
    }

}<|MERGE_RESOLUTION|>--- conflicted
+++ resolved
@@ -141,14 +141,10 @@
                     final Word word = dataAccess.readWord(memoryRegion().start(), offset);
                     threadLocalVariables[index].setValue(new WordValue(word));
                 } catch (DataIOError dataIOError) {
-<<<<<<< HEAD
-                    ProgramWarning.message("Could not read value of " + vmThreadLocalVariable + " from safepoints-" + safepointState.name().toLowerCase() + " VM thread locals: " + dataIOError);
-=======
                     final String msg =
                         "Could not read value of " + vmThreadLocalVariable + " from safepoints-" +
-                        safepointState.name().toLowerCase() + " VM thread locals";
+                        safepointState.name().toLowerCase() + " VM thread locals: ";
                     TeleWarning.message(msg, dataIOError);
->>>>>>> 963d6804
                     threadLocalVariables[index].setValue(VoidValue.VOID);
                 }
             }
