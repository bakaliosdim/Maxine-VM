--- conflicted
+++ resolved
@@ -606,14 +606,9 @@
             if (teleTargetMethod instanceof TeleJitTargetMethod) {
                 final TeleJitTargetMethod teleJitTargetMethod = (TeleJitTargetMethod) teleTargetMethod;
                 final int targetCodePosition;
-<<<<<<< HEAD
                 if (bytecodePosition == -1) {
                     // Specifies the code start, at the beginning of the method prologue
-                    TargetMethod targetMethod = teleTargetMethod.reducedDeepCopy();
-=======
-                if (key.bytecodePosition == -1) {
                     TargetMethod targetMethod = teleTargetMethod.targetMethod();
->>>>>>> 77cc1544
                     targetCodePosition = AdapterGenerator.prologueSizeForCallee(targetMethod);
                 } else {
                     final int[] bytecodeToTargetCodePositionMap = teleJitTargetMethod.bytecodeToTargetCodePositionMap();
