/*
 * Copyright (c) 2007 Sun Microsystems, Inc.  All rights reserved.
 *
 * Sun Microsystems, Inc. has intellectual property rights relating to technology embodied in the product
 * that is described in this document. In particular, and without limitation, these intellectual property
 * rights may include one or more of the U.S. patents listed at http://www.sun.com/patents and one or
 * more additional patents or pending patent applications in the U.S. and in other countries.
 *
 * U.S. Government Rights - Commercial software. Government users are subject to the Sun
 * Microsystems, Inc. standard license agreement and applicable provisions of the FAR and its
 * supplements.
 *
 * Use is subject to license terms. Sun, Sun Microsystems, the Sun logo, Java and Solaris are trademarks or
 * registered trademarks of Sun Microsystems, Inc. in the U.S. and other countries. All SPARC trademarks
 * are used under license and are trademarks or registered trademarks of SPARC International, Inc. in the
 * U.S. and other countries.
 *
 * UNIX is a registered trademark in the U.S. and other countries, exclusively licensed through X/Open
 * Company, Ltd.
 */
package com.sun.max.tele.debug;

import java.util.*;

import com.sun.max.collect.*;
import com.sun.max.memory.*;
import com.sun.max.program.*;
import com.sun.max.tele.*;
import com.sun.max.tele.object.*;
import com.sun.max.unsafe.*;
import com.sun.max.vm.actor.member.*;
import com.sun.max.vm.layout.Layout.*;
import com.sun.max.vm.thread.*;
import com.sun.max.vm.type.*;

/**
 * @author Bernd Mathiske
 * @author Michael Van De Vanter
 * @author Hannes Payer
 */
public abstract class TeleWatchpoint extends RuntimeMemoryRegion implements MaxWatchpoint {

    private static final int TRACE_VALUE = 1;

    private final Factory factory;

    /**
     * Is this watchpoint still functional?
     * True from the creation of the watchpoint until it is disposed, at which event
     * it becomes permanently false.
     */
    private boolean active = true;

    // configuration flags
    private boolean after;
    private boolean read;
    private boolean write;
    private boolean exec;
    private boolean gc;

    // temporary stored old configuration during gc
    private boolean oldAfter;
    private boolean oldRead;
    private boolean oldWrite;
    private boolean oldExec;

    private byte[] teleWatchpointCache;

    /**
     * Creates a watchpoint with memory location not yet configured.
     * @param description text useful to a person, for example capturing the intent of the watchpoint
     * @see RuntimeMemoryRegion#setStart(Address)
     * @see RuntimeMemoryRegion#setSize(Size)
     */
    private TeleWatchpoint(Factory factory, String description, boolean after, boolean read, boolean write, boolean exec, boolean gc) {
        this(factory, description, Address.zero(), Size.zero(), after, read, write, exec, gc);
    }

    private TeleWatchpoint(Factory factory, String description, Address start, Size size, boolean after, boolean read, boolean write, boolean exec, boolean gc) {
        super(start, size);
        setDescription(description);
        this.factory = factory;
        this.after = after;
        this.read = read;
        this.write = write;
        this.exec = exec;
        this.gc = gc;
        if (factory.watchpointsDisabledDuringGC) {
            disableWatchpointSetting();
        }
    }

    private TeleWatchpoint(Factory factory, String description, MemoryRegion memoryRegion, boolean after, boolean read, boolean write, boolean exec, boolean gc) {
        super(memoryRegion);
        setDescription(description);
        this.factory = factory;
        this.after = after;
        this.read = read;
        this.write = write;
        this.exec = exec;
        this.gc = gc;
        if (factory.watchpointsDisabledDuringGC) {
            disableWatchpointSetting();
        }
    }

    @Override
    public boolean equals(Object o) {
        // For the purposes of the collection, define ordering and equality in terms of start location only.
        if (o instanceof TeleWatchpoint) {
            final TeleWatchpoint teleWatchpoint = (TeleWatchpoint) o;
            return start().equals(teleWatchpoint.start());
        }
        return false;
    }

    /**
     * @return whether this watchpoint is configured to trap when the watched memory is read
     */
    public boolean isRead() {
        return read;
    }

    /* (non-Javadoc)
     * @see com.sun.max.tele.MaxWatchpoint#setRead(boolean)
     */
    public boolean setRead(boolean read) {
        ProgramError.check(active, "Attempt to set flag on disabled watchpoint");
        this.read = read;
        return factory.resetWatchpoint(this);
    }

    /**
     * @return whether this watchpoint is configured to trap when the watched memory is written to
     */
    public boolean isWrite() {
        return write;
    }

    /* (non-Javadoc)
     * @see com.sun.max.tele.MaxWatchpoint#setWrite(boolean)
     */
    public boolean setWrite(boolean write) {
        ProgramError.check(active, "Attempt to set flag on disabled watchpoint");
        this.write = write;
        return factory.resetWatchpoint(this);
    }

    /**
     * @return whether this watchpoint is configured to trap when the watched memory is executed from.
     */
    public boolean isExec() {
        return exec;
    }

    /* (non-Javadoc)
     * @see com.sun.max.tele.MaxWatchpoint#setExec(boolean)
     */
    public boolean setExec(boolean exec) {
        ProgramError.check(active, "Attempt to set flag on disabled watchpoint");
        this.exec = exec;
        return factory.resetWatchpoint(this);
    }

<<<<<<< HEAD
    public boolean isEnabled() {
        return active && (read || write || exec);
=======
    public boolean isGC() {
        return gc;
    }

    public void setGC(boolean gc) {
        ProgramError.check(active, "Attempt to set flag on disabled watchpoint");
        this.gc = gc;
        if (factory.watchpointsDisabledDuringGC) {
            disable();
        }
    }

    /* (non-Javadoc)
     * @see com.sun.max.tele.MaxWatchpoint#isActive()
     */
    public boolean isActive() {
        return active;
>>>>>>> f2a20ee4
    }

    /* (non-Javadoc)
     * @see com.sun.max.tele.MaxWatchpoint#remove()
     */
    public boolean dispose() {
        return  factory.removeWatchpoint(this);
    }

    /* (non-Javadoc)
     * @see com.sun.max.tele.MaxWatchpoint#getTeleObject()
     */
    public TeleObject getTeleObject() {
        return null;
    }

    protected void updateTeleWatchpointCache(TeleProcess teleProcess) {
        if (teleWatchpointCache == null || teleWatchpointCache.length != size.toInt()) {
            teleWatchpointCache = new byte[size.toInt()];
        }
        teleWatchpointCache = teleProcess.dataAccess().readFully(start, size.toInt());
    }

    private void disableWatchpointSetting() {
        oldRead = read;
        oldWrite = write;
        oldExec = exec;
        read = false;
        write = false;
        exec = false;
    }

    public boolean disable() {
        disableWatchpointSetting();
        return factory.resetWatchpoint(this);
    }

    private void reenableWatchpointSetting() {
        read = oldRead;
        write = oldWrite;
        exec = oldExec;
    }

    public boolean reenable() {
        reenableWatchpointSetting();
        return factory.resetWatchpoint(this);
    }

    /**
     * A watchpoint for a specified, fixed memory region.
     *
     */
    private static final class TeleRegionWatchpoint extends TeleWatchpoint {

        public TeleRegionWatchpoint(Factory factory, String description, MemoryRegion memoryRegion, boolean after, boolean read, boolean write, boolean exec, boolean gc) {
            super(factory, description, memoryRegion.start(), memoryRegion.size(), after, read, write, exec, gc);
        }

        @Override
        public String toString() {
            return "TeleRegionWatchpoint" + super.toString();
        }
    }

    /**
     * A watchpoint for a whole object.
     */
    private static final class TeleObjectWatchpoint extends TeleWatchpoint {

        private final TeleObject teleObject;

        public TeleObjectWatchpoint(Factory factory, String description, TeleObject teleObject, boolean after, boolean read, boolean write, boolean exec, boolean gc) {
            super(factory, description, teleObject.getCurrentMemoryRegion(), after, read, write, exec, gc);
            this.teleObject = teleObject;
        }

        @Override
        public TeleObject getTeleObject() {
            return teleObject;
        }

        @Override
        public String toString() {
            return "TeleObjectWatchpoint@" + super.toString();
        }
    }

    /**
     * A watchpoint for the memory holding an object's field.
     */
    private static final class TeleFieldWatchpoint extends TeleWatchpoint {

        private final TeleObject teleObject;

        public TeleFieldWatchpoint(Factory factory, String description, TeleObject teleObject, FieldActor fieldActor, boolean after, boolean read, boolean write, boolean exec, boolean gc) {
            super(factory, description, teleObject.getCurrentMemoryRegion(fieldActor), after, read, write, exec, gc);
            this.teleObject = teleObject;
        }

        @Override
        public TeleObject getTeleObject() {
            return teleObject;
        }

        @Override
        public String toString() {
            return "TeleFieldWatchpoint@" + super.toString();
        }
    }

    /**
     *A watchpoint for the memory holding an array element.
     */
    private static final class TeleArrayElementWatchpoint extends TeleWatchpoint {

        private final TeleObject teleObject;
        private final int index;

        public TeleArrayElementWatchpoint(Factory factory, String description, TeleObject teleObject, Kind elementKind, int arrayOffsetFromOrigin, int index, boolean after, boolean read, boolean write, boolean exec, boolean gc) {
            super(factory, description, teleObject.getCurrentOrigin().plus(arrayOffsetFromOrigin + (index * elementKind.width.numberOfBytes)), Size.fromInt(elementKind.width.numberOfBytes), after, read, write, exec, gc);
            this.teleObject = teleObject;
            this.index = index;
        }

        @Override
        public TeleObject getTeleObject() {
            return teleObject;
        }

        @Override
        public String toString() {
            return "TeleArrayElementWatchpoint@" + super.toString();
        }
    }

    /**
     * A watchpoint for the memory holding an object's header field.
     */
    private static final class TeleHeaderWatchpoint extends TeleWatchpoint {

        private final TeleObject teleObject;
        private final HeaderField headerField;

        public TeleHeaderWatchpoint(Factory factory, String description, TeleObject teleObject, HeaderField headerField, boolean after, boolean read, boolean write, boolean exec, boolean gc) {
            super(factory, description, teleObject.getCurrentMemoryRegion(headerField), after, read, write, exec, gc);
            this.teleObject = teleObject;
            this.headerField = headerField;
        }

        @Override
        public TeleObject getTeleObject() {
            return teleObject;
        }

        @Override
        public String toString() {
            return "TeleHeaderWatchpoint@" + super.toString();
        }
    }

    /**
     * A watchpoint for the memory holding a {@linkplain VmThreadLocal thread local variable}.
     * @see VmThreadLocal
     */
    private static final class TeleVmThreadLocalWatchpoint extends TeleWatchpoint {

        private final TeleThreadLocalValues teleThreadLocalValues;

        public TeleVmThreadLocalWatchpoint(Factory factory, String description, TeleThreadLocalValues teleThreadLocalValues, int index, boolean after, boolean read, boolean write, boolean exec, boolean gc) {
            super(factory, description,  teleThreadLocalValues.getMemoryRegion(index), after, read, write, exec, gc);
            this.teleThreadLocalValues = teleThreadLocalValues;
        }


        @Override
        public String toString() {
            return "TeleVmThreadWatchpoint@" + super.toString();
        }
    }

    /**
     * A factory for creating and managing process watchpoints.
     * <br>
     * <b>Implementation Restriction</b>: currently limited to one set at a time.
     *
     * @author Michael Van De Vanter
     */
    public static final class Factory extends Observable implements Comparator<TeleWatchpoint> {

        private final TeleProcess teleProcess;

        // This implementation is not thread-safe; this factory must take care of that.
        // Keep the set ordered by start address only, implemented by the comparator and equals().
        // An additional constraint imposed by this factory is that no regions overlap,
        // either in part or whole, with others in the set.
        private final TreeSet<TeleWatchpoint> watchpoints = new TreeSet<TeleWatchpoint>(this);

        // A thread-safe, immutable collection of the current watchpoint list.
        // This list will be read many, many more times than it will change.
        private volatile IterableWithLength<MaxWatchpoint> watchpointsCache;

        private boolean watchpointsDisabledDuringGC = false;

        private int relocatableWatchpointsCounter = 0;

        private Address triggeredWatchpointAddress;
        private int triggeredWatchpointCode;

        public Factory(TeleProcess teleProcess) {
            this.teleProcess = teleProcess;
            updateCache();
            teleProcess.teleVM().addVMStateObserver(new TeleVMStateObserver() {

                public void upate(MaxVMState maxVMState) {
                    if (maxVMState.processState() == ProcessState.TERMINATED) {
                        watchpoints.clear();
                        updateCache();
                        setChanged();
                        notifyObservers();
                    }
                }
            });
        }

        private void updateCache() {
            watchpointsCache = new VectorSequence<MaxWatchpoint>(watchpoints);
        }

        /**
         * Does the bookkeeping of set releocatable watchpoints in our system.
         * @param watchpoint
         * @return watchpoint if creation was successful
         * @throws TooManyWatchpointsException
         * @throws DuplicateWatchpointException
         */
        private TeleWatchpoint setRelocatableWatchpoint(TeleWatchpoint watchpoint) throws TooManyWatchpointsException, DuplicateWatchpointException {
            TeleWatchpoint result = null;
            try {
                result = addWatchpoint(watchpoint);
            } catch (TooManyWatchpointsException e) {
                throw e;
            } catch (DuplicateWatchpointException e) {
                throw e;
            }

            if (result != null) {
                relocatableWatchpointsCounter++;
            }
            return result;
        }

        /**
         * Creates a new watchpoint that covers a given memory region in the VM.
         * @param description text useful to a person, for example capturing the intent of the watchpoint
         * @param memoryRegion the region of memory in the VM to be watched.
         * @param after before or after watchpoint
         * @param read read watchpoint
         * @param write write watchpoint
         * @param exec execute watchpoint
         *
         * @return a new watchpoint, if successful
         * @throws TooManyWatchpointsException if setting a watchpoint would exceed a platform-specific limit
         * @throws DuplicateWatchpointException if the region overlaps, in part or whole, with an existing watchpoint.
         */
        public synchronized TeleWatchpoint setRegionWatchpoint(String description, MemoryRegion memoryRegion, boolean after, boolean read, boolean write, boolean exec, boolean gc)
            throws TooManyWatchpointsException, DuplicateWatchpointException {
            final TeleWatchpoint teleWatchpoint =
                new TeleRegionWatchpoint(this, description, memoryRegion, after, read, write, exec, gc);
            return addWatchpoint(teleWatchpoint);
        }

        /**
         * Creates a new watchpoint that covers an entire heap object's memory in the VM.
         * @param description text useful to a person, for example capturing the intent of the watchpoint
         * @param teleObject a heap object in the VM
         * @param after before or after watchpoint
         * @param read read watchpoint
         * @param write write watchpoint
         * @param exec execute watchpoint
         *
         * @return a new watchpoint, if successful
         * @throws TooManyWatchpointsException if setting a watchpoint would exceed a platform-specific limit
         * @throws DuplicateWatchpointException if the region overlaps, in part or whole, with an existing watchpoint.
         */
        public synchronized TeleWatchpoint setObjectWatchpoint(String description, TeleObject teleObject, boolean after, boolean read, boolean write, boolean exec, boolean gc)
            throws TooManyWatchpointsException, DuplicateWatchpointException {
            final TeleWatchpoint teleWatchpoint =
                new TeleObjectWatchpoint(this, description, teleObject, after, read, write, exec, gc);
            return setRelocatableWatchpoint(teleWatchpoint);
        }

        /**
         * Creates a new watchpoint that covers a heap object's field in the VM.
         * @param description text useful to a person, for example capturing the intent of the watchpoint
         * @param teleObject a heap object in the VM
         * @param fieldActor description of a field in object of that type
         * @param after before or after watchpoint
         * @param read read watchpoint
         * @param write write watchpoint
         * @param exec execute watchpoint
         *
         * @return a new watchpoint, if successful
         * @throws TooManyWatchpointsException if setting a watchpoint would exceed a platform-specific limit
         * @throws DuplicateWatchpointException if the region overlaps, in part or whole, with an existing watchpoint.
         */
        public synchronized TeleWatchpoint setFieldWatchpoint(String description, TeleObject teleObject, FieldActor fieldActor, boolean after, boolean read, boolean write, boolean exec, boolean gc)
            throws TooManyWatchpointsException, DuplicateWatchpointException {
            final TeleWatchpoint teleWatchpoint =
                new TeleFieldWatchpoint(this, description, teleObject, fieldActor, after, read, write, exec, gc);
            return setRelocatableWatchpoint(teleWatchpoint);
        }

        /**
         * Creates a new watchpoint that covers an element in an array in the VM.
         *
         * @param description text useful to a person, for example capturing the intent of the watchpoint
         * @param teleObject a heap object in the VM that contains the array
         * @param elementKind the type category of the array elements
         * @param arrayOffsetFromOrigin location relative to the object's origin of element 0 in the array
         * @param index index of the element to watch
         * @param after before or after watchpoint
         * @param read read watchpoint
         * @param write write watchpoint
         * @param exec execute watchpoint
         *
         * @return a new watchpoint, if successful
         * @throws TooManyWatchpointsException if setting a watchpoint would exceed a platform-specific limit
         * @throws DuplicateWatchpointException if the region overlaps, in part or whole, with an existing watchpoint.
         */
        public synchronized TeleWatchpoint setArrayElementWatchpoint(String description, TeleObject teleObject, Kind elementKind, int arrayOffsetFromOrigin, int index, boolean after, boolean read, boolean write, boolean exec, boolean gc)
            throws TooManyWatchpointsException, DuplicateWatchpointException {
            final TeleWatchpoint teleWatchpoint =
                new TeleArrayElementWatchpoint(this, description, teleObject, elementKind, arrayOffsetFromOrigin, index, after, read, after, exec, gc);
            return setRelocatableWatchpoint(teleWatchpoint);
        }

        /**
         * Creates a new watchpoint that covers a field in an object's header in the VM.
         *
         * @param description text useful to a person, for example capturing the intent of the watchpoint
         * @param teleObject a heap object in the VM
         * @param headerField a field in the object's header
         * @param after before or after watchpoint
         * @param read read watchpoint
         * @param write write watchpoint
         * @param exec execute watchpoint
         *
         * @return a new watchpoint, if successful
         * @throws TooManyWatchpointsException if setting a watchpoint would exceed a platform-specific limit
         * @throws DuplicateWatchpointException if the region overlaps, in part or whole, with an existing watchpoint.
         */
        public synchronized TeleWatchpoint setHeaderWatchpoint(String description, TeleObject teleObject, HeaderField headerField, boolean after, boolean read, boolean write, boolean exec, boolean gc)
            throws TooManyWatchpointsException, DuplicateWatchpointException {
            final TeleWatchpoint teleWatchpoint =
                new TeleHeaderWatchpoint(this, description, teleObject, headerField, after, read, write, exec, gc);
            return setRelocatableWatchpoint(teleWatchpoint);
        }

        /**
         * Creates a new watchpoint that covers a thread local variable in the VM.
         *
         * @param description text useful to a person, for example capturing the intent of the watchpoint
         * @param teleThreadLocalValues a set of thread local values
         * @param index identifies the particular thread local variable
         * @param after before or after watchpoint
         * @param read read watchpoint
         * @param write write watchpoint
         * @param exec execute watchpoint
         *
         * @return a new watchpoint, if successful
         * @throws TooManyWatchpointsException if setting a watchpoint would exceed a platform-specific limit
         * @throws DuplicateWatchpointException if the region overlaps, in part or whole, with an existing watchpoint.
         */
        public synchronized TeleWatchpoint setVmThreadLocalWatchpoint(String description, TeleThreadLocalValues teleThreadLocalValues, int index, boolean after, boolean read, boolean write, boolean exec, boolean gc)
            throws TooManyWatchpointsException, DuplicateWatchpointException {
            final TeleWatchpoint teleWatchpoint =
                new TeleVmThreadLocalWatchpoint(this, description, teleThreadLocalValues, index, after, read, write, exec, gc);
            return addWatchpoint(teleWatchpoint);
        }

        private TeleWatchpoint addWatchpoint(TeleWatchpoint teleWatchpoint)  throws TooManyWatchpointsException, DuplicateWatchpointException {
            teleWatchpoint.active = false;
            if (watchpoints.size() >= teleProcess.maximumWatchpointCount()) {
                throw new TooManyWatchpointsException("Number of watchpoints supported by platform (" +
                    teleProcess.maximumWatchpointCount() + ") exceeded");
            }
            if (!watchpoints.add(teleWatchpoint)) {
                // An existing watchpoint starts at the same location
                throw new DuplicateWatchpointException("Watchpoint already exists at location: " + teleWatchpoint.start().toHexString());
            }
            // Check for possible overlaps with predecessor or successor (according to start location)
            final TeleWatchpoint lowerWatchpoint = watchpoints.lower(teleWatchpoint);
            final TeleWatchpoint higherWatchpoint = watchpoints.higher(teleWatchpoint);
            if ((lowerWatchpoint != null && lowerWatchpoint.overlaps(teleWatchpoint)) ||
                            (higherWatchpoint != null && higherWatchpoint.overlaps(teleWatchpoint))) {
                watchpoints.remove(teleWatchpoint);
                throw new DuplicateWatchpointException("Watchpoint already exists that overlaps with start=" + teleWatchpoint.start().toHexString() + ", size=" + teleWatchpoint.size().toString());
            }
            if (!teleProcess.activateWatchpoint(teleWatchpoint)) {
                Trace.line(TRACE_VALUE, "Failed to create watchpoint " + teleWatchpoint.toString());
                watchpoints.remove(teleWatchpoint);
                return null;
            }

            if (relocatableWatchpointsCounter == 1) {
                final Pointer endOfGCField = teleProcess.teleVM().fields().InspectableHeapInfo_rootEpoch.staticTupleReference(teleProcess.teleVM()).toOrigin().plus(teleProcess.teleVM().fields().InspectableHeapInfo_rootEpoch.fieldActor().offset());
                teleProcess.teleVM().setRegionWatchpoint("GC End", new FixedMemoryRegion(endOfGCField, Size.fromInt(Pointer.size()), ""), true, false, true, false, true); //TODO: make it invisible
            }

            Trace.line(TRACE_VALUE, "Created watchpoint at start=" + teleWatchpoint.start().toHexString() + ", size=" + teleWatchpoint.size().toString());
            teleWatchpoint.active = true;
            updateCache();
            setChanged();
            notifyObservers();
            return teleWatchpoint;
        }

        /**
         * Resets an already set watchpoint.
         *
         * @param teleWatchpoint
         * @return true if reset was successful
         */
        private synchronized boolean resetWatchpoint(TeleWatchpoint teleWatchpoint) {
            if (teleProcess.deactivateWatchpoint(teleWatchpoint)) {
                if (!teleProcess.activateWatchpoint(teleWatchpoint)) {
                    Trace.line(TRACE_VALUE, "Failed to reset and install watchpoint at " + teleWatchpoint.start().toHexString());
                    return false;
                }
            } else {
                Trace.line(TRACE_VALUE, "Failed to reset watchpoint at " + teleWatchpoint.start().toHexString());
                return false;
            }

            Trace.line(TRACE_VALUE, "Watchpoint reseted " + teleWatchpoint.start().toHexString());
            teleWatchpoint.active = true;
            updateCache();
            setChanged();
            notifyObservers();
            return true;
        }

        /**
         * Removes an active memory watchpoint from the VM.
         *
         * @param maxWatchpoint an existing watchpoint in the VM
         * @return true if successful; false if watchpoint is not active in VM.
         */
        private synchronized boolean removeWatchpoint(TeleWatchpoint teleWatchpoint) {
            ProgramError.check(teleWatchpoint.active, "Attempt to delete an already deleted watchpoint ");
            if (watchpoints.remove(teleWatchpoint)) {
                if (teleProcess.deactivateWatchpoint(teleWatchpoint)) {
                    Trace.line(TRACE_VALUE, "Removed watchpoint at start=" + teleWatchpoint.start().toHexString() + ", size=" + teleWatchpoint.size().toString());
                    teleWatchpoint.active = false;

                    if (teleWatchpoint.getTeleObject() != null) {
                        if (relocatableWatchpointsCounter == 1) {
                            final Pointer endOfGCField = teleProcess.teleVM().fields().InspectableHeapInfo_rootEpoch.staticTupleReference(teleProcess.teleVM()).
                                                            toOrigin().plus(teleProcess.teleVM().fields().InspectableHeapInfo_rootEpoch.fieldActor().offset());
                            final TeleWatchpoint endOfGCWatchpoint = (TeleWatchpoint) findWatchpoint(endOfGCField);
                            removeWatchpoint(endOfGCWatchpoint);
                            relocatableWatchpointsCounter = 0;
                        }
                    }

                    updateCache();
                    setChanged();
                    notifyObservers();
                    return true;
                } else {
                    // Can't deactivate for some reason, so put back in the active collection.
                    watchpoints.add(teleWatchpoint);
                }
            }
            Trace.line(TRACE_VALUE, "Failed to remove watchpoint at start=" + teleWatchpoint.start().toHexString() + ", size=" + teleWatchpoint.size().toString());
            return false;
        }

        /**
         * Updates the watchpoints of all caches.
         */
        public void updateWatchpointCaches() {
            for (TeleWatchpoint teleWatchpoint : watchpoints) {
                teleWatchpoint.updateTeleWatchpointCache(teleProcess);
            }
        }

        public void disableWatchpointsDuringGC() {
            if (!watchpointsDisabledDuringGC) {
                for (MaxWatchpoint maxWatchpoint : watchpointsCache) {
                    if (!maxWatchpoint.isGC()) {
                        maxWatchpoint.disable();
                    }
                }
                watchpointsDisabledDuringGC = true;
            }
        }

        public void reenableWatchpointsAfterGC() {
            if (watchpointsDisabledDuringGC) {
                for (MaxWatchpoint maxWatchpoint : watchpointsCache) {
                    if (!maxWatchpoint.isGC()) {
                        maxWatchpoint.reenable();
                    }
                }
                watchpointsDisabledDuringGC = false;
            }
        }

        /**
         * Find an existing watchpoint set in the VM.
         * <br>
         * thread-safe
         *
         * @param address a memory address in the VM
         * @return the watchpoint whose memory region includes the address, null if none.
         */
        public MaxWatchpoint findWatchpoint(Address address) {
            for (MaxWatchpoint maxWatchpoint : watchpointsCache) {
                if (maxWatchpoint.contains(address)) {
                    return maxWatchpoint;
                }
            }
            return null;
        }

        /**
         * Find an existing watchpoint set in the VM.
         * <br>
         * thread-safe
         *
         * @param memoryRegion a memory region in the VM
         * @return the watchpoint whose memory region overlaps the specified region, null if none.
         */
        public MaxWatchpoint findWatchpoint(MemoryRegion memoryRegion) {
            for (MaxWatchpoint maxWatchpoint : watchpointsCache) {
                if (maxWatchpoint.overlaps(memoryRegion)) {
                    return maxWatchpoint;
                }
            }
            return null;
        }

        /**
         * @return all watchpoints currently set in the VM; thread-safe.
         */
        public synchronized IterableWithLength<MaxWatchpoint> watchpoints() {
            // Hand out the cached, thread-safe summary
            return watchpointsCache;
        }

        public int compare(TeleWatchpoint o1, TeleWatchpoint o2) {
            // For the purposes of the collection, define equality and comparison to be based
            // exclusively on starting address.
            return o1.start().compareTo(o2.start());
        }
    }

    public static class TooManyWatchpointsException extends MaxException {
        TooManyWatchpointsException(String message) {
            super(message);
        }
    }

    public static class DuplicateWatchpointException extends MaxException {
        DuplicateWatchpointException(String message) {
            super(message);
        }
    }


}<|MERGE_RESOLUTION|>--- conflicted
+++ resolved
@@ -56,7 +56,7 @@
     private boolean read;
     private boolean write;
     private boolean exec;
-    private boolean gc;
+    private boolean enableDuringGC;
 
     // temporary stored old configuration during gc
     private boolean oldAfter;
@@ -72,11 +72,11 @@
      * @see RuntimeMemoryRegion#setStart(Address)
      * @see RuntimeMemoryRegion#setSize(Size)
      */
-    private TeleWatchpoint(Factory factory, String description, boolean after, boolean read, boolean write, boolean exec, boolean gc) {
-        this(factory, description, Address.zero(), Size.zero(), after, read, write, exec, gc);
-    }
-
-    private TeleWatchpoint(Factory factory, String description, Address start, Size size, boolean after, boolean read, boolean write, boolean exec, boolean gc) {
+    private TeleWatchpoint(Factory factory, String description, boolean after, boolean read, boolean write, boolean exec, boolean enableDuringGC) {
+        this(factory, description, Address.zero(), Size.zero(), after, read, write, exec, enableDuringGC);
+    }
+
+    private TeleWatchpoint(Factory factory, String description, Address start, Size size, boolean after, boolean read, boolean write, boolean exec, boolean enableDuringGC) {
         super(start, size);
         setDescription(description);
         this.factory = factory;
@@ -84,13 +84,13 @@
         this.read = read;
         this.write = write;
         this.exec = exec;
-        this.gc = gc;
+        this.enableDuringGC = enableDuringGC;
         if (factory.watchpointsDisabledDuringGC) {
             disableWatchpointSetting();
         }
     }
 
-    private TeleWatchpoint(Factory factory, String description, MemoryRegion memoryRegion, boolean after, boolean read, boolean write, boolean exec, boolean gc) {
+    private TeleWatchpoint(Factory factory, String description, MemoryRegion memoryRegion, boolean after, boolean read, boolean write, boolean exec, boolean enableDuringGC) {
         super(memoryRegion);
         setDescription(description);
         this.factory = factory;
@@ -98,7 +98,7 @@
         this.read = read;
         this.write = write;
         this.exec = exec;
-        this.gc = gc;
+        this.enableDuringGC = enableDuringGC;
         if (factory.watchpointsDisabledDuringGC) {
             disableWatchpointSetting();
         }
@@ -162,28 +162,20 @@
         return factory.resetWatchpoint(this);
     }
 
-<<<<<<< HEAD
+    public boolean enableDuringGC() {
+        return enableDuringGC;
+    }
+
+    public void setEnableDuringGC(boolean gc) {
+        ProgramError.check(active, "Attempt to set flag on disabled watchpoint");
+        this.enableDuringGC = gc;
+        if (factory.watchpointsDisabledDuringGC) {
+            disable();
+        }
+    }
+
     public boolean isEnabled() {
         return active && (read || write || exec);
-=======
-    public boolean isGC() {
-        return gc;
-    }
-
-    public void setGC(boolean gc) {
-        ProgramError.check(active, "Attempt to set flag on disabled watchpoint");
-        this.gc = gc;
-        if (factory.watchpointsDisabledDuringGC) {
-            disable();
-        }
-    }
-
-    /* (non-Javadoc)
-     * @see com.sun.max.tele.MaxWatchpoint#isActive()
-     */
-    public boolean isActive() {
-        return active;
->>>>>>> f2a20ee4
     }
 
     /* (non-Javadoc)
@@ -674,7 +666,7 @@
         public void disableWatchpointsDuringGC() {
             if (!watchpointsDisabledDuringGC) {
                 for (MaxWatchpoint maxWatchpoint : watchpointsCache) {
-                    if (!maxWatchpoint.isGC()) {
+                    if (!maxWatchpoint.enableDuringGC()) {
                         maxWatchpoint.disable();
                     }
                 }
@@ -685,7 +677,7 @@
         public void reenableWatchpointsAfterGC() {
             if (watchpointsDisabledDuringGC) {
                 for (MaxWatchpoint maxWatchpoint : watchpointsCache) {
-                    if (!maxWatchpoint.isGC()) {
+                    if (!maxWatchpoint.enableDuringGC()) {
                         maxWatchpoint.reenable();
                     }
                 }
