/*
 * Copyright (c) 2007, 2011, Oracle and/or its affiliates. All rights reserved.
 * DO NOT ALTER OR REMOVE COPYRIGHT NOTICES OR THIS FILE HEADER.
 *
 * This code is free software; you can redistribute it and/or modify it
 * under the terms of the GNU General Public License version 2 only, as
 * published by the Free Software Foundation.
 *
 * This code is distributed in the hope that it will be useful, but WITHOUT
 * ANY WARRANTY; without even the implied warranty of MERCHANTABILITY or
 * FITNESS FOR A PARTICULAR PURPOSE.  See the GNU General Public License
 * version 2 for more details (a copy is included in the LICENSE file that
 * accompanied this code).
 *
 * You should have received a copy of the GNU General Public License version
 * 2 along with this work; if not, write to the Free Software Foundation,
 * Inc., 51 Franklin St, Fifth Floor, Boston, MA 02110-1301 USA.
 *
 * Please contact Oracle, 500 Oracle Parkway, Redwood Shores, CA 94065 USA
 * or visit www.oracle.com if you need additional information or have any
 * questions.
 */
package com.sun.max.tele.object;

import java.lang.reflect.*;
import java.util.*;

import com.sun.max.*;
import com.sun.max.jdwp.vm.proxy.*;
import com.sun.max.program.*;
import com.sun.max.tele.*;
import com.sun.max.tele.memory.*;
import com.sun.max.tele.reference.*;
import com.sun.max.tele.util.*;
import com.sun.max.unsafe.*;
import com.sun.max.vm.actor.*;
import com.sun.max.vm.actor.holder.*;
import com.sun.max.vm.actor.member.*;
import com.sun.max.vm.layout.*;
import com.sun.max.vm.layout.Layout.HeaderField;
import com.sun.max.vm.reference.*;
import com.sun.max.vm.type.*;
import com.sun.max.vm.value.*;

/**
 * A canonical surrogate for a heap object in the VM.
 *
 * This class and its subclasses play the role of typed wrappers for {@link Reference}s that refer to heap objects in
 * the VM. These wrappers encapsulate implementation details needed for working remotely with VM objects. This is not a
 * general proxy mechanisms, but rather an encapsulation of the design knowledge about the VM that is needed make sense
 * of VM state for debugging and visualization purposes.
 * <p>
 * The type hierarchy of {@link TeleObject} classes is designed as a <em>projection</em> (in the mathematical sense)
 * of the representational type hierarchy in the VM. This hierarchy includes standard Java object types, the Maxine
 * non-Java extended types under {@link TeleHybridObject}, and the special tuple {@link TeleStaticTuple}, which has no
 * type at all, even in the Maxine extended type system.
 * <p>
 * There exist {@link TeleObject} subclasses designed to represent specific object types in the VM for those types that
 * represent significant information about the runtime state of the VM, for example {@link TeleDynamicHub}. In those
 * cases there are typically specialized methods for accessing and reasoning about that state information. Other
 * subclasses are intended to manage usefully a whole subset of the type hierarchy; for example a
 * {@link TeleArrayObject} is used to represent any kind of array in the VM heap and a {@link TeleTupleObject} is used
 * to represent ordinary objects that are not called out for special treatment.
 * <p>
 * Note that instances of this class are to be created <strong>only</strong> by a reflection-driven
 * {@linkplain TeleObjectFactory factory}. That declaratively specified factory creates an instance of the most specific
 * subtype of {@link TeleObject} that applies to a VM object.
 * <p>
 * Each subclass implementation is expected to either avoid caching any values read from the VM, or to override
 * {@link #updateCache()} and refresh the cache(s) when that method is called.
<<<<<<< HEAD
 * <p>
 * There is an ongoing danger of circularity in the creation of {@link TeleObject} instances for VM objects that have
 * two-way (or circular) references to other objects; this can lead to infinite regress and stack overflow. The general
 * strategy for avoiding this is to keep the constructors for concrete subclasses as simple as possible and to avoid
 * following {@link Reference} fields in constructors if at all possible. A troublesome example of such relationships
 * involves {@link TeleClassMethodActor}s and {@link TeleTargetMethod}s.
 *
 * @see TeleObjectFactory
 * @see TeleHeap
 * @author Michael Van De Vanter
 * @author Hannes Payer
=======
>>>>>>> 776b957e
 */
public abstract class TeleObject extends AbstractTeleVMHolder implements TeleVMCache, ObjectProvider, TeleObjectMemory {

    /**
     * Identification for the three low-level Maxine heap objects implementations upon which all objects are
     * implemented.
     *
     * @see com.sun.max.vm.object.ObjectAccess
     */
    public enum ObjectKind {

        /**
         * A Maxine implementation object that represents a Java array.
         *
         * @see com.sun.max.vm.object.ArrayAccess
         */
        ARRAY,

        /**
         * A Maxine implementation object that represents a Java object instance: a collection of name/value pairs.
         *
         * @see com.sun.max.vm.object.TupleAccess
         */
        TUPLE,

        /**
         * A special Maxine implementation object used to implement {@link Hub}s. These represent special objects that
         * cannot be described in ordinary Java; they have both fields (as in an object instance) and a collection of
         * specialized arrays.
         *
         * @see com.sun.max.vm.object.Hybrid
         */
        HYBRID;
    }

    /**
     * A simple class for aggregating lazily printed statistics, represented as a sequence of objects to be converted to
     * comma separate strings when actually printed.
     *
     */
    protected final class StatsPrinter {

        private final List<Object> statsPrinters = new ArrayList<Object>(10);

        /**
         * Adds a statistic to be reported.
         *
         * @param obj an object whose string value will be printed
         * @return a new printer containing nothing to be printed.
         */
        public StatsPrinter addStat(Object obj) {
            statsPrinters.add(obj == null ? "<unitialized stats>" : obj);
            return this;
        }

        @Override
        public String toString() {
            final int size = statsPrinters.size();
            if (size == 0) {
                return "";
            }
            StringBuilder sb = new StringBuilder(50);
            for (int index = 0; index < size; index++) {
                sb.append(statsPrinters.get(index).toString());
                if (index < size - 1) {
                    sb.append(", ");
                }
            }
            return sb.toString();
        }
    }

    /**
     * Default tracing for individual object cache updates, which would generate a tremendous amount of trace output
     * during each update cycle. Consider overriding for specific subclasses.
     */
    private static final int UPDATE_TRACE_VALUE = 3;

    /**
     * Controls tracing for deep object copying.
     */
    protected static final int COPY_TRACE_VALUE = 2;

    private TimedTrace updateTracer = null;

    private long lastUpdateEpoch = -1L;

    private TeleReference reference;
    private final LayoutScheme layoutScheme;
    private final SpecificLayout specificLayout;
    private final long oid;
    private TeleHub teleHub = null;

    private Pointer lastValidPointer;

    /**
     * Creates a "surrogate" object that encapsulates information about an object in the VM.
     * <p>
     * This is not the same thing as a Proxy, although it can be used that way. Specific subclasses encapsulate design
     * information about the structure of the VM that enable useful access methods beyond simple field or element
     * access. Most important are the subclasses for {@link Actor}s, objects in the VM that encapsulate meta-information
     * about the language and object representation.
     * <p>
     * The factory method {@link TeleObjectFactory#make(Reference)} ensures synchronized TeleObjects creation, and
     * instances should <em>only</em> be created via that factory.
     * <p>
     * It is important to avoid in the constructor (and in the constructors of subclasses) the following of
     * {@link Reference} fields, which leads to the creation of another instance of {@link TeleObject}. This can lead to
     * infinite regress in the presence of mutually referential objects.
     *
     * @param vm the VM in which the object resides
     * @param reference the location of the object in the VM (whose absolute address can change via GC)
     * @param specificLayout information about the layout of information in the object
     */
    protected TeleObject(TeleVM vm, Reference reference, SpecificLayout specificLayout) {
        super(vm);
        this.reference = (TeleReference) reference;
        this.layoutScheme = Layout.layoutScheme();
        this.specificLayout = specificLayout;
        oid = this.reference.makeOID();
        lastValidPointer = Pointer.zero();

    }

    private TimedTrace tracer() {
        if (updateTracer == null) {
            updateTracer = new TimedTrace(UPDATE_TRACE_VALUE, tracePrefix() + " updating");
        }
        return updateTracer;
    }

    public final void updateCache(long epoch) {
        // Note that this method gets called automatically as part of instance creation
        // in {@link TeleObjectFactory#make(Reference)}

        // TODO (mlvdv) restore thread-lock assertion here for all updates??

        final StatsPrinter statsPrinter = new StatsPrinter();

        // Do some specialized tracing here, since there are subclasses that we
        // want to contribute to the tracing statistics, and since we want to
        // selectively trace certain subclasses.
        tracer().begin(getObjectUpdateTraceValue(epoch));

        if (epoch > lastUpdateEpoch) {
            if (updateObjectCache(epoch, statsPrinter)) {
                lastUpdateEpoch = epoch;
            }
        } else {
            statsPrinter.addStat("Redundant update skipped");
            Trace.line(UPDATE_TRACE_VALUE, tracePrefix() + " redundant update epoch=" + epoch + ": " + this);
        }
        tracer().end(getObjectUpdateTraceValue(epoch), statsPrinter);
        /*
         * if (reference.toOrigin().equals(Pointer.zero())) { live = false; }
         */
    }

    /**
     * Gets the level at which to present a trace of individual object updates, specified
     * here as the default.  Subclasses should override to lower the level for specific types,
     * since producing traces for every object update would generate an unreasonably large amount
     * of output.
     *
     * @param epoch the current process epoch at the time of the update
     * @return the trace level that should bye used by this object during updates
     */
    protected int getObjectUpdateTraceValue(long epoch) {
        return UPDATE_TRACE_VALUE;
    }

    /**
     * Internal call to subclasses to update their state, wrapped in the {@link TeleObject} class to provide timing and
     * update statistics reporting and to handle a uniform method for avoiding redundant updates.
     *
     * @param epoch the process epoch at the time of this update.
     * @param statsPrinters list of objects that report statistics for updates performed on this object so far (with no
     *            newlines)
     * @returns whether the object's cache was successfully updated.
     */
    protected boolean updateObjectCache(long epoch, StatsPrinter statsPrinter) {
        return true;
    }

    public final TeleObjectMemory.State getTeleObjectMemoryState() {
        return reference.getTeleObjectMemoryState();
    }

    public final boolean isLive() {
        return reference.isLive();
    }

    public final boolean isObsolete() {
        return reference.isObsolete();
    }

    public final boolean isDead() {
        return reference.isDead();
    }

    public final TeleObject getForwardedTeleObject() {
        if (isObsolete()) {
            TeleReference forwardedTeleRef = reference.getForwardedTeleRef();
            TeleObject teleObject = heap().findObjectByOID(forwardedTeleRef.makeOID());
            if (teleObject == null) {
                reference = forwardedTeleRef;
                return this;
            }
            return teleObject;
        }
        return this;
    }

    /**
     * @return canonical reference to this object in the VM
     */
    public final TeleReference reference() {
        return reference;
    }

    /**
     * @return to which of the Maxine heap object representations does this surrogate refer?
     */
    public abstract ObjectKind kind();

    /**
     * @return a number that uniquely identifies this object in the VM for the duration of the inspection
     */
    public final long getOID() {
        return oid;
    }

    /**
     * @return a short string describing the role played by this object if it is of special interest in the Maxine
     *         implementation, null if any other kind of object.
     */
    public String maxineRole() {
        return null;
    }

    /**
     * @return an extremely short, abbreviated version of the string {@link #maxineRole()}, describing the role played
     *         by this object in just a few characters.
     */
    public String maxineTerseRole() {
        return maxineRole();
    }

    /**
     * The class actor for this class is returned when the real class actor
     * of a {@link TeleObject} cannot be retrieved.
     */
    public static class InvalidObjectClass {}

    /**
     * @return local {@link ClassActor}, equivalent to the one in the VM that describes the type of this object in the
     *         VM. Note that in the singular instance of {@link StaticTuple} this does not correspond to the actual type
     *         of the object, which is an exceptional Maxine object that has no ordinary Java type; it returns in this
     *         case the type of the class that the tuple helps implement.
     */
    public ClassActor classActorForObjectType() { // TODO: fix class actor lookup
        try {
            TeleHub hub = getTeleHub();
            TeleClassActor teleClassActor = hub.getTeleClassActor();
            return teleClassActor.classActor();
        } catch (NullPointerException e) {
            e.printStackTrace();
            return ClassActor.fromJava(InvalidObjectClass.class);
        }
    }

    /**
     * return local surrogate for the{@link ClassMethodActor} associated with this object in the VM, either because it
     * is a {@link ClassMethodActor} or because it is a class closely associated with a method that refers to a
     * {@link ClassMethodActor}. Null otherwise.
     */
    public TeleClassMethodActor getTeleClassMethodActorForObject() {
        return null;
    }

    /**
     * The current "origin" of the object in VM memory, which may change through GC as long as the object remains live.
     * When the object is no longer live, the last live location is returned. <br>
     * Note that the origin is not necessarily beginning of the object's memory allocation, depending on the particular
     * object layout used.
     *
     * @return current absolute location of the object's origin, subject to change by GC
     * @see GeneralLayout
     *
     */
    public Pointer origin() {
        if (isObsolete() || isDead()) {
            return lastValidPointer;
        }
        Pointer pointer = reference.toOrigin();
        lastValidPointer = pointer;
        return pointer;
    }

    /**
     * @return the size of the memory occupied by this object in the VM, including header.
     */
    protected abstract int objectSize();

    /**
     * Gets the current area of memory in which the object is stored.
     *
     * @return current memory region occupied by this object in the VM, subject to relocation by GC.
     */
    public final TeleFixedMemoryRegion objectMemoryRegion() {
        if (isObsolete() || isDead()) {
            // Log.println("STATE DEAD: " + lastValidPointer + " " + specificLayout.originToCell(lastValidPointer));
            return new TeleFixedMemoryRegion(vm(), "", specificLayout.originToCell(lastValidPointer), objectSize());
        }
        return new TeleFixedMemoryRegion(vm(), "", specificLayout.originToCell(reference.toOrigin()), objectSize());
    }

    public final MaxMemoryRegion getForwardedMemoryRegion() {
        if (isObsolete()) {
            return new TeleFixedMemoryRegion(vm(), "", specificLayout.originToCell(reference.getForwardedTeleRef().toOrigin()), objectSize());
        }
        return null;
    }

    /**
     * The fields in the object's header.
     *
     * @return enumeration of the fields in the header of this object
     */
    public abstract HeaderField[] headerFields();

    /**
     * The type of a field in the obejct's header, calling out specially
     * the standard ones. Unknown ones are treated as words.
     *
     * @param headerField identifies a header field in the object layout
     * @return the type of the header field, Word if unknown.
     */
    public final TypeDescriptor headerType(HeaderField headerField) {
        if (headerField == HeaderField.HUB) {
            return getTeleHub() == null ? null : JavaTypeDescriptor.forJavaClass(getTeleHub().hub().getClass());
        } else if (headerField == HeaderField.LENGTH) {
            return JavaTypeDescriptor.INT;
        }
        return JavaTypeDescriptor.WORD;
    }

    /**
     * The size in bytes of a field in the object's header.
     *
     * @param headerField identifies a header field in the object layout
     * @return the size of the header field
     */
    public final int headerSize(HeaderField headerField) {
        return headerType(headerField).toKind().width.numberOfBytes;
    }

    /**
     * Offset from the object's origin of a field in the object's header.
     *
     * @param headerField identifies a header field in the object layout
     * @return the location of the header field relative to object origin
     */
    public final int headerOffset(HeaderField headerField) {
        if (headerField == HeaderField.LENGTH) {
            return layoutScheme.arrayLayout.getOffsetFromOrigin(headerField).toInt();
        } else {
            return layoutScheme.generalLayout.getOffsetFromOrigin(headerField).toInt();
        }
    }

    /**
     * Address of a field in the object's header.
     *
     * @param headerField identifies a header field in the object layout
     * @return the location of the header in VM memory
     */
    public Address headerAddress(HeaderField headerField) {
        return origin().plus(headerOffset(headerField));
    }

    /**
     * The memory region in which an object header field is stored, subject to change by GC relocation.
     *
     * @param headerField a field in the object's header
     * @return current memory region occupied by a header field in this object in the VM
     */
    public final TeleFixedMemoryRegion headerMemoryRegion(HeaderField headerField) {
        final Address address = headerAddress(headerField);
        final int nBytes = headerSize(headerField);
        return new TeleFixedMemoryRegion(vm(), "Current memory for header field " + headerField.name, address, nBytes);
    }

    /**
     * Gets the "hub" object pointed to in the object's header.
     *
     * @return the local surrogate for the Hub of this object
     */
    public TeleHub getTeleHub() {
        if (teleHub == null) {
            final Reference hubReference = vm().wordToReference(Layout.readHubReferenceAsWord(reference));
            teleHub = (TeleHub) heap().makeTeleObject(hubReference);
        }
        return teleHub;
    }

    /**
     * Gets the contents of the misc" word in the object's header.
     *
     * @return the "misc" word from the header of this object in the VM
     */
    public Word getMiscWord() {
        return Layout.readMisc(reference);
    }

    /**
     * Gets the fields for either a tuple or hybrid object, returns empty set for arrays. Returns static fields in the
     * special case of a {@link StaticTuple} object.
     */
    public Set<FieldActor> getFieldActors() {
        final Set<FieldActor> instanceFieldActors = new HashSet<FieldActor>();
        collectInstanceFieldActors(classActorForObjectType(), instanceFieldActors);
        return instanceFieldActors;
    }

    /**
     * Gathers all instance fields for a class, including inherited fields.
     *
     * @param classActor description of a class
     * @param instanceFieldActors the set to which collected {@link FieldActor}s will be added.
     */
    private void collectInstanceFieldActors(ClassActor classActor, Set<FieldActor> instanceFieldActors) {
        if (classActor != null) {
            for (FieldActor fieldActor : classActor.localInstanceFieldActors()) {
                instanceFieldActors.add(fieldActor);
            }
            collectInstanceFieldActors(classActor.superClassActor, instanceFieldActors);
        }
    }

    /**
     * Gets the current memory address of a field in the object, subject to relocation by GC.
     *
     * @param fieldActor descriptor for a field in this class
     * @return the current location in memory of the field in this object
     */
    public abstract Address fieldAddress(FieldActor fieldActor);

    /**
     * The size in bytes of a field in the object.
     *
     * @param fieldActor descriptor for a field in this class
     * @return the memory size of the field
     */
    public abstract int fieldSize(FieldActor fieldActor);

    /**
     * The memory region in which field in the object is stored, subject to change by GC relocation.
     *
     * @param fieldActor a field in the object
     * @return current memory region occupied by the field in this object in the VM, subject to relocation by GC.
     */
    public final TeleFixedMemoryRegion fieldMemoryRegion(FieldActor fieldActor) {
        final Pointer start = origin().plus(fieldActor.offset());
        return new TeleFixedMemoryRegion(vm(), "", start, fieldSize(fieldActor));
    }

    /**
     * @param fieldActor local {@link FieldActor}, part of the {@link ClassActor} for the type of this object, that
     *            describes a field in this object in the VM
     * @return contents of the designated field in this object in the VM
     */
    public abstract Value readFieldValue(FieldActor fieldActor);

    /**
     * @return a shallow copy of the object in the teleVM, with any references in it nulled out
     */
    public abstract Object shallowCopy();

    protected static class DeepCopier {

        int level = 0;
        final Map<TeleObject, Object> teleObjectToObject = new HashMap<TeleObject, Object>();
        final Set<FieldActor> omittedFields = new HashSet<FieldActor>();

        /**
         * @return the depth of the object graph currently being copied
         */
        protected int level() {
            return level;
        }

        static int totalCopies;

        static class Count implements Comparable<Count> {

            Class type;
            int value;

            @Override
            public int compareTo(Count o) {
                return value - o.value;
            }
        }

        static HashMap<Class, Count> copiesPerType = new HashMap<Class, Count>() {

            @Override
            public Count get(Object key) {
                Count count = super.get(key);
                if (count == null) {
                    count = new Count();
                    count.type = (Class) key;
                    put((Class) key, count);
                }
                return count;
            }
        };

        static {
            if (Trace.hasLevel(1)) {
                Runtime.getRuntime().addShutdownHook(new Thread("CopiesPerTypePrinter") {

                    @Override
                    public void run() {
                        SortedSet<Count> set = new TreeSet<Count>(copiesPerType.values());
                        System.out.println("Objects deep copied from VM (by type):");
                        for (Count c : set) {
                            System.out.println("    " + c.value + "\t" + c.type.getSimpleName());
                        }
                    }
                });
            }
        }

        /**
         * Registers a newly copied object in the context to avoid duplication.
         *
         * @param newInstance specifies {@code object} was just instantiated (as opposed to being a local surrogate)
         */
        protected void register(TeleObject teleObject, Object object, boolean newInstance) {
            Object oldValue = teleObjectToObject.put(teleObject, object);
            int numberOfCopies = numberOfCopies();
            if (oldValue == null && newInstance && Trace.hasLevel(1)) {
                copiesPerType.get(object.getClass()).value++;
                totalCopies++;
                if ((numberOfCopies % 100) == 0) {
                    Trace.line(1, "Deep copied " + numberOfCopies + " objects [" + totalCopies + " in total]");
                }
            }
        }

        protected DeepCopier omit(FieldActor fieldActor) {
            omittedFields.add(fieldActor);
            return this;
        }

        /**
         * Gets the number of unique object copied by this copier.
         */
        public int numberOfCopies() {
            return teleObjectToObject.size();
        }

        /**
         * Updates the field of an object or class from the VM.
         *
         * @param teleObject surrogate for a tuple in the VM. This will be a static tuple if the field is static.
         * @param tuple the local object to be updated in the host VM. This value is ignored if the field is static.
         * @param fieldActor the field to be copied/updated
         */
        protected void copyField(TeleObject teleObject, Object newTuple, FieldActor fieldActor) {
            if (!omittedFields.isEmpty() && omittedFields.contains(fieldActor)) {
                return;
            }

            if (!fieldActor.isInjected()) {
                final Field field = fieldActor.toJava();
                field.setAccessible(true);
                try {
                    final Value value = teleObject.readFieldValue(fieldActor);
                    final Object newJavaValue;
                    if (fieldActor.kind.isReference) {
                        final TeleObject teleFieldReferenceObject = teleObject.heap().makeTeleObject(value.asReference());
                        if (teleFieldReferenceObject == null) {
                            newJavaValue = null;
                        } else {
                            newJavaValue = makeDeepCopy(fieldActor, teleFieldReferenceObject);
                        }
                    } else if (fieldActor.kind.isWord) {
                        final Class<Class< ? extends Word>> type = null;
                        final Class< ? extends Word> wordType = Utils.cast(type, fieldActor.toJava().getType());
                        newJavaValue = value.asWord().as(wordType);
                    } else {
                        newJavaValue = value.asBoxedJavaValue();
                    }
                    field.set(newTuple, newJavaValue);
                } catch (IllegalAccessException illegalAccessException) {
                    TeleError.unexpected("could not access field: " + field, illegalAccessException);
                }
            }
        }

        protected Object makeDeepCopy(FieldActor fieldActor, TeleObject teleObject) {
            return teleObject.makeDeepCopy(this);
        }
    }

    /**
     * @return produces a deep copy of an object as part of a larger deep copy in which this particular object may have
     *         already been copied.
     */
    protected final Object makeDeepCopy(DeepCopier context) {
        Object newObject = context.teleObjectToObject.get(this);
        if (newObject == null) {
            context.level++;
            newObject = createDeepCopy(context);
            context.register(this, newObject, false);
            context.level--;
        }
        return newObject;
    }

    /**
     * @return creates a local deep copy of the object, using Maxine-specific shortcuts when possible to produce a local
     *         equivalent without copying. Implementations that copy recursively must call
     *         {@link TeleObject#makeDeepCopy(DeepCopier)}, and must register newly allocated objects before doing so.
     *         This will result in redundant registrations in those cases.
     */
    protected abstract Object createDeepCopy(DeepCopier context);

    /**
     * Hook for subclasses to refine the extent of {@linkplain #deepCopy() deep copying}.
     */
    protected DeepCopier newDeepCopier() {
        return new DeepCopier();
    }

    /**
     * @return a best effort deep copy - with certain substitutions
     */
    public final Object deepCopy() {
        Object objectCopy = null;
        Trace.begin(COPY_TRACE_VALUE, "Deep copying from VM: " + this);
        long start = System.currentTimeMillis();
        if (vm().tryLock()) {
            try {
                DeepCopier copier = newDeepCopier();
                objectCopy = makeDeepCopy(copier);
                Trace.end(COPY_TRACE_VALUE, "Deep copying from VM: " + this + " [" + copier.numberOfCopies() + " objects]", start);
            } finally {
                vm().unlock();
            }
        } else {
            TeleWarning.message("Deep copy failed (VM busy) for " + this);
        }
        return objectCopy;
    }

    /**
     * Updates the static fields of a specified local class from the VM.
     */
    public static void copyStaticFields(TeleVM teleVM, Class javaClass) {
        final ClassActor classActor = ClassActor.fromJava(javaClass);
        final TeleClassActor teleClassActor = teleVM.classRegistry().findTeleClassActor(javaClass);
        final TeleStaticTuple teleStaticTuple = teleClassActor.getTeleStaticTuple();

        final String classMessage = "Copying static fields of " + javaClass + " from VM";
        Trace.begin(COPY_TRACE_VALUE, classMessage);
        DeepCopier copier = new DeepCopier();
        try {
            for (FieldActor fieldActor : classActor.localStaticFieldActors()) {
                final String fieldMessage = fieldActor.format("Copying static field '%n' of type '%t' from VM");
                Trace.begin(COPY_TRACE_VALUE, fieldMessage);
                copier.copyField(teleStaticTuple, null, fieldActor);
                Trace.end(COPY_TRACE_VALUE, fieldMessage);
            }
        } finally {
            Trace.end(COPY_TRACE_VALUE, classMessage + " [" + copier.numberOfCopies() + " objects]");
        }
    }

    @Override
    public String toString() {
        return getClass().toString() + "<" + oid + ">";
    }

    public Reference getReference() {
        return this.reference();
    }

    public ReferenceTypeProvider getReferenceType() {
        return vm().classRegistry().findTeleClassActor(classActorForObjectType().typeDescriptor);
    }
}<|MERGE_RESOLUTION|>--- conflicted
+++ resolved
@@ -68,7 +68,6 @@
  * <p>
  * Each subclass implementation is expected to either avoid caching any values read from the VM, or to override
  * {@link #updateCache()} and refresh the cache(s) when that method is called.
-<<<<<<< HEAD
  * <p>
  * There is an ongoing danger of circularity in the creation of {@link TeleObject} instances for VM objects that have
  * two-way (or circular) references to other objects; this can lead to infinite regress and stack overflow. The general
@@ -80,8 +79,6 @@
  * @see TeleHeap
  * @author Michael Van De Vanter
  * @author Hannes Payer
-=======
->>>>>>> 776b957e
  */
 public abstract class TeleObject extends AbstractTeleVMHolder implements TeleVMCache, ObjectProvider, TeleObjectMemory {
 
