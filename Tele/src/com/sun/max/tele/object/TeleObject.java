/*
 * Copyright (c) 2007 Sun Microsystems, Inc.  All rights reserved.
 *
 * Sun Microsystems, Inc. has intellectual property rights relating to technology embodied in the product
 * that is described in this document. In particular, and without limitation, these intellectual property
 * rights may include one or more of the U.S. patents listed at http://www.sun.com/patents and one or
 * more additional patents or pending patent applications in the U.S. and in other countries.
 *
 * U.S. Government Rights - Commercial software. Government users are subject to the Sun
 * Microsystems, Inc. standard license agreement and applicable provisions of the FAR and its
 * supplements.
 *
 * Use is subject to license terms. Sun, Sun Microsystems, the Sun logo, Java and Solaris are trademarks or
 * registered trademarks of Sun Microsystems, Inc. in the U.S. and other countries. All SPARC trademarks
 * are used under license and are trademarks or registered trademarks of SPARC International, Inc. in the
 * U.S. and other countries.
 *
 * UNIX is a registered trademark in the U.S. and other countries, exclusively licensed through X/Open
 * Company, Ltd.
 */
package com.sun.max.tele.object;

<<<<<<< HEAD
import java.lang.reflect.Constructor;
import java.lang.reflect.Field;
import java.lang.reflect.Method;
import java.util.HashMap;
import java.util.Map;

import sun.misc.Unsafe;

import com.sun.max.collect.GrowableMapping;
import com.sun.max.collect.HashMapping;
import com.sun.max.jdwp.vm.proxy.ObjectProvider;
import com.sun.max.jdwp.vm.proxy.ReferenceTypeProvider;
import com.sun.max.lang.StaticLoophole;
import com.sun.max.memory.RuntimeMemoryRegion;
import com.sun.max.program.Problem;
import com.sun.max.program.Trace;
import com.sun.max.tele.TeleError;
import com.sun.max.tele.TeleVM;
import com.sun.max.tele.TeleVMHolder;
import com.sun.max.tele.TeleVmThread;
import com.sun.max.tele.reference.TeleReference;
import com.sun.max.unsafe.Pointer;
import com.sun.max.unsafe.Size;
import com.sun.max.unsafe.WithoutAccessCheck;
import com.sun.max.unsafe.Word;
import com.sun.max.vm.actor.holder.ArrayClassActor;
import com.sun.max.vm.actor.holder.ClassActor;
import com.sun.max.vm.actor.holder.DynamicHub;
import com.sun.max.vm.actor.holder.InterfaceActor;
import com.sun.max.vm.actor.holder.PrimitiveClassActor;
import com.sun.max.vm.actor.holder.ReferenceClassActor;
import com.sun.max.vm.actor.holder.StaticHub;
import com.sun.max.vm.actor.holder.StaticTuple;
import com.sun.max.vm.actor.member.ClassMethodActor;
import com.sun.max.vm.actor.member.FieldActor;
import com.sun.max.vm.actor.member.InterfaceMethodActor;
import com.sun.max.vm.actor.member.StaticMethodActor;
import com.sun.max.vm.actor.member.VirtualMethodActor;
import com.sun.max.vm.classfile.CodeAttribute;
import com.sun.max.vm.classfile.constant.ClassConstant;
import com.sun.max.vm.classfile.constant.ClassMethodRefConstant;
import com.sun.max.vm.classfile.constant.ConstantPool;
import com.sun.max.vm.classfile.constant.FieldRefConstant;
import com.sun.max.vm.classfile.constant.InterfaceMethodRefConstant;
import com.sun.max.vm.classfile.constant.PoolConstant;
import com.sun.max.vm.classfile.constant.StringConstant;
import com.sun.max.vm.classfile.constant.Utf8Constant;
import com.sun.max.vm.code.CodeManager;
import com.sun.max.vm.code.CodeRegion;
import com.sun.max.vm.compiler.builtin.Builtin;
import com.sun.max.vm.compiler.target.OptimizedTargetMethod;
import com.sun.max.vm.interpret.InterpretedTargetMethod;
import com.sun.max.vm.jit.JitTargetMethod;
import com.sun.max.vm.reference.Reference;
import com.sun.max.vm.runtime.RuntimeStub;
import com.sun.max.vm.thread.VmThread;
import com.sun.max.vm.type.Kind;
import com.sun.max.vm.type.SignatureDescriptor;
import com.sun.max.vm.type.TypeDescriptor;
import com.sun.max.vm.value.ObjectReferenceValue;
import com.sun.max.vm.value.Value;
=======
import java.lang.reflect.*;
import java.util.*;

import com.sun.max.collect.*;
import com.sun.max.jdwp.vm.proxy.*;
import com.sun.max.lang.*;
import com.sun.max.memory.*;
import com.sun.max.program.*;
import com.sun.max.tele.*;
import com.sun.max.tele.reference.*;
import com.sun.max.unsafe.*;
import com.sun.max.vm.actor.holder.*;
import com.sun.max.vm.actor.member.*;
import com.sun.max.vm.classfile.*;
import com.sun.max.vm.classfile.constant.*;
import com.sun.max.vm.code.*;
import com.sun.max.vm.compiler.builtin.*;
import com.sun.max.vm.compiler.target.*;
import com.sun.max.vm.jit.*;
import com.sun.max.vm.reference.*;
import com.sun.max.vm.runtime.*;
import com.sun.max.vm.thread.*;
import com.sun.max.vm.type.*;
import com.sun.max.vm.value.*;
>>>>>>> b6656e8b

/**
 * Canonical surrogate for a heap object in the {@link TeleVM}.
 *
 * This class and its subclasses play the role of typed wrappers for References to heap objects in the {@link TeleVM},
 * encapsulating implementation details for working with those objects remotely.
 *
 * @author Michael Van De Vanter
 */
public abstract class TeleObject extends TeleVMHolder implements ObjectProvider {

    private static final int TRACE_VALUE = 2;

    private static String staticTracePrefix() {
        return "[TeleObject] ";
    }

    /**
     * Controls tracing for object copying.
     */
    protected static final int COPY_TRACE_VALUE = 4;

    /**
     * Map: Reference to {@link Object}s in the target VM --> canonical local {@link TeleObject} that represents the
     * object in the target VM. Relies on References being canonical and GC-safe.
     */
    private static final GrowableMapping<Reference, TeleObject> _referenceToTeleObject = HashMapping.createIdentityMapping();

    /**
     * Map from OID to TeleObject.
     */
    private static final GrowableMapping<Long, TeleObject> _oidToTeleObject = HashMapping.createEqualityMapping();

    // TODO (mlvdv)  TeleObject weak references
    /**
     * Factory method for canonical {@link TeleObject} surrogate for heap objects in the teleVM. Special subclasses are
     * created for Maxine implementation objects of special interest, and for other objects for which special treatment
     * is desired.
     *
     * Returns null for the distinguished zero {@link Reference}.
     *
     * Care is taken to avoid I/O with the {@link TeleVM} during synchronized
     * access to the canonicalization map.  There is a small exception
     * to this for {@link TeleTargetMethod}.
     *
     * @param teleVM the tele VM in which the object resides
     * @param reference a Java object in the {@link TeleVM}
     * @return canonical local surrogate for the object
     */
    public static TeleObject make(TeleVM teleVM, Reference reference) {
        assert reference != null;
        if (reference.isZero()) {
            return null;
        }
        TeleObject teleObject = null;
        synchronized (_referenceToTeleObject) {
            teleObject = _referenceToTeleObject.get(reference);
        }
        if (teleObject != null) {
            return teleObject;
        }
        // Keep all the {@link TeleVM} traffic outside of synchronization.
        if (!teleVM.isValidOrigin(reference.toOrigin())) {
            return null;
        }

        final Reference hubReference = teleVM.wordToReference(teleVM.layoutScheme().generalLayout().readHubReferenceAsWord(reference));
        final Reference classActorReference = teleVM.fields().Hub_classActor.readReference(hubReference);
        final ClassActor classActor = teleVM.makeClassActor(classActorReference);

        // Must check for the static tuple case first; it doesn't follow the usual rules
        final Reference hubhubReference = teleVM.wordToReference(teleVM.layoutScheme().generalLayout().readHubReferenceAsWord(hubReference));
        final Reference hubClassActorReference = teleVM.fields().Hub_classActor.readReference(hubhubReference);
        final ClassActor hubClassActor = teleVM.makeClassActor(hubClassActorReference);
        final Class hubJavaClass = hubClassActor.toJava();  // the class of this object's hub
        if (StaticHub.class.isAssignableFrom(hubJavaClass)) {
            teleObject = new TeleStaticTuple(teleVM, reference);
            synchronized (_referenceToTeleObject) {
                // Check map again, just in case there's a race
                teleObject = _referenceToTeleObject.get(reference);
                if (teleObject == null) {
                    teleObject = new TeleStaticTuple(teleVM, reference);
                }
            }
        } else if (classActor.isArrayClassActor()) {
            synchronized (_referenceToTeleObject) {
                // Check map again, just in case there's a race
                teleObject = _referenceToTeleObject.get(reference);
                if (teleObject == null) {
                    teleObject = new TeleArrayObject(teleVM, reference);
                }
            }
        } else if (classActor.isHybridClassActor()) {
            final Class javaClass = classActor.toJava();
            synchronized (_referenceToTeleObject) {
                // Check map again, just in case there's a race
                teleObject = _referenceToTeleObject.get(reference);
                if (teleObject == null) {
                    if (DynamicHub.class.isAssignableFrom(javaClass)) {
                        teleObject = new TeleDynamicHub(teleVM, reference);
                    } else if (StaticHub.class.isAssignableFrom(javaClass)) {
                        teleObject = new TeleStaticHub(teleVM, reference);
                    } else {
                        Problem.error("invalid hybrid implementation type");
                    }
                }
            }
        } else if (classActor.isTupleClassActor()) {
            final Class javaClass = classActor.toJava(); // the class of this object
            synchronized (_referenceToTeleObject) {
                // Check map again, just in case there's a race
                teleObject = _referenceToTeleObject.get(reference);
                if (teleObject == null) {

                    // Some common Java classes
                    if (String.class.isAssignableFrom(javaClass)) {
                        teleObject = new TeleString(teleVM, reference);

                    } else if (Enum.class.isAssignableFrom(javaClass)) {
                        teleObject = new TeleEnum(teleVM, reference);

                    } else if (ClassLoader.class.isAssignableFrom(javaClass)) {
                        teleObject = new TeleClassLoader(teleVM, reference);

                        // Maxine Actors
                    } else if (FieldActor.class.isAssignableFrom(javaClass)) {
                        teleObject = new TeleFieldActor(teleVM, reference);

                    } else if (VirtualMethodActor.class.isAssignableFrom(javaClass)) {
                        teleObject = new TeleVirtualMethodActor(teleVM, reference);

                    } else if (StaticMethodActor.class.isAssignableFrom(javaClass)) {
                        teleObject = new TeleStaticMethodActor(teleVM, reference);

                    } else if (InterfaceMethodActor.class.isAssignableFrom(javaClass)) {
                        teleObject = new TeleInterfaceMethodActor(teleVM, reference);

                    } else if (InterfaceActor.class.isAssignableFrom(javaClass)) {
                        teleObject = new TeleInterfaceActor(teleVM, reference);

                    } else if (VmThread.class.isAssignableFrom(javaClass)) {
                        teleObject = new TeleVmThread(teleVM, reference);

                    } else if (PrimitiveClassActor.class.isAssignableFrom(javaClass)) {
                        teleObject = new TelePrimitiveClassActor(teleVM, reference);

                    } else if (ArrayClassActor.class.isAssignableFrom(javaClass)) {
                        teleObject = new TeleArrayClassActor(teleVM, reference);

                    } else if (ReferenceClassActor.class.isAssignableFrom(javaClass)) {
                        teleObject = new TeleReferenceClassActor(teleVM, reference);

                        // Maxine code management
                    } else if (InterpretedTargetMethod.class.isAssignableFrom(javaClass)) {
                        teleObject = new TeleInterpretedTargetMethod(teleVM, reference);

                    } else if (JitTargetMethod.class.isAssignableFrom(javaClass)) {
                        teleObject = new TeleJitTargetMethod(teleVM, reference);

                    } else if (OptimizedTargetMethod.class.isAssignableFrom(javaClass)) {
                        teleObject = new TeleOptimizedTargetMethod(teleVM, reference);

                    } else if (RuntimeStub.class.isAssignableFrom(javaClass)) {
                        teleObject = new TeleRuntimeStub(teleVM, reference);

                    } else if (CodeRegion.class.isAssignableFrom(javaClass)) {
<<<<<<< HEAD
                    	teleObject = new TeleCodeRegion(teleVM, reference);

                    } else if (CodeManager.class.isAssignableFrom(javaClass)) {
                    	teleObject = new TeleCodeManager(teleVM, reference);
=======
                        teleObject = new TeleCodeRegion(teleVM, reference);

                    } else if (CodeManager.class.isAssignableFrom(javaClass)) {
                        teleObject = new TeleCodeManager(teleVM, reference);
>>>>>>> b6656e8b

                    } else if (RuntimeMemoryRegion.class.isAssignableFrom(javaClass)) {
                        teleObject = new TeleRuntimeMemoryRegion(teleVM, reference);

                     // Other Maxine support
                    } else if (Kind.class.isAssignableFrom(javaClass)) {
                        teleObject = new TeleKind(teleVM, reference);

                    } else if (ObjectReferenceValue.class.isAssignableFrom(javaClass)) {
                        teleObject = new TeleObjectReferenceValue(teleVM, reference);

                    } else if (Builtin.class.isAssignableFrom(javaClass)) {
                        teleObject = new TeleBuiltin(teleVM, reference);

                       // ConstantPool and PoolConstants
                    } else if (ConstantPool.class.isAssignableFrom(javaClass)) {
                        teleObject = new TeleConstantPool(teleVM, reference);

                    } else if (CodeAttribute.class.isAssignableFrom(javaClass)) {
<<<<<<< HEAD
                    	teleObject = new TeleCodeAttribute(teleVM, reference);
=======
                        teleObject = new TeleCodeAttribute(teleVM, reference);
>>>>>>> b6656e8b

                    } else if (Utf8Constant.class.isAssignableFrom(javaClass)) {
                        teleObject = new TeleUtf8Constant(teleVM, reference);

                    } else if (StringConstant.class.isAssignableFrom(javaClass)) {
                        teleObject = new TeleStringConstant(teleVM, reference);

                    } else if (ClassConstant.Resolved.class.isAssignableFrom(javaClass)) {
                        teleObject = new TeleClassConstant.Resolved(teleVM, reference);

                    } else if (ClassConstant.Unresolved.class.isAssignableFrom(javaClass)) {
                        teleObject = new TeleClassConstant.Unresolved(teleVM, reference);

                    } else if (FieldRefConstant.Resolved.class.isAssignableFrom(javaClass)) {
                        teleObject = new TeleFieldRefConstant.Resolved(teleVM, reference);

                    } else if (FieldRefConstant.Unresolved.class.isAssignableFrom(javaClass)) {
                        teleObject = new TeleFieldRefConstant.Unresolved(teleVM, reference);

                    } else if (FieldRefConstant.UnresolvedIndices.class.isAssignableFrom(javaClass)) {
                        teleObject = new TeleFieldRefConstant.UnresolvedIndices(teleVM, reference);

                    } else if (ClassMethodRefConstant.Resolved.class.isAssignableFrom(javaClass)) {
                        teleObject = new TeleClassMethodRefConstant.Resolved(teleVM, reference);

                    } else if (ClassMethodRefConstant.Unresolved.class.isAssignableFrom(javaClass)) {
                        teleObject = new TeleClassMethodRefConstant.Unresolved(teleVM, reference);

                    } else if (ClassMethodRefConstant.UnresolvedIndices.class.isAssignableFrom(javaClass)) {
                        teleObject = new TeleClassMethodRefConstant.UnresolvedIndices(teleVM, reference);

                    } else if (InterfaceMethodRefConstant.Resolved.class.isAssignableFrom(javaClass)) {
                        teleObject = new TeleInterfaceMethodRefConstant.Resolved(teleVM, reference);

                    } else if (InterfaceMethodRefConstant.Unresolved.class.isAssignableFrom(javaClass)) {
                        teleObject = new TeleInterfaceMethodRefConstant.Unresolved(teleVM, reference);

                    } else if (InterfaceMethodRefConstant.UnresolvedIndices.class.isAssignableFrom(javaClass)) {
                        teleObject = new TeleInterfaceMethodRefConstant.UnresolvedIndices(teleVM, reference);

                    } else if (PoolConstant.class.isAssignableFrom(javaClass)) {
                        // General PoolConstant, not handled specially
                        teleObject = new TelePoolConstant(teleVM, reference);

                        // java.lang.reflect objects
                    } else if (Class.class.isAssignableFrom(javaClass)) {
                        teleObject = new TeleClass(teleVM, reference);

                    } else if (Constructor.class.isAssignableFrom(javaClass)) {
                        teleObject = new TeleConstructor(teleVM, reference);

                    } else if (Field.class.isAssignableFrom(javaClass)) {
                        teleObject = new TeleField(teleVM, reference);

                    } else if (Method.class.isAssignableFrom(javaClass)) {
                        teleObject = new TeleMethod(teleVM, reference);

                    } else if (TypeDescriptor.class.isAssignableFrom(javaClass)) {
                        teleObject = new TeleTypeDescriptor(teleVM, reference);

                    } else if (SignatureDescriptor.class.isAssignableFrom(javaClass)) {
                        teleObject = new TeleSignatureDescriptor(teleVM, reference);

                        // all other object instances
                    } else {
                        teleObject = new TeleTupleObject(teleVM, reference);
                    }
                }
            }
        } else {
            Problem.error("invalid object implementation type");
        }

        _oidToTeleObject.put(teleObject.getOID(), teleObject);
        assert _oidToTeleObject.containsKey(teleObject.getOID());
        return teleObject;
    }

    public static TeleObject lookupObject(long id) {
        return _oidToTeleObject.get(id);
    }

    private static int _lastTeleObjectCount = 0;

    // TODO (mlvdv)  probably need a non-static manager class to get rid of some of the non-uniformity here.
    public static void staticRefresh(long processEpoch) {
        Trace.begin(TRACE_VALUE, staticTracePrefix() + "refreshing");
        final long startTimeMillis = System.currentTimeMillis();
        for (TeleObject teleObject : _referenceToTeleObject.values()) {
            teleObject.refresh(processEpoch);
        }
        final int currentTeleObjectCount = _referenceToTeleObject.length();
        final StringBuilder sb = new StringBuilder(100);
        sb.append(staticTracePrefix());
        sb.append("refreshing, count=").append(Integer.toString(currentTeleObjectCount));
        final int newCount = currentTeleObjectCount - _lastTeleObjectCount;
        if (newCount > 0) {
            sb.append("  new=" + newCount);
        }
        Trace.end(TRACE_VALUE, staticTracePrefix() + sb.toString(), startTimeMillis);
        _lastTeleObjectCount = currentTeleObjectCount;
    }

    // The static factory method ensures synchronized TeleObjects creation
    protected TeleObject(TeleVM teleVM, Reference reference) {
        super(teleVM);
        _reference = (TeleReference) reference;
        _oid = _reference.makeOID();
        _referenceToTeleObject.put(reference, this);
    }

    protected void refresh(long processEpoch) {
    }

    private final TeleReference _reference;

    /**
     * @return canonical reference to this object in the teleVM
     */
    public TeleReference reference() {
        return _reference;
    }

    /**
     * @return current absolute location of the beginning of the object's memory allocation in the {@link TeleVM},
     * subject to relocation by GC.
     */
    public Pointer getCurrentCell() {
        return teleVM().referenceToCell(_reference);
    }

    /**
     * @return the current size of memory allocated for the object in the {@link TeleVM}.
     */
    public Size getCurrentSize() {
        return classActorForType().dynamicTupleSize();
    }

    /**
     * @return current absolute location of the object's origin (not necessarily beginning of memory)
     *  in the {@link TeleVM}, subject to relocation by GC
     */
    public Pointer getCurrentOrigin() {
        return _reference.toOrigin();
    }

    private final long _oid;

    /**
     * @return a number that uniquely identifies this object in the {@link TeleVM} for the duration of the inspection
     */
    public long getOID() {
        return _oid;
    }

    @Override
    public String toString() {
        return getClass().toString() + "<" + _oid + ">";
    }

    private TeleHub _teleHub = null;

    /**
     * @return a short string describing the role played by this object if it is of special interest in the Maxine
     *         implementation, null if any other kind of object.
     */
    public String maxineRole() {
        return null;
    }

    /**
     * @return an extremely short, abbreviated version of the string {@link #maxineRole()}, describing the role played
     *         by this object in just a few characters.
     */
    public String maxineTerseRole() {
        return maxineRole();
    }

    /**
     * @return the local surrogate for the Hub of this object
     */
    public TeleHub getTeleHub() {
        if (_teleHub == null) {
            final Reference hubReference = teleVM().wordToReference(teleVM().layoutScheme().generalLayout().readHubReferenceAsWord(_reference));
            _teleHub = (TeleHub) make(teleVM(), hubReference);
        }
        return _teleHub;
    }

    /**
     * @return the "misc" word from the header of this object in the teleVM
     */
    public Word getMiscWord() {
        return teleVM().layoutScheme().generalLayout().readMisc(_reference);
    }

    /**
     * @return local {@link ClassActor}, equivalent to the one in the teleVM that describes the type
     * of this object in the {@link TeleVM}.
     * Note that in the singular instance of {@link StaticTuple} this does not correspond to the actual type of the
     * object, which is an exceptional Maxine object that has no ordinary Java type; it returns in this case
     * the type of the class that the tuple helps implement.
     */
    public ClassActor classActorForType() {
        return getTeleHub().getTeleClassActor().classActor();
    }

    /**
     * return local surrogate for the{@link ClassMethodActor} associated with this object in the {@link TeleVM}, either
     * because it is a {@link ClassMethodActor} or because it is a class closely associated with a method that refers to
     * a {@link ClassMethodActor}. Null otherwise.
     */
    public TeleClassMethodActor getTeleClassMethodActorForObject() {
        return null;
    }

    /**
     * @param fieldActor local {@link FieldActor}, part of the {@link ClassActor} for the type of this object, that
     *            describes a field in this object in the {@link TeleVM}
     * @return contents of the designated field in this object in the {@link TeleVM}
     */
    public abstract Value readFieldValue(FieldActor fieldActor);

    /**
     * @return a shallow copy of the object in the teleVM, with any references in it nulled out
     */
    public abstract Object shallowCopy();

    /**
     * Filter for pruning the object graph copied during a {@linkplain TeleObject#deepCopy}.
     */
    protected static interface FieldIncludeChecker {

        /**
         * Determines if a given field is to be traversed and copied during a deep copy.
         *
         * @param level  the depth of the sub-graph currently being copied
         * @param fieldActor  the field to be queried
         */
        boolean include(int level, FieldActor fieldActor);
    }

    protected static final class DeepCopyContext {

        private int _level = 0;
        private final FieldIncludeChecker _fieldIncludeChecker;
        private final Map<TeleObject, Object> _teleObjectToObject = new HashMap<TeleObject, Object>();

        private static final FieldIncludeChecker _defaultIFieldIncludeChecker = new FieldIncludeChecker() {
            public boolean include(int level, FieldActor fieldActor) {
                return true;
            }
        };

        /**
         * Creates a context for a deep copy.
         */
        protected DeepCopyContext() {
            _fieldIncludeChecker = _defaultIFieldIncludeChecker;
        }

        /**
         * Creates a context for a deep copy in which a filter suppresses copying of specified fields.
         */
        protected DeepCopyContext(FieldIncludeChecker fieldIncludeChecker) {
            _fieldIncludeChecker = fieldIncludeChecker;
        }

        /**
         * @return the depth of the object graph currently being copied
         */
        protected int level() {
            return _level;
        }

        /**
         * Registers a newly copied object in the context to avoid duplication.
         */
        protected void register(TeleObject teleObject, Object newObject) {
            _teleObjectToObject.put(teleObject, newObject);
        }

        /**
         * @return whether the specified object field at this level of the object graph should be copied.
         */
        protected boolean include(int level, FieldActor fieldActor) {
            return _fieldIncludeChecker.include(level, fieldActor);
        }

    }

    /**
     * @return produces a deep copy of an object as part of
     * a larger deep copy in which this particular object may have
     * already been copied.
     */
    protected final Object makeDeepCopy(DeepCopyContext context) {
        Object newObject = context._teleObjectToObject.get(this);
        if (newObject == null) {
            context._level++;
            newObject = createDeepCopy(context);
            context.register(this, newObject);
            context._level--;
        }
        return newObject;
    }

    /**
     * @return creates a local deep copy of the object, using Maxine-specific shortcuts when
     * possible to produce a local equivalent without copying.
     * Implementations that copy recursively must call {@link TeleObject#makeDeepCopy(DeepCopyContext)},
     * and must register newly allocated objects before doing so.  This will result in redundant registrations
     * in those cases.
     */
    protected abstract Object createDeepCopy(DeepCopyContext context);

    /**
     * @return a best effort deep copy - with certain substitutions
     */
    public final Object deepCopy() {
        Trace.begin(COPY_TRACE_VALUE, "Deep copying from VM: " + this);
        final Object objectCopy = makeDeepCopy(new DeepCopyContext());
        Trace.end(COPY_TRACE_VALUE, "Deep copying from VM: " + this);
        return objectCopy;
    }

    /**
     * @return a best effort deep copy - with certain substitutions, and with
     * certain specified field omissions.
     */
    public final Object deepCopy(FieldIncludeChecker fieldIncludeChecker) {
        Trace.begin(COPY_TRACE_VALUE, "Deep copying from VM: " + this);
        final Object objectCopy = makeDeepCopy(new DeepCopyContext(fieldIncludeChecker));
        Trace.end(COPY_TRACE_VALUE, "Deep copying from VM: " + this);
        return objectCopy;
    }

    /**
     * Updates the field of an object or class from the {@link TeleVM}.
     *
     * @param teleObject surrogate for a tuple in the {@link TeleVM}. This will be a static tuple if the field is static.
     * @param tuple the local object to be updated in the host VM. This value is ignored if the field is static.
     * @param fieldActor the field to be copied/updated
     */
    protected static final void copyField(DeepCopyContext context, final TeleObject teleObject, final Object newTuple, final FieldActor fieldActor) throws TeleError {
        if (context.include(context.level(), fieldActor)) {
            if (!fieldActor.isInjected()) {
                final Field field = fieldActor.toJava();
                field.setAccessible(true);
                try {
                    final Value value = teleObject.readFieldValue(fieldActor);
                    final Object newJavaValue;
                    if (fieldActor.kind() == Kind.REFERENCE) {
                        final TeleObject teleFieldReferenceObject = TeleObject.make(teleObject.teleVM(), value.asReference());
                        if (teleFieldReferenceObject == null) {
                            newJavaValue = null;
                        } else {
                            newJavaValue = teleFieldReferenceObject.makeDeepCopy(context);
                        }
                    } else if (fieldActor.kind() == Kind.WORD) {
                        final Class<Class< ? extends Word>> type = null;
                        final Class< ? extends Word> wordType = StaticLoophole.cast(type, fieldActor.toJava().getType());
                        newJavaValue = value.asWord().as(wordType);
                    } else {
                        newJavaValue = value.asBoxedJavaValue();
                    }
                    field.set(newTuple, newJavaValue);
                } catch (IllegalAccessException illegalAccessException) {
                    throw new TeleError("could not access field: " + field, illegalAccessException);
                }
            }
        }
    }

    /**
     * Updates the static fields of a specified local class from the {@link TeleVM}.
     */
    public static void copyStaticFields(TeleVM teleVM, Class javaClass) {
        final ClassActor classActor = ClassActor.fromJava(javaClass);
        final TeleClassActor teleClassActor = teleVM.teleClassRegistry().findTeleClassActorByClass(javaClass);
        final TeleStaticTuple teleStaticTuple = teleClassActor.getTeleStaticTuple();

        Trace.begin(COPY_TRACE_VALUE, "Copying static fields of " + javaClass + "from VM");
        try {
            for (FieldActor fieldActor : classActor.localStaticFieldActors()) {
                copyField(new DeepCopyContext(), teleStaticTuple, null, fieldActor);
            }
        } finally {
            Trace.end(COPY_TRACE_VALUE, "Copying static fields of " + javaClass + "from VM");
        }
    }



    public Reference getReference() {
        return this.reference();
    }

    @Override
    public ReferenceTypeProvider getReferenceType() {
        return teleVM().teleClassRegistry().findTeleClassActor(classActorForType());
    }
}<|MERGE_RESOLUTION|>--- conflicted
+++ resolved
@@ -20,69 +20,6 @@
  */
 package com.sun.max.tele.object;
 
-<<<<<<< HEAD
-import java.lang.reflect.Constructor;
-import java.lang.reflect.Field;
-import java.lang.reflect.Method;
-import java.util.HashMap;
-import java.util.Map;
-
-import sun.misc.Unsafe;
-
-import com.sun.max.collect.GrowableMapping;
-import com.sun.max.collect.HashMapping;
-import com.sun.max.jdwp.vm.proxy.ObjectProvider;
-import com.sun.max.jdwp.vm.proxy.ReferenceTypeProvider;
-import com.sun.max.lang.StaticLoophole;
-import com.sun.max.memory.RuntimeMemoryRegion;
-import com.sun.max.program.Problem;
-import com.sun.max.program.Trace;
-import com.sun.max.tele.TeleError;
-import com.sun.max.tele.TeleVM;
-import com.sun.max.tele.TeleVMHolder;
-import com.sun.max.tele.TeleVmThread;
-import com.sun.max.tele.reference.TeleReference;
-import com.sun.max.unsafe.Pointer;
-import com.sun.max.unsafe.Size;
-import com.sun.max.unsafe.WithoutAccessCheck;
-import com.sun.max.unsafe.Word;
-import com.sun.max.vm.actor.holder.ArrayClassActor;
-import com.sun.max.vm.actor.holder.ClassActor;
-import com.sun.max.vm.actor.holder.DynamicHub;
-import com.sun.max.vm.actor.holder.InterfaceActor;
-import com.sun.max.vm.actor.holder.PrimitiveClassActor;
-import com.sun.max.vm.actor.holder.ReferenceClassActor;
-import com.sun.max.vm.actor.holder.StaticHub;
-import com.sun.max.vm.actor.holder.StaticTuple;
-import com.sun.max.vm.actor.member.ClassMethodActor;
-import com.sun.max.vm.actor.member.FieldActor;
-import com.sun.max.vm.actor.member.InterfaceMethodActor;
-import com.sun.max.vm.actor.member.StaticMethodActor;
-import com.sun.max.vm.actor.member.VirtualMethodActor;
-import com.sun.max.vm.classfile.CodeAttribute;
-import com.sun.max.vm.classfile.constant.ClassConstant;
-import com.sun.max.vm.classfile.constant.ClassMethodRefConstant;
-import com.sun.max.vm.classfile.constant.ConstantPool;
-import com.sun.max.vm.classfile.constant.FieldRefConstant;
-import com.sun.max.vm.classfile.constant.InterfaceMethodRefConstant;
-import com.sun.max.vm.classfile.constant.PoolConstant;
-import com.sun.max.vm.classfile.constant.StringConstant;
-import com.sun.max.vm.classfile.constant.Utf8Constant;
-import com.sun.max.vm.code.CodeManager;
-import com.sun.max.vm.code.CodeRegion;
-import com.sun.max.vm.compiler.builtin.Builtin;
-import com.sun.max.vm.compiler.target.OptimizedTargetMethod;
-import com.sun.max.vm.interpret.InterpretedTargetMethod;
-import com.sun.max.vm.jit.JitTargetMethod;
-import com.sun.max.vm.reference.Reference;
-import com.sun.max.vm.runtime.RuntimeStub;
-import com.sun.max.vm.thread.VmThread;
-import com.sun.max.vm.type.Kind;
-import com.sun.max.vm.type.SignatureDescriptor;
-import com.sun.max.vm.type.TypeDescriptor;
-import com.sun.max.vm.value.ObjectReferenceValue;
-import com.sun.max.vm.value.Value;
-=======
 import java.lang.reflect.*;
 import java.util.*;
 
@@ -107,8 +44,8 @@
 import com.sun.max.vm.thread.*;
 import com.sun.max.vm.type.*;
 import com.sun.max.vm.value.*;
->>>>>>> b6656e8b
-
+
+import com.sun.max.vm.interpret.InterpretedTargetMethod;
 /**
  * Canonical surrogate for a heap object in the {@link TeleVM}.
  *
@@ -274,17 +211,10 @@
                         teleObject = new TeleRuntimeStub(teleVM, reference);
 
                     } else if (CodeRegion.class.isAssignableFrom(javaClass)) {
-<<<<<<< HEAD
-                    	teleObject = new TeleCodeRegion(teleVM, reference);
-
-                    } else if (CodeManager.class.isAssignableFrom(javaClass)) {
-                    	teleObject = new TeleCodeManager(teleVM, reference);
-=======
                         teleObject = new TeleCodeRegion(teleVM, reference);
 
                     } else if (CodeManager.class.isAssignableFrom(javaClass)) {
                         teleObject = new TeleCodeManager(teleVM, reference);
->>>>>>> b6656e8b
 
                     } else if (RuntimeMemoryRegion.class.isAssignableFrom(javaClass)) {
                         teleObject = new TeleRuntimeMemoryRegion(teleVM, reference);
@@ -304,11 +234,7 @@
                         teleObject = new TeleConstantPool(teleVM, reference);
 
                     } else if (CodeAttribute.class.isAssignableFrom(javaClass)) {
-<<<<<<< HEAD
-                    	teleObject = new TeleCodeAttribute(teleVM, reference);
-=======
                         teleObject = new TeleCodeAttribute(teleVM, reference);
->>>>>>> b6656e8b
 
                     } else if (Utf8Constant.class.isAssignableFrom(javaClass)) {
                         teleObject = new TeleUtf8Constant(teleVM, reference);
