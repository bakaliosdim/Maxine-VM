--- conflicted
+++ resolved
@@ -1,843 +1,420 @@
-<<<<<<< HEAD
-/*
- * Copyright (c) 2011, 2011, Oracle and/or its affiliates. All rights reserved.
- * DO NOT ALTER OR REMOVE COPYRIGHT NOTICES OR THIS FILE HEADER.
- *
- * This code is free software; you can redistribute it and/or modify it
- * under the terms of the GNU General Public License version 2 only, as
- * published by the Free Software Foundation.
- *
- * This code is distributed in the hope that it will be useful, but WITHOUT
- * ANY WARRANTY; without even the implied warranty of MERCHANTABILITY or
- * FITNESS FOR A PARTICULAR PURPOSE.  See the GNU General Public License
- * version 2 for more details (a copy is included in the LICENSE file that
- * accompanied this code).
- *
- * You should have received a copy of the GNU General Public License version
- * 2 along with this work; if not, write to the Free Software Foundation,
- * Inc., 51 Franklin St, Fifth Floor, Boston, MA 02110-1301 USA.
- *
- * Please contact Oracle, 500 Oracle Parkway, Redwood Shores, CA 94065 USA
- * or visit www.oracle.com if you need additional information or have any
- * questions.
- */
-package com.oracle.max.graal.compiler.phases;
-
-import java.util.*;
-
-import com.oracle.max.criutils.*;
-import com.oracle.max.graal.compiler.*;
-import com.oracle.max.graal.compiler.schedule.*;
-import com.oracle.max.graal.graph.*;
-import com.oracle.max.graal.nodes.*;
-import com.oracle.max.graal.nodes.PhiNode.*;
-import com.oracle.max.graal.nodes.extended.*;
-import com.sun.cri.ci.*;
-
-public class FloatingReadPhase extends Phase {
-
-    public FloatingReadPhase(GraalContext context) {
-        super(context);
-    }
-
-    private static class MemoryMap {
-        private Block block;
-        private IdentityHashMap<Object, Node> map;
-        private IdentityHashMap<Object, Node> loopEntryMap;
-        private int mergeOperationCount;
-
-        public MemoryMap(Block block) {
-            this.block = block;
-            map = new IdentityHashMap<Object, Node>();
-        }
-
-        public MemoryMap(Block block, MemoryMap other) {
-            this(block);
-            map.putAll(other.map);
-        }
-
-        public void mergeLoopEntryWith(MemoryMap otherMemoryMap) {
-            for (Object keyInOther : otherMemoryMap.map.keySet()) {
-                assert loopEntryMap.containsKey(keyInOther) || map.get(keyInOther) == otherMemoryMap.map.get(keyInOther) : keyInOther + ", " + map.get(keyInOther) + " vs " + otherMemoryMap.map.get(keyInOther);
-            }
-
-            for (Map.Entry<Object, Node> entry : loopEntryMap.entrySet()) {
-                PhiNode phiNode = (PhiNode) entry.getValue();
-                assert phiNode.valueCount() == 1;
-
-                Node other;
-                Object key = entry.getKey();
-                if (otherMemoryMap.map.containsKey(key)) {
-                    other = otherMemoryMap.map.get(key);
-                } else {
-                    other = otherMemoryMap.map.get(LocationNode.ANY_LOCATION);
-                }
-
-                phiNode.addInput((ValueNode) other);
-            }
-        }
-
-        public void mergeWith(MemoryMap otherMemoryMap, Block b) {
-            if (GraalOptions.TraceMemoryMaps) {
-                TTY.println("merging block " + otherMemoryMap.block + " into block " + block);
-            }
-            IdentityHashMap<Object, Node> otherMap = otherMemoryMap.map;
-
-            for (Map.Entry<Object, Node> entry : map.entrySet()) {
-                if (otherMap.containsKey(entry.getKey())) {
-                    mergeNodes(entry.getKey(), entry.getValue(), otherMap.get(entry.getKey()), b);
-                } else {
-                    mergeNodes(entry.getKey(), entry.getValue(), otherMap.get(LocationNode.ANY_LOCATION), b);
-                }
-            }
-
-            Node anyLocationNode = map.get(LocationNode.ANY_LOCATION);
-            for (Map.Entry<Object, Node> entry : otherMap.entrySet()) {
-                if (!map.containsKey(entry.getKey())) {
-                    Node current = anyLocationNode;
-                    if (anyLocationNode instanceof PhiNode) {
-                        PhiNode phiNode = (PhiNode) anyLocationNode;
-                        if (phiNode.merge() == block.firstNode()) {
-                            PhiNode phiCopy = (PhiNode) phiNode.copyWithInputs();
-                            phiCopy.removeInput(phiCopy.valueCount() - 1);
-                            current = phiCopy;
-                            map.put(entry.getKey(), current);
-                        }
-                    }
-                    mergeNodes(entry.getKey(), current, entry.getValue(), b);
-                }
-            }
-
-            mergeOperationCount++;
-        }
-
-        private void mergeNodes(Object location, Node original, Node newValue, Block block) {
-            if (original == newValue) {
-                // Nothing to merge.
-                if (GraalOptions.TraceMemoryMaps) {
-                    TTY.println("Nothing to merge both nodes are " + original.id());
-                }
-                return;
-            }
-            MergeNode m = (MergeNode) block.firstNode();
-            if (m.isPhiAtMerge(original)) {
-                PhiNode phi = (PhiNode) original;
-                phi.addInput((ValueNode) newValue);
-                if (GraalOptions.TraceMemoryMaps) {
-                    TTY.println("Add new input to phi " + original.id() + ": " + newValue.id());
-                }
-                assert phi.valueCount() <= phi.merge().endCount() : phi.merge();
-            } else {
-                assert m != null;
-                PhiNode phi = m.graph().unique(new PhiNode(CiKind.Illegal, m, PhiType.Memory));
-                for (int i = 0; i < mergeOperationCount + 1; ++i) {
-                    phi.addInput((ValueNode) original);
-                }
-                phi.addInput((ValueNode) newValue);
-                if (GraalOptions.TraceMemoryMaps) {
-                    TTY.println("Creating new phi " + phi.id() + " merge=" + phi.merge() + ", mergeOperationCount=" + mergeOperationCount + ", newValue=" + newValue.id() + ", location=" + location);
-                }
-                assert phi.valueCount() <= phi.merge().endCount() + ((phi.merge() instanceof LoopBeginNode) ? 1 : 0) : phi.merge() + "/" + phi.valueCount() + "/" + phi.merge().endCount() + "/" + mergeOperationCount;
-                assert m.usages().contains(phi);
-                assert phi.merge().usages().contains(phi);
-                for (Node input : phi.inputs()) {
-                    assert input.usages().contains(phi);
-                }
-                map.put(location, phi);
-            }
-        }
-
-        public void processCheckpoint(AbstractMemoryCheckpointNode checkpoint) {
-            map.clear();
-            map.put(LocationNode.ANY_LOCATION, checkpoint);
-        }
-
-        public void processWrite(WriteNode writeNode) {
-            map.put(writeNode.location().locationIdentity(), writeNode);
-        }
-
-        public void processRead(ReadNode readNode) {
-            FixedNode next = readNode.next();
-            readNode.setNext(null);
-            readNode.replaceAtPredecessors(next);
-
-            if (GraalOptions.TraceMemoryMaps) {
-                TTY.println("Register read to node " + readNode.id());
-            }
-
-            // Create dependency on previous node that creates the memory state for this location.
-            readNode.addDependency(getLocationForRead(readNode));
-        }
-
-        private Node getLocationForRead(ReadNode readNode) {
-            Object locationIdentity = readNode.location().locationIdentity();
-            Node result = map.get(locationIdentity);
-            if (result == null) {
-                result = map.get(LocationNode.ANY_LOCATION);
-            }
-            return result;
-        }
-
-        public void createLoopEntryMemoryMap(Set<Object> modifiedLocations, LoopBeginNode begin) {
-
-            loopEntryMap = new IdentityHashMap<Object, Node>();
-
-            for (Object modifiedLocation : modifiedLocations) {
-                Node other;
-                if (map.containsKey(modifiedLocation)) {
-                    other = map.get(modifiedLocation);
-                } else {
-                    other = map.get(LocationNode.ANY_LOCATION);
-                }
-                createLoopEntryPhi(modifiedLocation, other, begin, loopEntryMap);
-            }
-
-            if (modifiedLocations.contains(LocationNode.ANY_LOCATION)) {
-                for (Map.Entry<Object, Node> entry : map.entrySet()) {
-                    if (!modifiedLocations.contains(entry.getKey())) {
-                        createLoopEntryPhi(entry.getKey(), entry.getValue(), begin, loopEntryMap);
-                    }
-                }
-            }
-        }
-
-        private void createLoopEntryPhi(Object modifiedLocation, Node other, LoopBeginNode begin, IdentityHashMap<Object, Node> loopEntryMap) {
-            PhiNode phi = other.graph().unique(new PhiNode(CiKind.Illegal, begin, PhiType.Memory));
-            phi.addInput((ValueNode) other);
-            map.put(modifiedLocation, phi);
-            loopEntryMap.put(modifiedLocation, phi);
-        }
-
-
-        public IdentityHashMap<Object, Node> getLoopEntryMap() {
-            return loopEntryMap;
-        }
-    }
-
-    @Override
-    protected void run(Graph<EntryPointNode> graph) {
-
-        // Add start node write checkpoint.
-        addStartCheckpoint(graph);
-
-        // Create node-to-loop relation.
-        NodeMap<LoopBeginNode> nodeToLoop = graph.createNodeMap();
-        for (LoopBeginNode begin : graph.getNodes(LoopBeginNode.class)) {
-            mark(begin, null, nodeToLoop);
-        }
-
-
-        // Get parent-child relationships between loops.
-        NodeMap<List<LoopBeginNode>> loopChildren = graph.createNodeMap();
-        NodeMap<Set<Object>> modifiedValues = graph.createNodeMap();
-        List<LoopBeginNode> rootLoops = new ArrayList<LoopBeginNode>();
-        for (LoopBeginNode begin : graph.getNodes(LoopBeginNode.class)) {
-            LoopBeginNode parentLoop = nodeToLoop.get(begin.forwardEdge());
-            if (parentLoop != null) {
-                if (loopChildren.get(parentLoop) == null) {
-                    loopChildren.set(parentLoop, new ArrayList<LoopBeginNode>());
-                }
-                loopChildren.get(parentLoop).add(begin);
-            } else {
-                rootLoops.add(begin);
-            }
-
-            // Initialize modified values to empty hash set.
-            modifiedValues.set(begin, new HashSet<Object>());
-        }
-
-        // Get modified values in loops.
-        for (Node n : graph.getNodes()) {
-            LoopBeginNode loop = nodeToLoop.get(n);
-            if (loop != null) {
-                if (n instanceof WriteNode) {
-                    WriteNode writeNode = (WriteNode) n;
-                    traceWrite(loop, writeNode.location().locationIdentity(), modifiedValues);
-                } else if (n instanceof AbstractMemoryCheckpointNode) {
-                    traceMemoryCheckpoint(loop, modifiedValues);
-
-                }
-            }
-        }
-
-        // Propagate values to parent loops.
-        for (LoopBeginNode begin : rootLoops) {
-            propagateFromChildren(begin, modifiedValues, loopChildren);
-        }
-
-        if (GraalOptions.TraceMemoryMaps) {
-            print(graph, nodeToLoop, modifiedValues);
-        }
-
-        // Identify blocks.
-        final IdentifyBlocksPhase s = new IdentifyBlocksPhase(context, false);
-        s.apply(graph);
-        List<Block> blocks = s.getBlocks();
-
-        // Process blocks (predecessors first).
-        MemoryMap[] memoryMaps = new MemoryMap[blocks.size()];
-        for (final Block b : blocks) {
-            processBlock(b, memoryMaps, s.getNodeToBlock(), modifiedValues);
-        }
-    }
-
-    private void addStartCheckpoint(Graph<EntryPointNode> graph) {
-        EntryPointNode entryPoint = graph.start();
-        WriteMemoryCheckpointNode checkpoint = graph.add(new WriteMemoryCheckpointNode());
-        FixedNode next = entryPoint.next();
-        entryPoint.setNext(checkpoint);
-        checkpoint.setNext(next);
-    }
-
-    private void processBlock(Block b, MemoryMap[] memoryMaps, NodeMap<Block> nodeToBlock, NodeMap<Set<Object>> modifiedValues) {
-
-        // Visit every block at most once.
-        if (memoryMaps[b.blockID()] != null) {
-            return;
-        }
-
-        // Process predecessors before this block.
-        for (Block pred : b.getPredecessors()) {
-            processBlock(pred, memoryMaps, nodeToBlock, modifiedValues);
-        }
-
-
-        // Create initial memory map for the block.
-        MemoryMap map = null;
-        if (b.getPredecessors().size() == 0) {
-            map = new MemoryMap(b);
-        } else {
-            map = new MemoryMap(b, memoryMaps[b.getPredecessors().get(0).blockID()]);
-            if (b.isLoopHeader()) {
-                assert b.getPredecessors().size() == 1;
-                LoopBeginNode begin = (LoopBeginNode) b.firstNode();
-                map.createLoopEntryMemoryMap(modifiedValues.get(begin), begin);
-            } else {
-                for (int i = 1; i < b.getPredecessors().size(); ++i) {
-                    assert b.firstNode() instanceof MergeNode : b.firstNode();
-                    Block block = b.getPredecessors().get(i);
-                    map.mergeWith(memoryMaps[block.blockID()], b);
-                }
-            }
-        }
-        memoryMaps[b.blockID()] = map;
-
-        // Process instructions of this block.
-        for (Node n : b.getInstructions()) {
-            if (n instanceof ReadNode) {
-                ReadNode readNode = (ReadNode) n;
-                map.processRead(readNode);
-            } else if (n instanceof WriteNode) {
-                WriteNode writeNode = (WriteNode) n;
-                map.processWrite(writeNode);
-            } else if (n instanceof AbstractMemoryCheckpointNode) {
-                AbstractMemoryCheckpointNode checkpoint = (AbstractMemoryCheckpointNode) n;
-                map.processCheckpoint(checkpoint);
-            }
-        }
-
-
-        if (b.lastNode() instanceof LoopEndNode) {
-            LoopEndNode end = (LoopEndNode) b.lastNode();
-            LoopBeginNode begin = end.loopBegin();
-            Block beginBlock = nodeToBlock.get(begin);
-            MemoryMap memoryMap = memoryMaps[beginBlock.blockID()];
-            assert memoryMap != null : beginBlock.name();
-            assert memoryMap.getLoopEntryMap() != null;
-            memoryMap.mergeLoopEntryWith(map);
-        }
-    }
-
-    private void traceMemoryCheckpoint(LoopBeginNode loop, NodeMap<Set<Object>> modifiedValues) {
-        modifiedValues.get(loop).add(LocationNode.ANY_LOCATION);
-    }
-
-    private void propagateFromChildren(LoopBeginNode begin, NodeMap<Set<Object>> modifiedValues, NodeMap<List<LoopBeginNode>> loopChildren) {
-        if (loopChildren.get(begin) != null) {
-            for (LoopBeginNode child : loopChildren.get(begin)) {
-                propagateFromChildren(child, modifiedValues, loopChildren);
-                modifiedValues.get(begin).addAll(modifiedValues.get(child));
-            }
-        }
-    }
-
-    private void traceWrite(LoopBeginNode loop, Object locationIdentity, NodeMap<Set<Object>> modifiedValues) {
-        modifiedValues.get(loop).add(locationIdentity);
-    }
-
-    private void print(Graph<EntryPointNode> graph, NodeMap<LoopBeginNode> nodeToLoop, NodeMap<Set<Object>> modifiedValues) {
-
-        TTY.println();
-        TTY.println("Loops:");
-        for (LoopBeginNode begin : graph.getNodes(LoopBeginNode.class)) {
-            TTY.print("Loop " + begin.id() + " modified values: " + modifiedValues.get(begin));
-            TTY.println();
-        }
-//
-//        TTY.println();
-//        TTY.println("nodeToLoop structure:");
-//        for (Node n : graph.getNodes()) {
-//            if (nodeToLoop.get(n) != null) {
-//                TTY.println("Loop " + nodeToLoop.get(n) + " contains " + n);
-//            }
-//        }
-    }
-
-    private void mark(LoopBeginNode begin, LoopBeginNode outer, NodeMap<LoopBeginNode> nodeToLoop) {
-
-        if (nodeToLoop.get(begin) != null) {
-            // Loop already processed.
-            return;
-        }
-        nodeToLoop.set(begin, begin);
-
-        NodeFlood workCFG = begin.graph().createNodeFlood();
-        workCFG.add(begin.loopEnd());
-        for (Node n : workCFG) {
-            if (n == begin) {
-                // Stop at loop begin.
-                continue;
-            }
-            markNode(n, begin, outer, nodeToLoop);
-
-            for (Node pred : n.cfgPredecessors()) {
-                workCFG.add(pred);
-            }
-        }
-    }
-
-    private void markNode(Node n, LoopBeginNode begin, LoopBeginNode outer, NodeMap<LoopBeginNode> nodeToLoop) {
-        LoopBeginNode oldMark = nodeToLoop.get(n);
-        if (oldMark == null || oldMark == outer) {
-
-            // We have an inner loop, start marking it.
-            if (n instanceof LoopBeginNode) {
-                mark((LoopBeginNode) n, begin, nodeToLoop);
-            }
-
-            nodeToLoop.set(n, begin);
-        }
-    }
-}
-=======
-/*
+/*
  * Copyright (c) 2011, Oracle and/or its affiliates. All rights reserved.
- * DO NOT ALTER OR REMOVE COPYRIGHT NOTICES OR THIS FILE HEADER.
- *
- * This code is free software; you can redistribute it and/or modify it
- * under the terms of the GNU General Public License version 2 only, as
- * published by the Free Software Foundation.
- *
- * This code is distributed in the hope that it will be useful, but WITHOUT
- * ANY WARRANTY; without even the implied warranty of MERCHANTABILITY or
- * FITNESS FOR A PARTICULAR PURPOSE.  See the GNU General Public License
- * version 2 for more details (a copy is included in the LICENSE file that
- * accompanied this code).
- *
- * You should have received a copy of the GNU General Public License version
- * 2 along with this work; if not, write to the Free Software Foundation,
- * Inc., 51 Franklin St, Fifth Floor, Boston, MA 02110-1301 USA.
- *
- * Please contact Oracle, 500 Oracle Parkway, Redwood Shores, CA 94065 USA
- * or visit www.oracle.com if you need additional information or have any
- * questions.
- */
-package com.oracle.max.graal.compiler.phases;
-
-import java.util.*;
-
-import com.oracle.max.criutils.*;
-import com.oracle.max.graal.compiler.*;
-import com.oracle.max.graal.compiler.schedule.*;
-import com.oracle.max.graal.graph.*;
-import com.oracle.max.graal.nodes.*;
-import com.oracle.max.graal.nodes.PhiNode.*;
-import com.oracle.max.graal.nodes.extended.*;
-import com.sun.cri.ci.*;
-
-public class FloatingReadPhase extends Phase {
-
-    public FloatingReadPhase(GraalContext context) {
-        super(context);
-    }
-
-    private static class MemoryMap {
-        private Block block;
-        private IdentityHashMap<Object, Node> map;
-        private IdentityHashMap<Object, Node> loopEntryMap;
-        private int mergeOperationCount;
-
-        public MemoryMap(Block block) {
-            this.block = block;
-            map = new IdentityHashMap<Object, Node>();
-        }
-
-        public MemoryMap(Block block, MemoryMap other) {
-            this(block);
-            map.putAll(other.map);
-        }
-
-        public void mergeLoopEntryWith(MemoryMap otherMemoryMap) {
-            for (Object keyInOther : otherMemoryMap.map.keySet()) {
-                assert loopEntryMap.containsKey(keyInOther) || map.get(keyInOther) == otherMemoryMap.map.get(keyInOther) : keyInOther + ", " + map.get(keyInOther) + " vs " + otherMemoryMap.map.get(keyInOther);
-            }
-
-            for (Map.Entry<Object, Node> entry : loopEntryMap.entrySet()) {
-                PhiNode phiNode = (PhiNode) entry.getValue();
-                assert phiNode.valueCount() == 1;
-
-                Node other;
-                Object key = entry.getKey();
-                if (otherMemoryMap.map.containsKey(key)) {
-                    other = otherMemoryMap.map.get(key);
-                } else {
-                    other = otherMemoryMap.map.get(LocationNode.ANY_LOCATION);
-                }
-
-                phiNode.addInput((ValueNode) other);
-            }
-        }
-
-        public void mergeWith(MemoryMap otherMemoryMap, Block b) {
-            if (GraalOptions.TraceMemoryMaps) {
-                TTY.println("merging block " + otherMemoryMap.block + " into block " + block);
-            }
-            IdentityHashMap<Object, Node> otherMap = otherMemoryMap.map;
-
-            for (Map.Entry<Object, Node> entry : map.entrySet()) {
-                if (otherMap.containsKey(entry.getKey())) {
-                    mergeNodes(entry.getKey(), entry.getValue(), otherMap.get(entry.getKey()), b);
-                } else {
-                    mergeNodes(entry.getKey(), entry.getValue(), otherMap.get(LocationNode.ANY_LOCATION), b);
-                }
-            }
-
-            Node anyLocationNode = map.get(LocationNode.ANY_LOCATION);
-            for (Map.Entry<Object, Node> entry : otherMap.entrySet()) {
-                if (!map.containsKey(entry.getKey())) {
-                    Node current = anyLocationNode;
-                    if (anyLocationNode instanceof PhiNode) {
-                        PhiNode phiNode = (PhiNode) anyLocationNode;
-                        if (phiNode.merge() == block.firstNode()) {
-                            PhiNode phiCopy = (PhiNode) phiNode.copyWithInputs();
-                            phiCopy.removeInput(phiCopy.valueCount() - 1);
-                            current = phiCopy;
-                            map.put(entry.getKey(), current);
-                        }
-                    }
-                    mergeNodes(entry.getKey(), current, entry.getValue(), b);
-                }
-            }
-
-            mergeOperationCount++;
-        }
-
-        private void mergeNodes(Object location, Node original, Node newValue, Block block) {
-            if (original == newValue) {
-                // Nothing to merge.
-                if (GraalOptions.TraceMemoryMaps) {
-                    TTY.println("Nothing to merge both nodes are " + original.id());
-                }
-                return;
-            }
-            MergeNode m = (MergeNode) block.firstNode();
-            if (m.isPhiAtMerge(original)) {
-                PhiNode phi = (PhiNode) original;
-                phi.addInput((ValueNode) newValue);
-                if (GraalOptions.TraceMemoryMaps) {
-                    TTY.println("Add new input to phi " + original.id() + ": " + newValue.id());
-                }
-                assert phi.valueCount() <= phi.merge().endCount() : phi.merge();
-            } else {
-                assert m != null;
-                PhiNode phi = m.graph().unique(new PhiNode(CiKind.Illegal, m, PhiType.Memory));
-                for (int i = 0; i < mergeOperationCount + 1; ++i) {
-                    phi.addInput((ValueNode) original);
-                }
-                phi.addInput((ValueNode) newValue);
-                if (GraalOptions.TraceMemoryMaps) {
-                    TTY.println("Creating new phi " + phi.id() + " merge=" + phi.merge() + ", mergeOperationCount=" + mergeOperationCount + ", newValue=" + newValue.id() + ", location=" + location);
-                }
-                assert phi.valueCount() <= phi.merge().endCount() + ((phi.merge() instanceof LoopBeginNode) ? 1 : 0) : phi.merge() + "/" + phi.valueCount() + "/" + phi.merge().endCount() + "/" + mergeOperationCount;
-                assert m.usages().contains(phi);
-                assert phi.merge().usages().contains(phi);
-                for (Node input : phi.inputs()) {
-                    assert input.usages().contains(phi);
-                }
-                map.put(location, phi);
-            }
-        }
-
-        public void processCheckpoint(AbstractMemoryCheckpointNode checkpoint) {
-            map.clear();
-            map.put(LocationNode.ANY_LOCATION, checkpoint);
-        }
-
-        public void processWrite(WriteNode writeNode) {
-            map.put(writeNode.location().locationIdentity(), writeNode);
-        }
-
-        public void processRead(ReadNode readNode) {
-            FixedNode next = readNode.next();
-            readNode.setNext(null);
-            readNode.replaceAtPredecessors(next);
-
-            if (GraalOptions.TraceMemoryMaps) {
-                TTY.println("Register read to node " + readNode.id());
-            }
-
-            // Create dependency on previous node that creates the memory state for this location.
-            readNode.addDependency(getLocationForRead(readNode));
-        }
-
-        private Node getLocationForRead(ReadNode readNode) {
-            Object locationIdentity = readNode.location().locationIdentity();
-            Node result = map.get(locationIdentity);
-            if (result == null) {
-                result = map.get(LocationNode.ANY_LOCATION);
-            }
-            return result;
-        }
-
-        public void createLoopEntryMemoryMap(Set<Object> modifiedLocations, LoopBeginNode begin) {
-
-            loopEntryMap = new IdentityHashMap<Object, Node>();
-
-            for (Object modifiedLocation : modifiedLocations) {
-                Node other;
-                if (map.containsKey(modifiedLocation)) {
-                    other = map.get(modifiedLocation);
-                } else {
-                    other = map.get(LocationNode.ANY_LOCATION);
-                }
-                createLoopEntryPhi(modifiedLocation, other, begin, loopEntryMap);
-            }
-
-            if (modifiedLocations.contains(LocationNode.ANY_LOCATION)) {
-                for (Map.Entry<Object, Node> entry : map.entrySet()) {
-                    if (!modifiedLocations.contains(entry.getKey())) {
-                        createLoopEntryPhi(entry.getKey(), entry.getValue(), begin, loopEntryMap);
-                    }
-                }
-            }
-        }
-
-        private void createLoopEntryPhi(Object modifiedLocation, Node other, LoopBeginNode begin, IdentityHashMap<Object, Node> loopEntryMap) {
-            PhiNode phi = other.graph().unique(new PhiNode(CiKind.Illegal, begin, PhiType.Memory));
-            phi.addInput((ValueNode) other);
-            map.put(modifiedLocation, phi);
-            loopEntryMap.put(modifiedLocation, phi);
-        }
-
-
-        public IdentityHashMap<Object, Node> getLoopEntryMap() {
-            return loopEntryMap;
-        }
-    }
-
-    @Override
-    protected void run(Graph graph) {
-
-        // Add start node write checkpoint.
-        addStartCheckpoint((CompilerGraph) graph);
-
-        // Create node-to-loop relation.
-        NodeMap<LoopBeginNode> nodeToLoop = graph.createNodeMap();
-        for (LoopBeginNode begin : graph.getNodes(LoopBeginNode.class)) {
-            mark(begin, null, nodeToLoop);
-        }
-
-
-        // Get parent-child relationships between loops.
-        NodeMap<List<LoopBeginNode>> loopChildren = graph.createNodeMap();
-        NodeMap<Set<Object>> modifiedValues = graph.createNodeMap();
-        List<LoopBeginNode> rootLoops = new ArrayList<LoopBeginNode>();
-        for (LoopBeginNode begin : graph.getNodes(LoopBeginNode.class)) {
-            LoopBeginNode parentLoop = nodeToLoop.get(begin.forwardEdge());
-            if (parentLoop != null) {
-                if (loopChildren.get(parentLoop) == null) {
-                    loopChildren.set(parentLoop, new ArrayList<LoopBeginNode>());
-                }
-                loopChildren.get(parentLoop).add(begin);
-            } else {
-                rootLoops.add(begin);
-            }
-
-            // Initialize modified values to empty hash set.
-            modifiedValues.set(begin, new HashSet<Object>());
-        }
-
-        // Get modified values in loops.
-        for (Node n : graph.getNodes()) {
-            LoopBeginNode loop = nodeToLoop.get(n);
-            if (loop != null) {
-                if (n instanceof WriteNode) {
-                    WriteNode writeNode = (WriteNode) n;
-                    traceWrite(loop, writeNode.location().locationIdentity(), modifiedValues);
-                } else if (n instanceof AbstractMemoryCheckpointNode) {
-                    traceMemoryCheckpoint(loop, modifiedValues);
-
-                }
-            }
-        }
-
-        // Propagate values to parent loops.
-        for (LoopBeginNode begin : rootLoops) {
-            propagateFromChildren(begin, modifiedValues, loopChildren);
-        }
-
-        if (GraalOptions.TraceMemoryMaps) {
-            print(graph, nodeToLoop, modifiedValues);
-        }
-
-        // Identify blocks.
-        final IdentifyBlocksPhase s = new IdentifyBlocksPhase(context, false);
-        s.apply(graph);
-        List<Block> blocks = s.getBlocks();
-
-        // Process blocks (predecessors first).
-        MemoryMap[] memoryMaps = new MemoryMap[blocks.size()];
-        for (final Block b : blocks) {
-            processBlock(b, memoryMaps, s.getNodeToBlock(), modifiedValues);
-        }
-    }
-
-    private void addStartCheckpoint(CompilerGraph graph) {
-        EntryPointNode entryPoint = graph.start();
-        WriteMemoryCheckpointNode checkpoint = graph.add(new WriteMemoryCheckpointNode());
-        FixedNode next = entryPoint.next();
-        entryPoint.setNext(checkpoint);
-        checkpoint.setNext(next);
-    }
-
-    private void processBlock(Block b, MemoryMap[] memoryMaps, NodeMap<Block> nodeToBlock, NodeMap<Set<Object>> modifiedValues) {
-
-        // Visit every block at most once.
-        if (memoryMaps[b.blockID()] != null) {
-            return;
-        }
-
-        // Process predecessors before this block.
-        for (Block pred : b.getPredecessors()) {
-            processBlock(pred, memoryMaps, nodeToBlock, modifiedValues);
-        }
-
-
-        // Create initial memory map for the block.
-        MemoryMap map = null;
-        if (b.getPredecessors().size() == 0) {
-            map = new MemoryMap(b);
-        } else {
-            map = new MemoryMap(b, memoryMaps[b.getPredecessors().get(0).blockID()]);
-            if (b.isLoopHeader()) {
-                assert b.getPredecessors().size() == 1;
-                LoopBeginNode begin = (LoopBeginNode) b.firstNode();
-                map.createLoopEntryMemoryMap(modifiedValues.get(begin), begin);
-            } else {
-                for (int i = 1; i < b.getPredecessors().size(); ++i) {
-                    assert b.firstNode() instanceof MergeNode : b.firstNode();
-                    Block block = b.getPredecessors().get(i);
-                    map.mergeWith(memoryMaps[block.blockID()], b);
-                }
-            }
-        }
-        memoryMaps[b.blockID()] = map;
-
-        // Process instructions of this block.
-        for (Node n : b.getInstructions()) {
-            if (n instanceof ReadNode) {
-                ReadNode readNode = (ReadNode) n;
-                map.processRead(readNode);
-            } else if (n instanceof WriteNode) {
-                WriteNode writeNode = (WriteNode) n;
-                map.processWrite(writeNode);
-            } else if (n instanceof AbstractMemoryCheckpointNode) {
-                AbstractMemoryCheckpointNode checkpoint = (AbstractMemoryCheckpointNode) n;
-                map.processCheckpoint(checkpoint);
-            }
-        }
-
-
-        if (b.lastNode() instanceof LoopEndNode) {
-            LoopEndNode end = (LoopEndNode) b.lastNode();
-            LoopBeginNode begin = end.loopBegin();
-            Block beginBlock = nodeToBlock.get(begin);
-            MemoryMap memoryMap = memoryMaps[beginBlock.blockID()];
-            assert memoryMap != null : beginBlock.name();
-            assert memoryMap.getLoopEntryMap() != null;
-            memoryMap.mergeLoopEntryWith(map);
-        }
-    }
-
-    private void traceMemoryCheckpoint(LoopBeginNode loop, NodeMap<Set<Object>> modifiedValues) {
-        modifiedValues.get(loop).add(LocationNode.ANY_LOCATION);
-    }
-
-    private void propagateFromChildren(LoopBeginNode begin, NodeMap<Set<Object>> modifiedValues, NodeMap<List<LoopBeginNode>> loopChildren) {
-        if (loopChildren.get(begin) != null) {
-            for (LoopBeginNode child : loopChildren.get(begin)) {
-                propagateFromChildren(child, modifiedValues, loopChildren);
-                modifiedValues.get(begin).addAll(modifiedValues.get(child));
-            }
-        }
-    }
-
-    private void traceWrite(LoopBeginNode loop, Object locationIdentity, NodeMap<Set<Object>> modifiedValues) {
-        modifiedValues.get(loop).add(locationIdentity);
-    }
-
-    private void print(Graph graph, NodeMap<LoopBeginNode> nodeToLoop, NodeMap<Set<Object>> modifiedValues) {
-
-        TTY.println();
-        TTY.println("Loops:");
-        for (LoopBeginNode begin : graph.getNodes(LoopBeginNode.class)) {
-            TTY.print("Loop " + begin.id() + " modified values: " + modifiedValues.get(begin));
-            TTY.println();
-        }
-//
-//        TTY.println();
-//        TTY.println("nodeToLoop structure:");
-//        for (Node n : graph.getNodes()) {
-//            if (nodeToLoop.get(n) != null) {
-//                TTY.println("Loop " + nodeToLoop.get(n) + " contains " + n);
-//            }
-//        }
-    }
-
-    private void mark(LoopBeginNode begin, LoopBeginNode outer, NodeMap<LoopBeginNode> nodeToLoop) {
-
-        if (nodeToLoop.get(begin) != null) {
-            // Loop already processed.
-            return;
-        }
-        nodeToLoop.set(begin, begin);
-
-        NodeFlood workCFG = begin.graph().createNodeFlood();
-        workCFG.add(begin.loopEnd());
-        for (Node n : workCFG) {
-            if (n == begin) {
-                // Stop at loop begin.
-                continue;
-            }
-            markNode(n, begin, outer, nodeToLoop);
-
-            for (Node pred : n.cfgPredecessors()) {
-                workCFG.add(pred);
-            }
-        }
-    }
-
-    private void markNode(Node n, LoopBeginNode begin, LoopBeginNode outer, NodeMap<LoopBeginNode> nodeToLoop) {
-        LoopBeginNode oldMark = nodeToLoop.get(n);
-        if (oldMark == null || oldMark == outer) {
-
-            // We have an inner loop, start marking it.
-            if (n instanceof LoopBeginNode) {
-                mark((LoopBeginNode) n, begin, nodeToLoop);
-            }
-
-            nodeToLoop.set(n, begin);
-        }
-    }
-}
->>>>>>> 4bc97f19
+ * DO NOT ALTER OR REMOVE COPYRIGHT NOTICES OR THIS FILE HEADER.
+ *
+ * This code is free software; you can redistribute it and/or modify it
+ * under the terms of the GNU General Public License version 2 only, as
+ * published by the Free Software Foundation.
+ *
+ * This code is distributed in the hope that it will be useful, but WITHOUT
+ * ANY WARRANTY; without even the implied warranty of MERCHANTABILITY or
+ * FITNESS FOR A PARTICULAR PURPOSE.  See the GNU General Public License
+ * version 2 for more details (a copy is included in the LICENSE file that
+ * accompanied this code).
+ *
+ * You should have received a copy of the GNU General Public License version
+ * 2 along with this work; if not, write to the Free Software Foundation,
+ * Inc., 51 Franklin St, Fifth Floor, Boston, MA 02110-1301 USA.
+ *
+ * Please contact Oracle, 500 Oracle Parkway, Redwood Shores, CA 94065 USA
+ * or visit www.oracle.com if you need additional information or have any
+ * questions.
+ */
+package com.oracle.max.graal.compiler.phases;
+
+import java.util.*;
+
+import com.oracle.max.criutils.*;
+import com.oracle.max.graal.compiler.*;
+import com.oracle.max.graal.compiler.schedule.*;
+import com.oracle.max.graal.graph.*;
+import com.oracle.max.graal.nodes.*;
+import com.oracle.max.graal.nodes.PhiNode.*;
+import com.oracle.max.graal.nodes.extended.*;
+import com.sun.cri.ci.*;
+
+public class FloatingReadPhase extends Phase {
+
+    public FloatingReadPhase(GraalContext context) {
+        super(context);
+    }
+
+    private static class MemoryMap {
+        private Block block;
+        private IdentityHashMap<Object, Node> map;
+        private IdentityHashMap<Object, Node> loopEntryMap;
+        private int mergeOperationCount;
+
+        public MemoryMap(Block block) {
+            this.block = block;
+            map = new IdentityHashMap<Object, Node>();
+        }
+
+        public MemoryMap(Block block, MemoryMap other) {
+            this(block);
+            map.putAll(other.map);
+        }
+
+        public void mergeLoopEntryWith(MemoryMap otherMemoryMap) {
+            for (Object keyInOther : otherMemoryMap.map.keySet()) {
+                assert loopEntryMap.containsKey(keyInOther) || map.get(keyInOther) == otherMemoryMap.map.get(keyInOther) : keyInOther + ", " + map.get(keyInOther) + " vs " + otherMemoryMap.map.get(keyInOther);
+            }
+
+            for (Map.Entry<Object, Node> entry : loopEntryMap.entrySet()) {
+                PhiNode phiNode = (PhiNode) entry.getValue();
+                assert phiNode.valueCount() == 1;
+
+                Node other;
+                Object key = entry.getKey();
+                if (otherMemoryMap.map.containsKey(key)) {
+                    other = otherMemoryMap.map.get(key);
+                } else {
+                    other = otherMemoryMap.map.get(LocationNode.ANY_LOCATION);
+                }
+
+                phiNode.addInput((ValueNode) other);
+            }
+        }
+
+        public void mergeWith(MemoryMap otherMemoryMap, Block b) {
+            if (GraalOptions.TraceMemoryMaps) {
+                TTY.println("merging block " + otherMemoryMap.block + " into block " + block);
+            }
+            IdentityHashMap<Object, Node> otherMap = otherMemoryMap.map;
+
+            for (Map.Entry<Object, Node> entry : map.entrySet()) {
+                if (otherMap.containsKey(entry.getKey())) {
+                    mergeNodes(entry.getKey(), entry.getValue(), otherMap.get(entry.getKey()), b);
+                } else {
+                    mergeNodes(entry.getKey(), entry.getValue(), otherMap.get(LocationNode.ANY_LOCATION), b);
+                }
+            }
+
+            Node anyLocationNode = map.get(LocationNode.ANY_LOCATION);
+            for (Map.Entry<Object, Node> entry : otherMap.entrySet()) {
+                if (!map.containsKey(entry.getKey())) {
+                    Node current = anyLocationNode;
+                    if (anyLocationNode instanceof PhiNode) {
+                        PhiNode phiNode = (PhiNode) anyLocationNode;
+                        if (phiNode.merge() == block.firstNode()) {
+                            PhiNode phiCopy = (PhiNode) phiNode.copyWithInputs();
+                            phiCopy.removeInput(phiCopy.valueCount() - 1);
+                            current = phiCopy;
+                            map.put(entry.getKey(), current);
+                        }
+                    }
+                    mergeNodes(entry.getKey(), current, entry.getValue(), b);
+                }
+            }
+
+            mergeOperationCount++;
+        }
+
+        private void mergeNodes(Object location, Node original, Node newValue, Block block) {
+            if (original == newValue) {
+                // Nothing to merge.
+                if (GraalOptions.TraceMemoryMaps) {
+                    TTY.println("Nothing to merge both nodes are " + original.id());
+                }
+                return;
+            }
+            MergeNode m = (MergeNode) block.firstNode();
+            if (m.isPhiAtMerge(original)) {
+                PhiNode phi = (PhiNode) original;
+                phi.addInput((ValueNode) newValue);
+                if (GraalOptions.TraceMemoryMaps) {
+                    TTY.println("Add new input to phi " + original.id() + ": " + newValue.id());
+                }
+                assert phi.valueCount() <= phi.merge().endCount() : phi.merge();
+            } else {
+                assert m != null;
+                PhiNode phi = m.graph().unique(new PhiNode(CiKind.Illegal, m, PhiType.Memory));
+                for (int i = 0; i < mergeOperationCount + 1; ++i) {
+                    phi.addInput((ValueNode) original);
+                }
+                phi.addInput((ValueNode) newValue);
+                if (GraalOptions.TraceMemoryMaps) {
+                    TTY.println("Creating new phi " + phi.id() + " merge=" + phi.merge() + ", mergeOperationCount=" + mergeOperationCount + ", newValue=" + newValue.id() + ", location=" + location);
+                }
+                assert phi.valueCount() <= phi.merge().endCount() + ((phi.merge() instanceof LoopBeginNode) ? 1 : 0) : phi.merge() + "/" + phi.valueCount() + "/" + phi.merge().endCount() + "/" + mergeOperationCount;
+                assert m.usages().contains(phi);
+                assert phi.merge().usages().contains(phi);
+                for (Node input : phi.inputs()) {
+                    assert input.usages().contains(phi);
+                }
+                map.put(location, phi);
+            }
+        }
+
+        public void processCheckpoint(AbstractMemoryCheckpointNode checkpoint) {
+            map.clear();
+            map.put(LocationNode.ANY_LOCATION, checkpoint);
+        }
+
+        public void processWrite(WriteNode writeNode) {
+            map.put(writeNode.location().locationIdentity(), writeNode);
+        }
+
+        public void processRead(ReadNode readNode) {
+            FixedNode next = readNode.next();
+            readNode.setNext(null);
+            readNode.replaceAtPredecessors(next);
+
+            if (GraalOptions.TraceMemoryMaps) {
+                TTY.println("Register read to node " + readNode.id());
+            }
+
+            // Create dependency on previous node that creates the memory state for this location.
+            readNode.addDependency(getLocationForRead(readNode));
+        }
+
+        private Node getLocationForRead(ReadNode readNode) {
+            Object locationIdentity = readNode.location().locationIdentity();
+            Node result = map.get(locationIdentity);
+            if (result == null) {
+                result = map.get(LocationNode.ANY_LOCATION);
+            }
+            return result;
+        }
+
+        public void createLoopEntryMemoryMap(Set<Object> modifiedLocations, LoopBeginNode begin) {
+
+            loopEntryMap = new IdentityHashMap<Object, Node>();
+
+            for (Object modifiedLocation : modifiedLocations) {
+                Node other;
+                if (map.containsKey(modifiedLocation)) {
+                    other = map.get(modifiedLocation);
+                } else {
+                    other = map.get(LocationNode.ANY_LOCATION);
+                }
+                createLoopEntryPhi(modifiedLocation, other, begin, loopEntryMap);
+            }
+
+            if (modifiedLocations.contains(LocationNode.ANY_LOCATION)) {
+                for (Map.Entry<Object, Node> entry : map.entrySet()) {
+                    if (!modifiedLocations.contains(entry.getKey())) {
+                        createLoopEntryPhi(entry.getKey(), entry.getValue(), begin, loopEntryMap);
+                    }
+                }
+            }
+        }
+
+        private void createLoopEntryPhi(Object modifiedLocation, Node other, LoopBeginNode begin, IdentityHashMap<Object, Node> loopEntryMap) {
+            PhiNode phi = other.graph().unique(new PhiNode(CiKind.Illegal, begin, PhiType.Memory));
+            phi.addInput((ValueNode) other);
+            map.put(modifiedLocation, phi);
+            loopEntryMap.put(modifiedLocation, phi);
+        }
+
+
+        public IdentityHashMap<Object, Node> getLoopEntryMap() {
+            return loopEntryMap;
+        }
+    }
+
+    @Override
+    protected void run(Graph<EntryPointNode> graph) {
+
+        // Add start node write checkpoint.
+        addStartCheckpoint(graph);
+
+        // Create node-to-loop relation.
+        NodeMap<LoopBeginNode> nodeToLoop = graph.createNodeMap();
+        for (LoopBeginNode begin : graph.getNodes(LoopBeginNode.class)) {
+            mark(begin, null, nodeToLoop);
+        }
+
+
+        // Get parent-child relationships between loops.
+        NodeMap<List<LoopBeginNode>> loopChildren = graph.createNodeMap();
+        NodeMap<Set<Object>> modifiedValues = graph.createNodeMap();
+        List<LoopBeginNode> rootLoops = new ArrayList<LoopBeginNode>();
+        for (LoopBeginNode begin : graph.getNodes(LoopBeginNode.class)) {
+            LoopBeginNode parentLoop = nodeToLoop.get(begin.forwardEdge());
+            if (parentLoop != null) {
+                if (loopChildren.get(parentLoop) == null) {
+                    loopChildren.set(parentLoop, new ArrayList<LoopBeginNode>());
+                }
+                loopChildren.get(parentLoop).add(begin);
+            } else {
+                rootLoops.add(begin);
+            }
+
+            // Initialize modified values to empty hash set.
+            modifiedValues.set(begin, new HashSet<Object>());
+        }
+
+        // Get modified values in loops.
+        for (Node n : graph.getNodes()) {
+            LoopBeginNode loop = nodeToLoop.get(n);
+            if (loop != null) {
+                if (n instanceof WriteNode) {
+                    WriteNode writeNode = (WriteNode) n;
+                    traceWrite(loop, writeNode.location().locationIdentity(), modifiedValues);
+                } else if (n instanceof AbstractMemoryCheckpointNode) {
+                    traceMemoryCheckpoint(loop, modifiedValues);
+
+                }
+            }
+        }
+
+        // Propagate values to parent loops.
+        for (LoopBeginNode begin : rootLoops) {
+            propagateFromChildren(begin, modifiedValues, loopChildren);
+        }
+
+        if (GraalOptions.TraceMemoryMaps) {
+            print(graph, nodeToLoop, modifiedValues);
+        }
+
+        // Identify blocks.
+        final IdentifyBlocksPhase s = new IdentifyBlocksPhase(context, false);
+        s.apply(graph);
+        List<Block> blocks = s.getBlocks();
+
+        // Process blocks (predecessors first).
+        MemoryMap[] memoryMaps = new MemoryMap[blocks.size()];
+        for (final Block b : blocks) {
+            processBlock(b, memoryMaps, s.getNodeToBlock(), modifiedValues);
+        }
+    }
+
+    private void addStartCheckpoint(Graph<EntryPointNode> graph) {
+        EntryPointNode entryPoint = graph.start();
+        WriteMemoryCheckpointNode checkpoint = graph.add(new WriteMemoryCheckpointNode());
+        FixedNode next = entryPoint.next();
+        entryPoint.setNext(checkpoint);
+        checkpoint.setNext(next);
+    }
+
+    private void processBlock(Block b, MemoryMap[] memoryMaps, NodeMap<Block> nodeToBlock, NodeMap<Set<Object>> modifiedValues) {
+
+        // Visit every block at most once.
+        if (memoryMaps[b.blockID()] != null) {
+            return;
+        }
+
+        // Process predecessors before this block.
+        for (Block pred : b.getPredecessors()) {
+            processBlock(pred, memoryMaps, nodeToBlock, modifiedValues);
+        }
+
+
+        // Create initial memory map for the block.
+        MemoryMap map = null;
+        if (b.getPredecessors().size() == 0) {
+            map = new MemoryMap(b);
+        } else {
+            map = new MemoryMap(b, memoryMaps[b.getPredecessors().get(0).blockID()]);
+            if (b.isLoopHeader()) {
+                assert b.getPredecessors().size() == 1;
+                LoopBeginNode begin = (LoopBeginNode) b.firstNode();
+                map.createLoopEntryMemoryMap(modifiedValues.get(begin), begin);
+            } else {
+                for (int i = 1; i < b.getPredecessors().size(); ++i) {
+                    assert b.firstNode() instanceof MergeNode : b.firstNode();
+                    Block block = b.getPredecessors().get(i);
+                    map.mergeWith(memoryMaps[block.blockID()], b);
+                }
+            }
+        }
+        memoryMaps[b.blockID()] = map;
+
+        // Process instructions of this block.
+        for (Node n : b.getInstructions()) {
+            if (n instanceof ReadNode) {
+                ReadNode readNode = (ReadNode) n;
+                map.processRead(readNode);
+            } else if (n instanceof WriteNode) {
+                WriteNode writeNode = (WriteNode) n;
+                map.processWrite(writeNode);
+            } else if (n instanceof AbstractMemoryCheckpointNode) {
+                AbstractMemoryCheckpointNode checkpoint = (AbstractMemoryCheckpointNode) n;
+                map.processCheckpoint(checkpoint);
+            }
+        }
+
+
+        if (b.lastNode() instanceof LoopEndNode) {
+            LoopEndNode end = (LoopEndNode) b.lastNode();
+            LoopBeginNode begin = end.loopBegin();
+            Block beginBlock = nodeToBlock.get(begin);
+            MemoryMap memoryMap = memoryMaps[beginBlock.blockID()];
+            assert memoryMap != null : beginBlock.name();
+            assert memoryMap.getLoopEntryMap() != null;
+            memoryMap.mergeLoopEntryWith(map);
+        }
+    }
+
+    private void traceMemoryCheckpoint(LoopBeginNode loop, NodeMap<Set<Object>> modifiedValues) {
+        modifiedValues.get(loop).add(LocationNode.ANY_LOCATION);
+    }
+
+    private void propagateFromChildren(LoopBeginNode begin, NodeMap<Set<Object>> modifiedValues, NodeMap<List<LoopBeginNode>> loopChildren) {
+        if (loopChildren.get(begin) != null) {
+            for (LoopBeginNode child : loopChildren.get(begin)) {
+                propagateFromChildren(child, modifiedValues, loopChildren);
+                modifiedValues.get(begin).addAll(modifiedValues.get(child));
+            }
+        }
+    }
+
+    private void traceWrite(LoopBeginNode loop, Object locationIdentity, NodeMap<Set<Object>> modifiedValues) {
+        modifiedValues.get(loop).add(locationIdentity);
+    }
+
+    private void print(Graph<EntryPointNode> graph, NodeMap<LoopBeginNode> nodeToLoop, NodeMap<Set<Object>> modifiedValues) {
+
+        TTY.println();
+        TTY.println("Loops:");
+        for (LoopBeginNode begin : graph.getNodes(LoopBeginNode.class)) {
+            TTY.print("Loop " + begin.id() + " modified values: " + modifiedValues.get(begin));
+            TTY.println();
+        }
+//
+//        TTY.println();
+//        TTY.println("nodeToLoop structure:");
+//        for (Node n : graph.getNodes()) {
+//            if (nodeToLoop.get(n) != null) {
+//                TTY.println("Loop " + nodeToLoop.get(n) + " contains " + n);
+//            }
+//        }
+    }
+
+    private void mark(LoopBeginNode begin, LoopBeginNode outer, NodeMap<LoopBeginNode> nodeToLoop) {
+
+        if (nodeToLoop.get(begin) != null) {
+            // Loop already processed.
+            return;
+        }
+        nodeToLoop.set(begin, begin);
+
+        NodeFlood workCFG = begin.graph().createNodeFlood();
+        workCFG.add(begin.loopEnd());
+        for (Node n : workCFG) {
+            if (n == begin) {
+                // Stop at loop begin.
+                continue;
+            }
+            markNode(n, begin, outer, nodeToLoop);
+
+            for (Node pred : n.cfgPredecessors()) {
+                workCFG.add(pred);
+            }
+        }
+    }
+
+    private void markNode(Node n, LoopBeginNode begin, LoopBeginNode outer, NodeMap<LoopBeginNode> nodeToLoop) {
+        LoopBeginNode oldMark = nodeToLoop.get(n);
+        if (oldMark == null || oldMark == outer) {
+
+            // We have an inner loop, start marking it.
+            if (n instanceof LoopBeginNode) {
+                mark((LoopBeginNode) n, begin, nodeToLoop);
+            }
+
+            nodeToLoop.set(n, begin);
+        }
+    }
+}