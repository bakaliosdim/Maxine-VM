--- conflicted
+++ resolved
@@ -151,7 +151,6 @@
         scanOrFlushLog(tla, visitor, true);
     }
 
-<<<<<<< HEAD
     // temporary -- to track VMLog bug
     private Runnable vmLogDumper = new Runnable() {
         public void run() {
@@ -206,8 +205,6 @@
         FatalError.unexpected("Corrupted VMLog record");
     }
 
-=======
->>>>>>> 5501b6da
     private void scanOrFlushLog(Pointer tla, PointerIndexVisitor visitor, boolean scanning) {
         long offsets = vmLogBufferOffsetsTL.load(tla).toLong();
         int nextOffset = nextOffset(offsets);
@@ -221,7 +218,6 @@
         int offset = firstOffset(offsets);
         VmThread vmThread = VmThread.fromTLA(tla);
 
-<<<<<<< HEAD
         if (MaxineVM.isDebug()) {
             debug_tla = tla;
             debug_next_offset = nextOffset;
@@ -229,13 +225,11 @@
             debug_offset = offset;
             FatalError.setOnVMOpError(vmLogDumper);
         }
-=======
         // N.B. It is possible that a GC scan was provoked by log flushing,
         // in which case it is important to save/restore the "address" field of the
         // associated NativeRecord, to avoid corruption when the flush iteration resumes.
         Pointer saveAddress = r.address;
 
->>>>>>> 5501b6da
         while (offset != nextOffset) {
             r.address = buffer.plus(offset);
             int header = r.getHeader();
