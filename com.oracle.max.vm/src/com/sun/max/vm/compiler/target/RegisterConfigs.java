--- conflicted
+++ resolved
@@ -121,7 +121,6 @@
         HashMap<Integer, CiRegister> roleMap = new HashMap<Integer, CiRegister>();
         CiRegisterConfig standard = null;
 
-<<<<<<< HEAD
         if (platform().isa == ISA.ARM) {
             if (os == OS.LINUX || os == OS.DARWIN) {
                 /*
@@ -146,7 +145,10 @@
                 roleMap.put(CPU_SP, com.oracle.max.asm.target.armv7.ARMV7.r13);
                 roleMap.put(CPU_FP, com.oracle.max.asm.target.armv7.ARMV7.r11); // TODO CHECK
                 roleMap.put(ABI_SP, com.oracle.max.asm.target.armv7.ARMV7.r13);
-                roleMap.put(ABI_FP, com.oracle.max.asm.target.armv7.ARMV7.r11); // TODO CHECK
+                roleMap.put(ABI_FP, com.oracle.max.asm.target.armv7.ARMV7.r13);
+                //ARM PCS suggest that r11 is used as a frame pointer, not sure how this is set up for each new java frame
+
+
                 roleMap.put(LATCH, com.oracle.max.asm.target.armv7.ARMV7.r10);
                 /*
                  * the LATCH register is a callee saved register associated with
@@ -160,62 +162,8 @@
                  */
                 standard = new CiRegisterConfig(com.oracle.max.asm.target.armv7.ARMV7.r13, // frame
                                 r0, // integral return value
-
                                 d0, // APN TODO floating point return value for simplicity ALWAYS return a double
-=======
-        if(platform().isa == ISA.ARM) {
-                    if(os == OS.LINUX || os == OS.DARWIN) {
-                        /* The set of allocatable registers etc .... APN I hope this is correct
-                           Yaman would you like to check this.
-                           APN ...
-                           ARM Assembly Language:Fundamentals & Techiques states
-                           r0..r3 used for argument value passing and to return a result value from a function
-                           r12 might be used by a linker as a register between a routine and any subroutine it calls.
-                           r4..r8, r10 and r11 are used to hold the values of a routine's local variables ONLY r4..r7 can
-                           be used uniformly by THUMB.
-                           subroutine must preserve r4.r8, r10 and r11 and SP (r9 as well sometimes).
-
-                           LATCH chosen to be r10
-			   FP chosen to be r11
-                         */
-                        allocatable = new CiRegister[] {r0,r1,r2,r3,r4,r5,r6,r7,com.oracle.max.asm.target.armv7.ARMV7.r8,com.oracle.max.asm.target.armv7.ARMV7.r9,
-                                com.oracle.max.asm.target.armv7.ARMV7.r10,
-                        d0,d1,d2,d3,d4,d5,d6,d7,d8,d9,d10,d11,d12,d13,d14,d15,s0,s1,s2,s3,s4,s5,s6,s7,s8,s9,s10,s11,s12,s13,s14,s15,s16,s17,s18,s19,s20,s21,
-                        s22,s23,s24,s25,s26,s27,s28,s29}; // no scratch in allocatable
-                        parameters = new CiRegister[] {r0,r1,r2,r3,d0,d1,d2,d3,s0,s1,s2,s3};
-                        allRegistersExceptLatch = new CiRegister[] {r0,r1,r2,r3,r4,r5,r6,r7,com.oracle.max.asm.target.armv7.ARMV7.r8,
-                                com.oracle.max.asm.target.armv7.ARMV7.r9,
-                                com.oracle.max.asm.target.armv7.ARMV7.r11,
-                                com.oracle.max.asm.target.armv7.ARMV7.r12,
-                                com.oracle.max.asm.target.armv7.ARMV7.r13,
-                                com.oracle.max.asm.target.armv7.ARMV7.r14,
-                                com.oracle.max.asm.target.armv7.ARMV7.r15,
-                        d0,d1,d2,d3,d4,d5,d6,d7,d8,d9,d10,d11,d12,d13,d14,d15,s0,s1,s2,s3,s4,s5,s6,s7,s8,s9,s10,
-                        s11,s12,s13,s14,s15,s16,s17,s18,s19,s20,s21,s22,s23,s24,s25,s26,s27,s28,s29,s30,s31};
-                        roleMap.put(CPU_SP,com.oracle.max.asm.target.armv7.ARMV7.r13);
-                        roleMap.put(CPU_FP,com.oracle.max.asm.target.armv7.ARMV7.r11);           // TODO CHECK
-                        roleMap.put(ABI_SP,com.oracle.max.asm.target.armv7.ARMV7.r13);
-                        roleMap.put(ABI_FP,com.oracle.max.asm.target.armv7.ARMV7.r13);    // TODO CHECK
-                        /* ARM PCS suggest that r11 is used as a frame pointer, not sure how this is set up for each new java frame
-
-                         */
-                        roleMap.put(LATCH,com.oracle.max.asm.target.armv7.ARMV7.r10);
-                        /* the  LATCH register is a callee saved register   associated with
-                        com.sun.max.vm.runtime.armv7.ARMV7Safepoint APN -thinks!!!!
-
-                        **
-                        * The register configuration for a normal Java method.
-                        * This configuration specifies <b>all</b> allocatable registers as caller-saved
-
-
-                                * as inlining is expected to reduce the call overhead sufficiently.
-                                */
-                        standard = new CiRegisterConfig(
-                                com.oracle.max.asm.target.armv7.ARMV7.r13,                 // frame
-                                r0,                 // integral return value
-
-                                d0,                // APN TODO floating point return value     for simplicity ALWAYS return a double
->>>>>>> f0eb00f5
+
                                 // TODO this means we must do the conversion as necessary if it is really a float?
                                 // TODO it might be better to handle this another way
                                 com.oracle.max.asm.target.armv7.ARMV7.r12, // scratch
