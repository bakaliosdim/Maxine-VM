--- conflicted
+++ resolved
@@ -275,16 +275,9 @@
      * @return the target method that is the result of the compilation
      */
     public TargetMethod compile() {
-<<<<<<< HEAD
         Throwable error = null;
         String methodString = "";
 
-=======
-        RuntimeCompiler compiler = this.compiler;
-        Throwable error = null;
-        String methodString = "";
-        long startCompile = 0;
->>>>>>> 9bb94e77
         try {
             InspectableCompilationInfo.notifyCompilationEvent(classMethodActor, null);
 
@@ -296,13 +289,7 @@
 
             gcIfRequested(classMethodActor, methodString);
 
-<<<<<<< HEAD
             startCompilationMetricsCollection();
-=======
-            if (TIME_COMPILATION.getValue()) {
-                startCompile = System.currentTimeMillis();
-            }
->>>>>>> 9bb94e77
 
             result = compiler.compile(classMethodActor, isDeopt, true, null);
             if (result == null) {
