/*
 * Copyright (c) 2007, 2011, Oracle and/or its affiliates. All rights reserved.
 * DO NOT ALTER OR REMOVE COPYRIGHT NOTICES OR THIS FILE HEADER.
 *
 * This code is free software; you can redistribute it and/or modify it
 * under the terms of the GNU General Public License version 2 only, as
 * published by the Free Software Foundation.
 *
 * This code is distributed in the hope that it will be useful, but WITHOUT
 * ANY WARRANTY; without even the implied warranty of MERCHANTABILITY or
 * FITNESS FOR A PARTICULAR PURPOSE.  See the GNU General Public License
 * version 2 for more details (a copy is included in the LICENSE file that
 * accompanied this code).
 *
 * You should have received a copy of the GNU General Public License version
 * 2 along with this work; if not, write to the Free Software Foundation,
 * Inc., 51 Franklin St, Fifth Floor, Boston, MA 02110-1301 USA.
 *
 * Please contact Oracle, 500 Oracle Parkway, Redwood Shores, CA 94065 USA
 * or visit www.oracle.com if you need additional information or have any
 * questions.
 */
package com.sun.max.vm.jni;

import static com.sun.max.vm.classfile.constant.PoolConstantFactory.*;
import static com.sun.max.vm.classfile.constant.SymbolTable.*;
import static com.sun.max.vm.stack.VMFrameLayout.*;

import com.sun.max.annotate.*;
import com.sun.max.io.*;
import com.sun.max.program.*;
import com.sun.max.unsafe.*;
import com.sun.max.vm.*;
import com.sun.max.vm.actor.holder.*;
import com.sun.max.vm.actor.member.*;
import com.sun.max.vm.bytecode.graft.*;
import com.sun.max.vm.classfile.*;
import com.sun.max.vm.classfile.constant.*;
<<<<<<< HEAD
import com.sun.max.vm.compiler.deopt.*;
import com.sun.max.vm.reference.*;
=======
import com.sun.max.vm.jvmti.*;
>>>>>>> 06a8487b
import com.sun.max.vm.runtime.*;
import com.sun.max.vm.thread.*;
import com.sun.max.vm.type.*;

/**
 * A utility class for generating bytecode that implements the transition
 * from Java to native code. Most of these transitions will made for calling a native function via JNI.
 * However, faster transitions to MaxineVM specific native code is also supported.
 * The steps performed by a generated stub are:
 * <p>
 * <ol>
 *   <li>Record the {@linkplain JniHandles#top() top} of {@linkplain VmThread#jniHandles() the current thread's JNI handle stack}.</li>
 *   <li>Push the pointer to the {@linkplain VmThread#jniEnv() current thread's native JNI environment data structure}.</li>
 *   <li>If the native method is static, {@linkplain JniHandles#createStackHandle(Object) handlize} and push the class reference
 *       otherwise handlize and push the receiver reference.</li>
 *   <li>Push the remaining parameters, handlizing non-null references before they are pushed.</li>
 *   <li>Save last Java frame info (stack, frame and instruction pointers) from thread local storage (TLS) to
 *       local variables and then update the TLS info to reflect the frame of the native stub.
 *   <li>Invoke the native function via a Maxine VM specific bytecode which also handles resolving the native function.
 *       The native function symbol is generated by {@linkplain Mangle mangling} the name and signature of the native method appropriately.</li>
 *   <li>Set the last Java instruction pointer in TLS to zero to indicate transition back into Java code.
 *   <li>If the native method returns a reference, {@linkplain JniHandle#unhand() unwrap} the returned handle.</li>
 *   <li>Restore the JNI frame as recorded in the first step.</li>
 *   <li>Throw any {@linkplain VmThread#throwJniException() pending exception} (if any) for the current thread.</li>
 *   <li>Return the result to the caller.</li>
 * </ol>
 * <p>
 */
public final class NativeStubGenerator extends BytecodeAssembler {

    public NativeStubGenerator(ConstantPoolEditor constantPoolEditor, ClassMethodActor classMethodActor) {
        super(constantPoolEditor);
        this.classMethodActor = classMethodActor;
        allocateParameters(classMethodActor.isStatic(), classMethodActor.descriptor());
        generateCode(classMethodActor.isCFunction(), classMethodActor.isStatic(), classMethodActor.holder(), classMethodActor.descriptor());
    }

    private final SeekableByteArrayOutputStream codeStream = new SeekableByteArrayOutputStream();
    private final ClassMethodActor classMethodActor;

    @Override
    public void writeByte(byte b) {
        codeStream.write(b);
    }

    @Override
    protected void setWriteBCI(int bci) {
        codeStream.seek(bci);
    }

    @Override
    public byte[] code() {
        fixup();
        return codeStream.toByteArray();
    }

    public CodeAttribute codeAttribute() {
        return new CodeAttribute(constantPool(),
                                 code(),
                                 (char) maxStack(),
                                 (char) maxLocals(),
                                 CodeAttribute.NO_EXCEPTION_HANDLER_TABLE,
                                 LineNumberTable.EMPTY,
                                 LocalVariableTable.EMPTY,
                                 null);
    }

    /**
     * These methods may be called from a generated native stub.
     */
    private static final ClassMethodRefConstant jniEnv = createClassMethodConstant(VmThread.class, makeSymbol("jniEnv"));
    private static final ClassMethodRefConstant currentThread = createClassMethodConstant(VmThread.class, makeSymbol("current"));
    private static final ClassMethodRefConstant traceCurrentThreadPrefix = createClassMethodConstant(NativeStubGenerator.class, makeSymbol("traceCurrentThreadPrefix"));
    private static final ClassMethodRefConstant objectHandlesSize = createClassMethodConstant(NativeStubGenerator.class, makeSymbol("objectHandlesSize"), SignatureDescriptor.class);
    private static final ClassMethodRefConstant throwJniException = createClassMethodConstant(VmThread.class, makeSymbol("throwJniException"));
    private static final ClassMethodRefConstant createStackHandle = createClassMethodConstant(JniHandles.class, makeSymbol("createStackHandle"), Object.class);
    private static final ClassMethodRefConstant handlize = createClassMethodConstant(NativeStubGenerator.class, makeSymbol("handlize"), Pointer.class, int.class, Object.class);
    private static final ClassMethodRefConstant stackAllocate = createClassMethodConstant(Intrinsics.class, makeSymbol("stackAllocate"), int.class);
    private static final ClassMethodRefConstant unhandHandle = createClassMethodConstant(JniHandle.class, makeSymbol("unhand"));
    private static final ClassMethodRefConstant handlesTop = createClassMethodConstant(VmThread.class, makeSymbol("jniHandlesTop"));
    private static final ClassMethodRefConstant resetHandlesTop = createClassMethodConstant(VmThread.class, makeSymbol("resetJniHandlesTop"), int.class);
    private static final ClassMethodRefConstant logPrintln_String = createClassMethodConstant(Log.class, makeSymbol("println"), String.class);
    private static final ClassMethodRefConstant logPrint_String = createClassMethodConstant(Log.class, makeSymbol("print"), String.class);
    private static final FieldRefConstant traceJNI = createFieldConstant(JniFunctions.class, makeSymbol("TraceJNI"));
    private static final ClassMethodRefConstant link = createClassMethodConstant(NativeFunction.class, makeSymbol("link"));
    private static final ClassMethodRefConstant nativeCallPrologue = createClassMethodConstant(Snippets.class, makeSymbol("nativeCallPrologue"), NativeFunction.class);
    private static final ClassMethodRefConstant nativeCallPrologueForC = createClassMethodConstant(Snippets.class, makeSymbol("nativeCallPrologueForC"), NativeFunction.class);
    private static final ClassMethodRefConstant nativeCallEpilogue = createClassMethodConstant(Snippets.class, makeSymbol("nativeCallEpilogue"));
    private static final ClassMethodRefConstant nativeCallEpilogueForC = createClassMethodConstant(Snippets.class, makeSymbol("nativeCallEpilogueForC"));
    private static final StringConstant threadLabelPrefix = PoolConstantFactory.createStringConstant("[Thread \"");

<<<<<<< HEAD
    private static final ClassMethodRefConstant zero = createClassMethodConstant(Pointer.class, makeSymbol("zero"));
    private static final ClassMethodRefConstant writeWord = createClassMethodConstant(Pointer.class, makeSymbol("writeWord"), int.class, Word.class);
    private static final ClassMethodRefConstant getCpuStackPointer = createClassMethodConstant(VMRegister.class, makeSymbol("getCpuStackPointer"));

    /**
     * The fixed offset in a method's frame where the base address of the on-stack object handles array
     * is saved once it has been initialized. It reuses the slot otherwise used by deoptimization as the
     * callee of a native stub (i.e. the native function) cannot be deoptimized.
     */
    public static final int OBJECT_HANDLES_BASE_OFFSET = Deoptimization.DEOPT_RETURN_ADDRESS_OFFSET;

    /**
     * Computes the stack space reserved for the on-stack object handles array.
     * The computed result is one slot per object parameter in a given signature
     * plus one extra slot for the receiver or class of the native method.
     *
     * This method is compile-time evaluated so that the parameter to
     * {@link Intrinsics#stackAllocate(int)} is a compile-time constant.
     */
    @FOLD
    public static int objectHandlesSize(SignatureDescriptor sig) {
        int res = STACK_SLOT_SIZE; // slot for receiver/class
        for (int i = 0; i < sig.numberOfParameters(); i++) {
            if (sig.parameterDescriptorAt(i).toKind().isReference) {
                res += STACK_SLOT_SIZE;
            }
        }
        return res;
    }

    /**
     * Assigns an object into the on-stack object handles array.
     *
     * @param objectHandlesBase the base address of the object handles array
     * @param offset the offset of the array element to update
     * @param value the object value being handlized
     * @return if {@code value == null} then {@code 0} else the address of the object handles element to which
     *         {@code value} was written
     */
    @INLINE
    private static Pointer handlize(Pointer objectHandlesBase, int offset, Object value) {
        objectHandlesBase.writeReference(offset, Reference.fromJava(value));
        if (value == null) {
            return Pointer.zero();
        }
        return objectHandlesBase.plus(offset);
    }

    /**
     * Determines how object arguments to a native method are to handlized.
     * If true, then the {@link Intrinsics#stackHandle(Reference)} intrinsic
     * is used. Otherwise, an on-stack object array (without header) is
     * allocated using {@link Intrinsics#stackAllocate(int)} and a dynamic
     * value is used to communicate to the GC where the initialized object array is.
     * This value is at offset {@link #OBJECT_HANDLES_BASE_OFFSET} in the frame
     * of the native method stub.
     * The latter mechanism requires that the initialization of the object
     * handles array and writing of the marker value is atomic with respect to GC.
     */
    public static final boolean USE_STACK_HANDLE_INTRINSIC = false;

    private void generateCode(boolean isCFunction, boolean isStatic, ClassActor holder, SignatureDescriptor sig) {
        final TypeDescriptor resultDescriptor = sig.resultDescriptor();
=======
    private void generateCode(boolean isCFunction, boolean isStatic, ClassActor holder, SignatureDescriptor signatureDescriptor) {
        final TypeDescriptor resultDescriptor = signatureDescriptor.resultDescriptor();
>>>>>>> 06a8487b
        final Kind resultKind = resultDescriptor.toKind();
        final StringBuilder nativeFunctionDescriptor = new StringBuilder("(");
        int nativeFunctionArgSlots = 0;
        final TypeDescriptor nativeResultDescriptor = resultKind.isReference ? JavaTypeDescriptor.JNI_HANDLE : resultDescriptor;

        int top = 0;

        int currentThread = -1;

        int parameterLocalIndex = 0;

        int objectHandlesBase = -1;
        int objectHandleOffset = 0;

        if (!isCFunction) {

            if (!USE_STACK_HANDLE_INTRINSIC) {
                // Zero out the slot at sp+OBJECT_HANDLES_BASE_OFFSET
                // so that the GC doesn't scan the object handles array.
                // There must not be a safepoint in the stub before this point.
                invokestatic(getCpuStackPointer, 0, 1);
                iconst(OBJECT_HANDLES_BASE_OFFSET);
                invokestatic(zero, 0, 1);
                invokevirtual(writeWord, 3, 0);
            }

            // Cache current thread in a local variable
            invokestatic(NativeStubGenerator.currentThread, 0, 1);
            currentThread = allocateLocal(Kind.REFERENCE);
            astore(currentThread);

            verboseJniEntry();

            // Save current JNI frame.
            top = allocateLocal(Kind.INT);
            aload(currentThread);
            invokevirtual(handlesTop, 1, 1);
            istore(top);

            // Push the JNI environment variable
            invokestatic(jniEnv, 0, 1);

            final TypeDescriptor jniEnvDescriptor = jniEnv.signature(constantPool()).resultDescriptor();
            nativeFunctionDescriptor.append(jniEnvDescriptor);
            nativeFunctionArgSlots += jniEnvDescriptor.toKind().stackSlots;

            if (!USE_STACK_HANDLE_INTRINSIC) {
                ldc(createObjectConstant(sig));
                invokestatic(objectHandlesSize, 1, 1);
                objectHandlesBase = allocateLocal(Kind.WORD);

                invokestatic(stackAllocate, 1, 1);
                astore(objectHandlesBase);

                aload(objectHandlesBase);
                iconst(objectHandleOffset);
                if (isStatic) {
                    // Push the class for a static method
                    ldc(createClassConstant(holder.toJava()));
                } else {
                    // Push the receiver for a non-static method
                    aload(parameterLocalIndex++);
                }
                // There must not be a safepoint in the stub between this point and the update
                // to sp+OBJECT_HANDLES_BASE_OFFSET below.
                invokestatic(handlize, 3, 1);

                objectHandleOffset += Word.size();
            } else {
                if (isStatic) {
                    // Push the class for a static method
                    ldc(createClassConstant(holder.toJava()));
                } else {
                    // Push the receiver for a non-static method
                    aload(parameterLocalIndex++);
                }
                invokestatic(createStackHandle, 1, 1);
            }
            nativeFunctionDescriptor.append(JavaTypeDescriptor.WORD);
            nativeFunctionArgSlots += Kind.WORD.stackSlots;

        } else {
            assert isStatic;
        }

        // Push the remaining parameters, wrapping reference parameters in JNI handles
        for (int i = 0; i < sig.numberOfParameters(); i++) {
            final TypeDescriptor parameterDescriptor = sig.parameterDescriptorAt(i);
            TypeDescriptor nativeParameterDescriptor = parameterDescriptor;
            switch (parameterDescriptor.toKind().asEnum) {
                case BYTE:
                case BOOLEAN:
                case SHORT:
                case CHAR:
                case INT: {
                    iload(parameterLocalIndex);
                    break;
                }
                case FLOAT: {
                    fload(parameterLocalIndex);
                    break;
                }
                case LONG: {
                    lload(parameterLocalIndex);
                    ++parameterLocalIndex;
                    break;
                }
                case DOUBLE: {
                    dload(parameterLocalIndex);
                    ++parameterLocalIndex;
                    break;
                }
                case WORD: {
                    aload(parameterLocalIndex);
                    break;
                }
                case REFERENCE: {
                    assert !isCFunction;

                    if (!USE_STACK_HANDLE_INTRINSIC) {
                        aload(objectHandlesBase);
                        iconst(objectHandleOffset);
                        aload(parameterLocalIndex);
                        invokestatic(handlize, 3, 1);
                        objectHandleOffset += Word.size();
                    } else {
                        aload(parameterLocalIndex);
                        invokestatic(createStackHandle, 1, 1);
                    }
                    nativeParameterDescriptor = JavaTypeDescriptor.JNI_HANDLE;

                    break;
                }
                case VOID: {
                    throw ProgramError.unexpected();
                }
            }
            nativeFunctionDescriptor.append(nativeParameterDescriptor);
            nativeFunctionArgSlots += nativeParameterDescriptor.toKind().stackSlots;
            ++parameterLocalIndex;
        }

        if (objectHandleOffset > 1) {
            // Write the address of the object handles array to sp+OBJECT_HANDLES_BASE_OFFSET
            // to communicate to the GC where the initialized array is.
            invokestatic(getCpuStackPointer, 0, 1);
            iconst(OBJECT_HANDLES_BASE_OFFSET);
            aload(objectHandlesBase);
            invokevirtual(writeWord, 3, 0);
        }

        // Link native function
        ObjectConstant nf = createObjectConstant(classMethodActor.nativeFunction);
        ldc(nf);
        invokevirtual(link, 1, 1);

        if (classMethodActor != JVMTIFunctions.currentJniEnv) {
            ldc(nf);
            invokestatic(!isCFunction ? nativeCallPrologue : nativeCallPrologueForC, 1, 0);
        }

        // Invoke the native function
        callnative(SignatureDescriptor.create(nativeFunctionDescriptor.append(')').append(nativeResultDescriptor).toString()), nativeFunctionArgSlots, nativeResultDescriptor.toKind().stackSlots);

        if (classMethodActor != JVMTIFunctions.currentJniEnv) {
            invokestatic(!isCFunction ? nativeCallEpilogue : nativeCallEpilogueForC, 0, 0);
        }

        if (!isCFunction) {

            if (objectHandleOffset > 1) {
                // The object handles array is no longer alive so zero out the slot at sp+OBJECT_HANDLES_BASE_OFFSET
                invokestatic(getCpuStackPointer, 0, 1);
                iconst(OBJECT_HANDLES_BASE_OFFSET);
                invokestatic(zero, 0, 1);
                invokevirtual(writeWord, 3, 0);
            }

            // Unwrap a reference result from its enclosing JNI handle. This must be done
            // *before* the JNI frame is restored.
            if (resultKind.isReference) {
                invokevirtual(unhandHandle, 1, 1);
            }

            // Restore JNI frame.
            aload(currentThread);
            iload(top);
            invokevirtual(resetHandlesTop, 2, 0);

            verboseJniExit();

            // throw (and clear) any pending exception
            aload(currentThread);
            invokevirtual(throwJniException, 1, 0);
        }

        // Return result
        if (resultKind.isReference) {
            assert !isCFunction;

            // Insert cast if return type is not java.lang.Object
            if (resultDescriptor != JavaTypeDescriptor.OBJECT) {
                checkcast(createClassConstant(resultDescriptor));
            }
        }

        return_(resultKind);
    }

    /**
     * Generates the code to trace a call to a native function from a native stub.
     */
    private void verboseJniEntry() {
        if (JniFunctions.TraceJNI) {
            if (MaxineVM.isHosted()) {
                // Stubs generated while bootstrapping need to test the "-XX:+TraceJNI" VM option
                getstatic(traceJNI);
                final Label noTracing = newLabel();
                ifeq(noTracing);
                traceJniEntry();
                noTracing.bind();
            } else {
                traceJniEntry();
            }
        }
    }

    private void traceJniEntry() {
        invokestatic(traceCurrentThreadPrefix, 0, 0);
        ldc(PoolConstantFactory.createStringConstant("\" --> JNI: " + classMethodActor.format("%H.%n(%P)") + "]"));
        invokestatic(logPrintln_String, 1, 0);
    }

    /**
     * Generates the code to trace a return to a native stub from a native function.
     */
    private void verboseJniExit() {
        if (JniFunctions.TraceJNI) {
            if (MaxineVM.isHosted()) {
                // Stubs generated while bootstrapping need to test the "-XX:+TraceJNI" VM option
                getstatic(traceJNI);
                final Label notVerbose = newLabel();
                ifeq(notVerbose);
                traceJniExit();
                notVerbose.bind();
            } else {
                traceJniExit();
            }
        }
    }

    @NEVER_INLINE
    private void traceJniExit() {
        invokestatic(traceCurrentThreadPrefix, 0, 0);
        ldc(PoolConstantFactory.createStringConstant("\" <-- JNI: " + classMethodActor.format("%H.%n(%P)") + "]"));
        invokestatic(logPrintln_String, 1, 0);
    }

    @NEVER_INLINE
    private static void traceCurrentThreadPrefix() {
        Log.print("[Thread \"");
        Log.print(VmThread.current().getName());
    }
}<|MERGE_RESOLUTION|>--- conflicted
+++ resolved
@@ -36,12 +36,9 @@
 import com.sun.max.vm.bytecode.graft.*;
 import com.sun.max.vm.classfile.*;
 import com.sun.max.vm.classfile.constant.*;
-<<<<<<< HEAD
 import com.sun.max.vm.compiler.deopt.*;
+import com.sun.max.vm.jvmti.*;
 import com.sun.max.vm.reference.*;
-=======
-import com.sun.max.vm.jvmti.*;
->>>>>>> 06a8487b
 import com.sun.max.vm.runtime.*;
 import com.sun.max.vm.thread.*;
 import com.sun.max.vm.type.*;
@@ -133,7 +130,6 @@
     private static final ClassMethodRefConstant nativeCallEpilogueForC = createClassMethodConstant(Snippets.class, makeSymbol("nativeCallEpilogueForC"));
     private static final StringConstant threadLabelPrefix = PoolConstantFactory.createStringConstant("[Thread \"");
 
-<<<<<<< HEAD
     private static final ClassMethodRefConstant zero = createClassMethodConstant(Pointer.class, makeSymbol("zero"));
     private static final ClassMethodRefConstant writeWord = createClassMethodConstant(Pointer.class, makeSymbol("writeWord"), int.class, Word.class);
     private static final ClassMethodRefConstant getCpuStackPointer = createClassMethodConstant(VMRegister.class, makeSymbol("getCpuStackPointer"));
@@ -197,10 +193,6 @@
 
     private void generateCode(boolean isCFunction, boolean isStatic, ClassActor holder, SignatureDescriptor sig) {
         final TypeDescriptor resultDescriptor = sig.resultDescriptor();
-=======
-    private void generateCode(boolean isCFunction, boolean isStatic, ClassActor holder, SignatureDescriptor signatureDescriptor) {
-        final TypeDescriptor resultDescriptor = signatureDescriptor.resultDescriptor();
->>>>>>> 06a8487b
         final Kind resultKind = resultDescriptor.toKind();
         final StringBuilder nativeFunctionDescriptor = new StringBuilder("(");
         int nativeFunctionArgSlots = 0;
