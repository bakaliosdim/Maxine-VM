--- conflicted
+++ resolved
@@ -227,25 +227,17 @@
         ldc(nf);
         invokevirtual(link, 1, 1);
 
-<<<<<<< HEAD
-        ldc(nf);
-        invokestatic(!isCFunction ? nativeCallPrologue : nativeCallPrologueForC, 1, 0);
-=======
         if (!classMethodActor.isCFunctionNoLatch()) {
-            invokestatic(javaToNative, 0, 0);
-        }
->>>>>>> 0f819893
+            ldc(nf);
+            invokestatic(!isCFunction ? nativeCallPrologue : nativeCallPrologueForC, 1, 0);
+        }
 
         // Invoke the native function
         callnative(SignatureDescriptor.create(nativeFunctionDescriptor.append(')').append(nativeResultDescriptor).toString()), nativeFunctionArgSlots, nativeResultDescriptor.toKind().stackSlots);
 
-<<<<<<< HEAD
-        invokestatic(!isCFunction ? nativeCallEpilogue : nativeCallEpilogueForC, 0, 0);
-=======
         if (!classMethodActor.isCFunctionNoLatch()) {
-            invokestatic(nativeToJava, 0, 0);
-        }
->>>>>>> 0f819893
+            invokestatic(!isCFunction ? nativeCallEpilogue : nativeCallEpilogueForC, 0, 0);
+        }
 
         if (!isCFunction) {
             // Unwrap a reference result from its enclosing JNI handle. This must be done
