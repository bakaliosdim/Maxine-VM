/*
 * Copyright (c) 2007, 2012, Oracle and/or its affiliates. All rights reserved.
 * DO NOT ALTER OR REMOVE COPYRIGHT NOTICES OR THIS FILE HEADER.
 *
 * This code is free software; you can redistribute it and/or modify it
 * under the terms of the GNU General Public License version 2 only, as
 * published by the Free Software Foundation.
 *
 * This code is distributed in the hope that it will be useful, but WITHOUT
 * ANY WARRANTY; without even the implied warranty of MERCHANTABILITY or
 * FITNESS FOR A PARTICULAR PURPOSE.  See the GNU General Public License
 * version 2 for more details (a copy is included in the LICENSE file that
 * accompanied this code).
 *
 * You should have received a copy of the GNU General Public License version
 * 2 along with this work; if not, write to the Free Software Foundation,
 * Inc., 51 Franklin St, Fifth Floor, Boston, MA 02110-1301 USA.
 *
 * Please contact Oracle, 500 Oracle Parkway, Redwood Shores, CA 94065 USA
 * or visit www.oracle.com if you need additional information or have any
 * questions.
 */
package com.sun.max.vm.heap;

import static com.sun.max.vm.VMConfiguration.*;
import static com.sun.max.vm.VMOptions.*;
import static com.sun.max.vm.heap.HeapSchemeAdaptor.*;
import static com.sun.max.vm.thread.VmThread.*;
import static com.sun.max.vm.thread.VmThreadLocal.*;

import java.util.*;

import com.sun.max.annotate.*;
import com.sun.max.lang.*;
import com.sun.max.unsafe.*;
import com.sun.max.vm.*;
import com.sun.max.vm.actor.holder.*;
import com.sun.max.vm.code.*;
import com.sun.max.vm.heap.HeapScheme.PIN_SUPPORT_FLAG;
import com.sun.max.vm.heap.debug.*;
import com.sun.max.vm.hosted.*;
import com.sun.max.vm.layout.*;
import com.sun.max.vm.log.*;
import com.sun.max.vm.log.VMLog.Record;
import com.sun.max.vm.log.hosted.*;
import com.sun.max.vm.monitor.*;
import com.sun.max.vm.monitor.modal.sync.*;
import com.sun.max.vm.object.*;
import com.sun.max.vm.reference.*;
import com.sun.max.vm.runtime.*;
import com.sun.max.vm.thread.*;

/**
 * The dynamic Java object heap.
 */
public final class Heap {

    @HOSTED_ONLY
    public static boolean useOutOfLineStubs;

    // TODO: clean up. Just for indicating that boot image should be generated with inline TLAB allocation if heap scheme supports TLAB.
    @HOSTED_ONLY
    public static boolean genInlinedTLAB;

    @HOSTED_ONLY
    private static Map<Object, Address> objectToCell;

    @HOSTED_ONLY
    public static Address objectToCell(Object object) {
        return objectToCell.get(object);
    }

    @HOSTED_ONLY
    public static void initObjectToCell(Map<Object, Address> map) {
        objectToCell = map;
    }

    private Heap() {
    }

    /**
     * This field is set to a non-zero value by the native code iff the
     * heap scheme returns a non-zero value for {@linkplain HeapScheme#reservedVirtualSpaceKB()}.
     */
    private static Address reservedVirtualSpace = Address.zero();

    private static final Size MIN_HEAP_SIZE = Size.M.times(4); // To be adjusted

    /**
     * If initial size not specified, then it is maxSize / DEFAULT_INIT_HEAP_SIZE_RATIO.
     */
    private static final int DEFAULT_INIT_HEAP_SIZE_RATIO = 2;

    public static final VMSizeOption maxHeapSizeOption = register(new VMSizeOption("-Xmx", Size.G, "The maximum heap size."), MaxineVM.Phase.PRISTINE);

    public static final VMSizeOption initialHeapSizeOption = register(new InitialHeapSizeOption(), MaxineVM.Phase.PRISTINE);

    /**
     * Avoid using commit / uncommit operations that relies on anonymous memory operations.
     * These have been shown to be very expensive (on Solaris) although the cause isn't clear yet.
     * We keep this until we understand better the performance issues.
     */
    public static boolean AvoidsAnonOperations = true;

    public static boolean OptimizeJNICritical = true;

    static {
        VMOptions.addFieldOption("-XX:", "OptimizeJNICritical", Heap.class, "Use GC disabling to optimize JNI 'critical' functions when heap scheme doesn't support object pinning.", MaxineVM.Phase.PRISTINE);
        VMOptions.addFieldOption("-XX:", "AvoidsAnonOperations", Heap.class, "Avoids using Anonymous Memory operations as much as possible.", MaxineVM.Phase.PRISTINE);
    }

    static class InitialHeapSizeOption extends VMSizeOption {
        String invalidHeapSizeReason;

        @HOSTED_ONLY
        public InitialHeapSizeOption() {
            super("-Xms", maxHeapSizeOption.getValue().dividedBy(DEFAULT_INIT_HEAP_SIZE_RATIO), "The initial heap size.");
        }
        @Override
        public boolean check() {
            invalidHeapSizeReason = validateHeapSizing();
            return invalidHeapSizeReason == null;
        }

        @Override
        public void printErrorMessage() {
            Log.print(invalidHeapSizeReason);
        }
    }

    /**
     * Conveys the initial/max size for the heap. The {@code getXXXSize} methods can be overridden by an environment that has more knowledge.
     *
     */
    public static class HeapSizeInfo {
        protected Size getInitialSize() {
            return initialHeapSizeOption.getValue();
        }

        protected Size getMaxSize() {
            return maxHeapSizeOption.getValue();
        }
    }

    private static HeapSizeInfo heapSizeInfo = new HeapSizeInfo();

    @HOSTED_ONLY
    public static void registerHeapSizeInfo(HeapSizeInfo theHeapSizeInfo) {
        heapSizeInfo = theHeapSizeInfo;
    }

    /**
     * Lock for synchronizing access to the heap.
     */
    public static final Object HEAP_LOCK = JavaMonitorManager.newVmLock("HEAP_LOCK");

    public static boolean holdsHeapLock() {
        return Monitor.threadHoldsMonitor(HEAP_LOCK, VmThread.current());
    }

    private static Size maxSize;
    private static Size initialSize;

    private static boolean heapSizingInputValidated = false;

    /**
     * Start of the virtual space requested by the heap scheme and reserved at boot-load time.
     * The reserved space isn't backed yet by swap space (i.e., the memory is uncommitted).
     * The start or end of the reserved virtual space may comprise the boot image.
     *
     * @return Address of reserved virtual space.
     */
    public static Address startOfReservedVirtualSpace() {
        return reservedVirtualSpace;
    }

    /**
     * Validate heap sizing inputs. This is common to any GC and can be done early on.
     *
     */
    private static String validateHeapSizing() {
        if (heapSizingInputValidated) {
            return null;
        }
        Size max = heapSizeInfo.getMaxSize();
        Size init = heapSizeInfo.getInitialSize();
        if (maxHeapSizeOption.isPresent()) {
            if (max.lessThan(MIN_HEAP_SIZE)) {
                return "Heap too small";
            }
            if (initialHeapSizeOption.isPresent()) {
                if (max.lessThan(init)) {
                    return "Incompatible minimum and maximum heap sizes specified";
                }
                if (init.lessThan(MIN_HEAP_SIZE)) {
                    return "Too small initial heap";
                }
            } else {
                init = max;
            }
        } else if (initialHeapSizeOption.isPresent()) {
            if (init.lessThan(MIN_HEAP_SIZE)) {
                return "Heap too small";
            }
            max = init;
        }

        maxSize = max;
        initialSize = init;
        heapSizingInputValidated = true;
        return null;
    }

    // Note: Called via reflection from jvm.c
    public static long maxSizeLong() {
        return maxSize().toLong();
    }

    public static Size maxSize() {
        if (maxSize.isZero()) {
            validateHeapSizing();
        }
        return maxSize;
    }

    public static Size initialSize() {
        if (initialSize.isZero()) {
            validateHeapSizing();
        }
        return initialSize;
    }

    /**
     * Determines if information should be displayed about each garbage collection event.
     * Beyond the {@link VMOptions#verboseOption}, this must depend on tracing being enabled, not logging,
     * as it will generate output.
     */
    public static boolean verbose() {
        return verboseOption.verboseGC || gcAllLogger.traceEnabled() ||
               rootScanLogger.traceEnabled() || (timeLogger.traceEnabled() && LogGCSuppressionCount <= 0);
    }

    /**
     * Set the verboseGC option (java.lang.management support).
     */
    public static void setVerbose(boolean value) {
        verboseOption.verboseGC = value;
    }

    private static boolean GCDisabled;

    static {
        VMOptions.addFieldOption("-XX:", "DisableGC", Classes.getDeclaredField(Heap.class, "GCDisabled"), "Disable garbage collection.", MaxineVM.Phase.STARTING);
    }

    /**
     * Returns whether the "-XX:+DisableGC" option was specified.
     *
     * @return {@code true} if the user specified "-XX:+DisableGC" on the command line option; {@code false} otherwise
     */
    public static boolean gcDisabled() {
        return GCDisabled;
    }

    /**
     * Used by the Inspector to uniquely identify the special boot heap region.
     */
    @INSPECTED
    private static final String HEAP_BOOT_NAME = "Heap-Boot";

    @INSPECTED
    public static final BootHeapRegion bootHeapRegion = new BootHeapRegion(Address.zero(), Size.fromInt(Integer.MAX_VALUE), HEAP_BOOT_NAME);

    @FOLD
    private static HeapScheme heapScheme() {
        return vmConfig().heapScheme();
    }

    @INLINE
    public static void disableAllocationForCurrentThread() {
        heapScheme().disableAllocationForCurrentThread();
    }

    @INLINE
    public static void enableAllocationForCurrentThread() {
        heapScheme().enableAllocationForCurrentThread();
    }

    @INLINE
    public static boolean isAllocationDisabledForCurrentThread() {
        return heapScheme().isAllocationDisabledForCurrentThread();
    }

    /**
     * @see HeapScheme#isGcThread(Thread)
     */
    public static boolean isGcThread(Thread thread) {
        return heapScheme().isGcThread(thread);
    }

    @INLINE
    public static Object createArray(DynamicHub hub, int length) {
	//com.sun.max.vm.Log.print("createarray  "); com.sun.max.vm.Log.println(length);
        final Object array = heapScheme().createArray(hub, length);
	//com.sun.max.vm.Log.println("done createarray");
       allocationLogger.assertArray(array, hub.classActor);
        if (Heap.logAllocation()) {
            allocationLogger.logCreateArray(hub, length, array);
        }
        return array;
    }

    @INLINE
    public static Object createTuple(Hub hub) {
        final Object object = heapScheme().createTuple(hub);
allocationLogger.assertTuple(object, hub.classActor);
        if (Heap.logAllocation()) {
            allocationLogger.logCreateTuple(hub, object);
        }
        return object;
    }

    @INLINE
    public static Object createHybrid(DynamicHub hub) {
        final Object hybrid = heapScheme().createHybrid(hub);
allocationLogger.assertHybrid(hybrid, hub.classActor);
        if (Heap.logAllocation()) {
            allocationLogger.logCreateHybrid(hub, hybrid);
        }
        return hybrid;
    }

    @INLINE
    public static Hybrid expandHybrid(Hybrid hybrid, int length) {
        final Hybrid expandedHybrid = heapScheme().expandHybrid(hybrid, length);
allocationLogger.assertHybrid(ObjectAccess.readHub(hybrid), ObjectAccess.readHub(hybrid).classActor);
        if (Heap.logAllocation()) {
            allocationLogger.logExpandHybrid(ObjectAccess.readHub(hybrid), expandedHybrid);
        }
        return expandedHybrid;
    }

    @INLINE
    public static Object clone(Object object) {
        final Object clone = heapScheme().clone(object);
        if (Heap.logAllocation()) {
            allocationLogger.logClone(ObjectAccess.readHub(object), clone);
        }
        return clone;
    }

    /**
     * A VM option for triggering a GC at fixed intervals.
     */
    public static int ExcessiveGCFrequency;
    static {
        VMOptions.addFieldOption("-XX:", "ExcessiveGCFrequency", Heap.class,
            "Run a garbage collection every <n> milliseconds. A value of 0 disables this mechanism.");
    }

    public static boolean collectGarbage() {
        if (Heap.gcDisabled()) {
            Throw.stackDump("Out of memory and GC is disabled");
            MaxineVM.native_exit(1);
        }
        if (VmThread.isAttaching()) {
            Log.println("Cannot run GC on a thread still attaching to the VM");
            MaxineVM.native_exit(1);
        }
        if (VmThread.current().isVmOperationThread()) {
            // Even if another thread holds the heap lock for the purpose of executing a GC,
            // the GC is not actually executing as this is the VM operation thread which is
            // executing another VM operation that triggers a GC. So, the GC is now executed
            // as a nested VM operation without acquiring the heap lock.
            VmOperationThread.instance().promoteToGlobalSafepoint();

            // We're at a global safepoint, no one can concurrently update disableGCThreadCount.
            // It is possible that a VM operation (that isn't a GC operation) was running while mutator threads
            // disabled the GC. If that is the case, the current GC operation is illegal.
            FatalError.check(disableGCThreadCount == 0, "GC must be enabled");
            return heapLockedCollectGarbage();
        } else {
            // Calls to collect garbage need to synchronize on the heap lock. This ensures that
            // GC operations are submitted serially to the VM operation thread. It also means
            // that a collection only actually occurs if needed (i.e. concurrent call to this
            // method by another thread did not trigger a GC that freed up enough memory for
            // this request).
            synchronized (HEAP_LOCK) {
                waitForGCDisablingThreads();
                return heapLockedCollectGarbage();
            }
        }
    }

    private static boolean heapLockedCollectGarbage() {
        if (verbose()) {
            VmThread.current().gcRequest.printBeforeGC();
        }
        final boolean result = heapScheme().collectGarbage();
        if (verbose()) {
            VmThread.current().gcRequest.printAfterGC(result);
        }
        return result;
    }

    // Note: Called via reflection from jvm.c
    public static long reportFreeSpace() {
        return heapScheme().reportFreeSpace().toLong();
    }

    // Note: Called via reflection from jvm.c
    public static long reportUsedSpace() {
        return heapScheme().reportUsedSpace().toLong();
    }

    // Note: Called via reflection from jvm.c
    public static long maxObjectInspectionAge() {
        return heapScheme().maxObjectInspectionAge();
    }

    public static void lock() {
        Monitor.enter(HEAP_LOCK);
    }

    public static void unlock() {
        Monitor.exit(HEAP_LOCK);
    }

    /**
     * Determines if the  heap scheme is initialized to the point where
     * {@link #collectGarbage(Size)} can safely be called.
     */
    public static boolean isInitialized() {
        return VmOperationThread.instance() != null;
    }

    public static void enableImmortalMemoryAllocation() {
        heapScheme().enableCustomAllocation(Word.allOnes().asAddress());
        if (ImmortalHeap.immortalHeapLogger.enabled()) {
            ImmortalHeap.immortalHeapLogger.logEnable();
        }
    }

    public static void disableImmortalMemoryAllocation() {
        heapScheme().disableCustomAllocation();
        if (ImmortalHeap.immortalHeapLogger.enabled()) {
            ImmortalHeap.immortalHeapLogger.logDisable();
        }
    }

    /**
     * Counter of threads that are disabling GC.
     * The counter is increased / decreased only when the thread local count changes from zero to one (and vice-versa).
     *
     * @see Heap#disableGC()
     * @see Heap#enableGC()
     */
    private static int disableGCThreadCount = 0;

    /**
     * Flag indicating that the GC is waiting for GC-disabling threads.
     * This is currently used to implement an optimistic form of object pinning for heap schemes that don't
     * support it, wherein threads disable GC while holding direct pointers to arrays.
     *
     * @see Heap#disableGC()
     * @see Heap#enableGC()
     */
    private static boolean gcWaitForDisablingThreads = false;

    /**
     * Disable GC. Must be paired with a subsequent call to {@link Heap#enableGC()}
     */
    @INLINE
    private static void disableGC() {
        final Pointer etla = ETLA.load(currentTLA());
        Pointer count = GC_DISABLING_COUNT.load(etla);
        if (count.isZero()) {
            synchronized (HEAP_LOCK) {
                disableGCThreadCount++;
            }
        }
        GC_DISABLING_COUNT.store(etla, count.plus(1));
    }

    /**
     * Enable GC. Must be paired with a previous call to {@link Heap#disableGC()}
     */
    @INLINE
    private static void enableGC() {
        final Pointer etla = ETLA.load(currentTLA());
        Pointer count = GC_DISABLING_COUNT.load(etla);
        assert count.greaterThan(Pointer.zero()) :  "thread has not issued a GC disabling request";
        if (count.equals(1)) {
            synchronized (HEAP_LOCK) {
                assert disableGCThreadCount > 0 : "some thread have not issued a GC disabling request";
                disableGCThreadCount--;
                if (disableGCThreadCount == 0 && gcWaitForDisablingThreads) {
                    // Wake up GC if waiting on the HEAP lock.
                    HEAP_LOCK.notifyAll();
                }
            }
        }
        GC_DISABLING_COUNT.store(etla, count.minus(1));
    }

    private static void waitForGCDisablingThreads() {
        while (disableGCThreadCount > 0) {
            gcWaitForDisablingThreads = true;
            final Pointer etla = ETLA.load(currentTLA());
            FatalError.check(GC_DISABLING_COUNT.load(etla).equals(0), "GC requester must not pin any objects");
            try {
                HEAP_LOCK.wait();
            } catch (InterruptedException e) {
            }
        }
        gcWaitForDisablingThreads = false;
    }

    @INLINE
    public static boolean useDirectPointer(Object object) {
        HeapScheme heapScheme = heapScheme();
        if (heapScheme.supportsPinning(PIN_SUPPORT_FLAG.CAN_NEST)) {
            heapScheme.pin(object);
            return true;
        }
        if (OptimizeJNICritical) {
            disableGC();
            return true;
        }
        return false;
    }

    @INLINE
    public static boolean releasedDirectPointer(Object object) {
        HeapScheme heapScheme = VMConfiguration.vmConfig().heapScheme();
        if (heapScheme.supportsPinning(PIN_SUPPORT_FLAG.CAN_NEST)) {
            heapScheme.unpin(object);
            return true;
        }
        if (OptimizeJNICritical) {
            enableGC();
            return true;
        }
        return false;
    }

    /**
     * Determines if a given object is in the boot image.
     *
     * @param object and object to check
     * @return true if {@code object} is in the boot image
     */
    public static boolean isInBootImage(Object object) {
        Pointer origin = Reference.fromJava(object).toOrigin();
	//Log.println(origin);
        return bootHeapRegion.contains(origin) || Code.contains(origin) || ImmortalHeap.contains(origin);
    }

    public static boolean isValidRef(Reference ref) {
        if (ref.isZero()) {
            return true;
        }
        if (CodePointer.isCodePointer(ref)) {
            return true;
        }
        Pointer origin = ref.toOrigin();
        if (!bootHeapRegion.contains(origin) && !heapScheme().contains(origin) && !Code.contains(origin) && !ImmortalHeap.contains(origin)) {
            return false;
        }
        if (DebugHeap.isTagging()) {
            return DebugHeap.isValidNonnullRef(ref);
        }
        return true;
    }

    public static void checkHeapSizeOptions() {
        Size initSize = initialSize();
        Size maxSize = maxSize();
        if (initSize.greaterThan(maxSize)) {
            Log.println("Incompatible minimum and maximum heap sizes specified");
            MaxineVM.native_exit(1);
        }
    }

    /*
     * Support for callbacks on GC start and end
     */

    /**
     * Identifies the callback phase, and can also be used within
     * heap implementations for logging purposes.
     */
    public static enum GCCallbackPhase {
        INIT("GC initialization"), BEFORE("before GC"), AFTER("after GC");

        public final String description;
        public static final GCCallbackPhase[] VALUES = values();

        @HOSTED_ONLY
        public static String inspectedValue(Word argValue) {
            return values()[argValue.asAddress().toInt()].description;
        }

        GCCallbackPhase(String traceString) {
            this.description = traceString;
        }
    }

    /**
     * A class that wants to register for callbacks must implement this interface
     * and register itself with {@link Heap#registerGCCallback(GCCallback)}.
     */
    public interface GCCallback {
        void gcCallback(GCCallbackPhase gcCallbackPhase);
    }

    @HOSTED_ONLY
    private static ArrayList<GCCallback> gcCallbackList = new ArrayList<GCCallback>();

    @HOSTED_ONLY
    public static void registerGCCallback(GCCallback callback) {
        FatalError.check(gcCallbacks == null, "too late to register a GC callback");
        gcCallbackList.add(callback);
    }

    @HOSTED_ONLY
    private static class InitializationCompleteCallback implements JavaPrototype.InitializationCompleteCallback {

        @Override
        public void initializationComplete() {
            gcCallbacks = new GCCallback[gcCallbackList.size()];
            gcCallbackList.toArray(gcCallbacks);
        }

    }

    static {
        JavaPrototype.registerInitializationCompleteCallback(new InitializationCompleteCallback());
    }

    @CONSTANT
    private static GCCallback[] gcCallbacks;

    public static void invokeGCCallbacks(GCCallbackPhase callbackPhase) {
        for (int i = 0; i < gcCallbacks.length; i++) {
            gcCallbacks[i].gcCallback(callbackPhase);
        }
    }

    /*
     * Everything related to logging/tracing the heap behavior is defined below.
     */

    /**
     * A logger for the phases of the GC - implementation provided by the heap scheme.
     */
    public static final PhaseLogger phaseLogger = heapScheme().phaseLogger();

    /**
     * A logger for timing the phases of the GC - implementation provided by the heap scheme.
     */
    public static final TimeLogger timeLogger = heapScheme().timeLogger();

    /**
     * Logger for root scanning.
     */
    public static final RootScanLogger rootScanLogger = new RootScanLogger();

    /**
     * A logger for object allocation, only visible in a DEBUG image build.
     */
    public static final AllocationLogger allocationLogger = /*MaxineVM.isDebug() ?*/ new AllocationLogger(true)/* : new AllocationLogger()*/;

    /**
     * A pseudo-logger that exists solely to define the {@code LogGC and TraceGC} options,
     * which, if enabled, force all the dependent loggers to enabled. It has no operations.
     */
    public static final VMLogger gcAllLogger = new VMLogger("GC", 0,
                    "all garbage collection activity. Enabling this option also enables the " +
                    rootScanLogger.logOption + ", " +
                    phaseLogger.traceOption +  " and " + timeLogger.traceOption + " options.", null) {
        @Override
        public void checkOptions() {
            super.checkOptions();
            forceDependentLoggerState(phaseLogger, rootScanLogger, timeLogger);
        }
    };

    static {
        VMOptions.addFieldOption("-XX:", "LogGCSuppressionCount", Heap.class,
                        "Disable " + gcAllLogger.logOption + ", " + rootScanLogger.logOption + " and " +
                        phaseLogger.logOption + " until the n'th GC");
    }

    /*
     * Functions that act as guards for logging, and add additional conjunctive constraints
     * beyond the setting of the log options.
     */

    /**
     * Determines if object allocation should be logged.
     *
     * @return {@code false} if the VM build level is not {@link BuildLevel#DEBUG}.
     */
    @INLINE
    public static boolean logAllocation() {
        return /*MaxineVM.isDebug() && */allocationLogger.enabled();
    }

    /**
     * Determines if all garbage collection activity should be logged.
     */
    @INLINE
    public static boolean logAllGC() {
        return gcAllLogger.enabled() && LogGCSuppressionCount <= 0;
    }

    /**
     * Determines if the garbage collection phases should be logged.
     */
    @INLINE
    public static boolean logGCPhases() {
        return (gcAllLogger.enabled()  || phaseLogger.enabled()) && LogGCSuppressionCount <= 0;
    }

    /**
     * Determines if garbage collection root scanning should be logged.
     */
    @INLINE
    public static boolean logRootScanning() {
        return (gcAllLogger.enabled() || rootScanLogger.enabled()) && LogGCSuppressionCount <= 0;
    }

    /**
     * Determines if garbage collection timings should be collected and logged.
     */
    @INLINE
    public static boolean logGCTime() {
        return (gcAllLogger.enabled() || timeLogger.enabled()) && LogGCSuppressionCount <= 0;
    }

    /**
     * Disables phase, time and roots logging if greater than 0.
     */
    public static int LogGCSuppressionCount;


    /*
     * Logging of root scanning.
     */
    @HOSTED_ONLY
    @VMLoggerInterface
    private interface RootScanLoggerInterface {
        void scanningBootHeap(
            @VMLogParam(name = "start") Address start,
            @VMLogParam(name = "end") Address end,
            @VMLogParam(name = "mutableReferencesEnd") Address mutableReferencesEnd);

        void visitReferenceMapSlot(
            @VMLogParam(name = "regionWordIndex") int regionWordIndex,
            @VMLogParam(name = "address") Pointer address,
            @VMLogParam(name = "value") Word value);
    }

    public static class RootScanLogger extends RootScanLoggerAuto {
        RootScanLogger() {
            super("RootScanning", "garbage collection root scanning.");
        }

        public void logScanningBootHeap(BootHeapRegion region, Address mutableReferencesEnd) {
            logScanningBootHeap(region.start(), region.end(), mutableReferencesEnd);
        }

        @Override
        protected  void traceScanningBootHeap(Address start, Address end, Address mutableReferencesEnd) {
            Log.print("Scanning boot heap: start=");
            Log.print(start);
            Log.print(", end=");
            Log.print(end);
            Log.print(", mutable references end=");
            Log.println(mutableReferencesEnd);
        }

        @Override
        protected void traceVisitReferenceMapSlot(int regionWordIndex, Pointer address, Word value) {
            Log.print("    Slot: ");
            Log.print("index=");
            Log.print(regionWordIndex);
            Log.print(", address=");
            Log.print(address);
            Log.print(", value=");
            Log.println(value);
        }
    }

    /*
     * Logging of object allocation.
     */

    /**
     * Allocation logging interface.
     * These methods are very similar in form, but we choose to distinguish them
     * by the operation (method) name. Most of the implementation will be shared.
     */
    @HOSTED_ONLY
    @VMLoggerInterface(defaultConstructor = true)
    private interface AllocationLoggerInterface {
        void clone(
            @VMLogParam(name = "classActor") ClassActor classActor,
            @VMLogParam(name = "cell") Pointer cell,
            @VMLogParam(name = "size") Size size);

        void createArray(
            @VMLogParam(name = "classActor") ClassActor classActor,
            @VMLogParam(name = "length") int length,
            @VMLogParam(name = "cell") Pointer cell,
            @VMLogParam(name = "size") Size size);

        void createTuple(
            @VMLogParam(name = "classActor") ClassActor classActor,
            @VMLogParam(name = "cell") Pointer cell,
            @VMLogParam(name = "size") Size size);

        void createHybrid(
            @VMLogParam(name = "classActor") ClassActor classActor,
            @VMLogParam(name = "cell") Pointer cell,
            @VMLogParam(name = "size") Size size);

        void expandHybrid(
            @VMLogParam(name = "classActor") ClassActor classActor,
            @VMLogParam(name = "cell") Pointer cell,
            @VMLogParam(name = "size") Size size);
    }

    /**
     * Implementation of allocation logging.
     * The actual methods traffic in {@link Hub} types, which we convert to
     * {@link ClassActor}, since the tracing simply prints the class name,
     * and we can log a {@link ClassActor} by its id.
     */
    public final static class AllocationLogger extends AllocationLoggerAuto {
        AllocationLogger(boolean active) {
            super("Allocation", "heap allocation.");
        }

        AllocationLogger() {
            super();
        }
        

	@NEVER_INLINE
        void assertArray(Object array, ClassActor classActor) {
            if (Layout.originToCell(ObjectAccess.toOrigin(array)).toLong() % 8 != 0) {
<<<<<<< HEAD
                Log.print("Error Alignment Array ");
		Log.print(classActor.name.string);
=======
		//if(com.sun.max.vm.MaxineVM.isStarting()) {
		Log.println("HEAPArray ALIGNMENT");
                Log.print(classActor.name.string);
>>>>>>> b344ebd3
                Log.print(" at ");
                Log.print(Layout.originToCell(ObjectAccess.toOrigin(array)).toLong());
                Log.print(" [");
                Log.print(Layout.size((ObjectAccess.toOrigin(array))));
                Log.println(" bytes]");
                //assert false;
<<<<<<< HEAD
            }
=======
		//}
            }else { 
		Log.println("HEAPArray OK");
	    }
>>>>>>> b344ebd3

        }

        @NEVER_INLINE
        void assertTuple(Object array, ClassActor classActor) {
            if (Layout.originToCell(ObjectAccess.toOrigin(array)).toLong() % 8 != 0) {
<<<<<<< HEAD
                Log.print("Error Alignment Tuple ");
		Log.print(classActor.name.string);
=======
		//if(com.sun.max.vm.MaxineVM.isStarting()) {
		Log.println("HEAP Tuple ALIGNMENT");

                Log.print(classActor.name.string);
>>>>>>> b344ebd3
                Log.print(" at ");
                Log.print(Layout.originToCell(ObjectAccess.toOrigin(array)).toLong());
                Log.print(" [");
                Log.print(Layout.size((ObjectAccess.toOrigin(array))));
                Log.println(" bytes]");
                //assert false;
<<<<<<< HEAD
            }
=======
		//}
            }else {
		Log.println("HEAP Tuple OK");
	    }
>>>>>>> b344ebd3

        }

        @NEVER_INLINE
        void assertHybrid(Object array, ClassActor classActor) {
            if (Layout.originToCell(ObjectAccess.toOrigin(array)).toLong() % 8 != 0) {
<<<<<<< HEAD
                Log.print("Error Alignment Hybrid ");
		Log.print(classActor.name.string);
=======
		//if(com.sun.max.vm.MaxineVM.isStarting()) {
		Log.println("Hybrid ALIGNMENT");

                Log.print(classActor.name.string);
>>>>>>> b344ebd3
                Log.print(" at ");
                Log.print(Layout.originToCell(ObjectAccess.toOrigin(array)).toLong());
                Log.print(" [");
                Log.print(Layout.size((ObjectAccess.toOrigin(array))));
                Log.println(" bytes]");
                //assert false;
<<<<<<< HEAD
            }
=======
                //}
            } else {
		Log.println("Hybrid OK");
		}
>>>>>>> b344ebd3

        }

        @NEVER_INLINE
        void logClone(Hub hub, Object clone) {
            logClone(hub.classActor, Layout.originToCell(ObjectAccess.toOrigin(clone)), hub.tupleSize);
        }

        @NEVER_INLINE
        void logCreateArray(Hub hub, int length, Object array) {
            logCreateArray(hub.classActor, length, Layout.originToCell(ObjectAccess.toOrigin(array)), Layout.size(Reference.fromJava(array)));
        }

        @NEVER_INLINE
        void logCreateTuple(Hub hub, Object object) {
            logCreateTuple(hub.classActor, Layout.originToCell(ObjectAccess.toOrigin(object)), hub.tupleSize);
        }

        @NEVER_INLINE
        void logCreateHybrid(Hub hub, Object hybrid) {
            logCreateHybrid(hub.classActor, Layout.originToCell(ObjectAccess.toOrigin(hybrid)), hub.tupleSize);
        }

        @NEVER_INLINE
        void logExpandHybrid(Hub hub, Hybrid expandedHybrid) {
            logExpandHybrid(hub.classActor, Layout.originToCell(ObjectAccess.toOrigin(expandedHybrid)), hub.tupleSize);
        }

        @Override
        protected void traceClone(ClassActor classActor, Pointer cell, Size size) {
            traceAllocation(classActor, cell, size, -1, "clone");
        }

        @Override
        protected void traceCreateTuple(ClassActor classActor, Pointer cell, Size size) {
            traceAllocation(classActor, cell, size, -1, "tuple");
        }

        @Override
        protected void traceCreateHybrid(ClassActor classActor, Pointer cell, Size size) {
            traceAllocation(classActor, cell, size, -1, "hybrid");
        }

        @Override
        protected void traceExpandHybrid(ClassActor classActor, Pointer cell, Size size) {
            traceAllocation(classActor, cell, size, -1, "expanded hybrid");
        }

        @Override
        protected void traceCreateArray(ClassActor classActor, int length, Pointer cell, Size size) {
            traceAllocation(classActor, cell, size, length, "array");
        }

        private static void traceAllocation(ClassActor classActor, Pointer cell, Size size, int length, String variant) {
            Log.print(": Allocated ");
            Log.print(variant);
            Log.print(' ');
            Log.print(classActor.name.string);
            if (length >= 0) {
                Log.print(" of length ");
                Log.print(length);
            }
            Log.print(" at ");
            Log.print(cell);
            Log.print(" [");
            Log.print(size.toInt());
            Log.println(" bytes]");
        }

    }

// START GENERATED CODE
    private static abstract class AllocationLoggerAuto extends com.sun.max.vm.log.VMLogger {
        public enum Operation {
            Clone, CreateArray, CreateHybrid,
            CreateTuple, ExpandHybrid;

            @SuppressWarnings("hiding")
            public static final Operation[] VALUES = values();
        }

        private static final int[] REFMAPS = null;

        protected AllocationLoggerAuto(String name, String optionDescription) {
            super(name, Operation.VALUES.length, optionDescription, REFMAPS);
        }

        protected AllocationLoggerAuto() {
        }

        @Override
        public String operationName(int opCode) {
            return Operation.VALUES[opCode].name();
        }

        @INLINE
        public final void logClone(ClassActor classActor, Pointer cell, Size size) {
            log(Operation.Clone.ordinal(), classActorArg(classActor), cell, size);
        }
        protected abstract void traceClone(ClassActor classActor, Pointer cell, Size size);

        @INLINE
        public final void logCreateArray(ClassActor classActor, int length, Pointer cell, Size size) {
            log(Operation.CreateArray.ordinal(), classActorArg(classActor), intArg(length), cell, size);
        }
        protected abstract void traceCreateArray(ClassActor classActor, int length, Pointer cell, Size size);

        @INLINE
        public final void logCreateHybrid(ClassActor classActor, Pointer cell, Size size) {
            log(Operation.CreateHybrid.ordinal(), classActorArg(classActor), cell, size);
        }
        protected abstract void traceCreateHybrid(ClassActor classActor, Pointer cell, Size size);

        @INLINE
        public final void logCreateTuple(ClassActor classActor, Pointer cell, Size size) {
            log(Operation.CreateTuple.ordinal(), classActorArg(classActor), cell, size);
        }
        protected abstract void traceCreateTuple(ClassActor classActor, Pointer cell, Size size);

        @INLINE
        public final void logExpandHybrid(ClassActor classActor, Pointer cell, Size size) {
            log(Operation.ExpandHybrid.ordinal(), classActorArg(classActor), cell, size);
        }
        protected abstract void traceExpandHybrid(ClassActor classActor, Pointer cell, Size size);

        @Override
        protected void trace(Record r) {
            switch (r.getOperation()) {
                case 0: { //Clone
                    traceClone(toClassActor(r, 1), toPointer(r, 2), toSize(r, 3));
                    break;
                }
                case 1: { //CreateArray
                    traceCreateArray(toClassActor(r, 1), toInt(r, 2), toPointer(r, 3), toSize(r, 4));
                    break;
                }
                case 2: { //CreateHybrid
                    traceCreateHybrid(toClassActor(r, 1), toPointer(r, 2), toSize(r, 3));
                    break;
                }
                case 3: { //CreateTuple
                    traceCreateTuple(toClassActor(r, 1), toPointer(r, 2), toSize(r, 3));
                    break;
                }
                case 4: { //ExpandHybrid
                    traceExpandHybrid(toClassActor(r, 1), toPointer(r, 2), toSize(r, 3));
                    break;
                }
            }
        }
    }

    private static abstract class RootScanLoggerAuto extends com.sun.max.vm.log.VMLogger {
        public enum Operation {
            ScanningBootHeap, VisitReferenceMapSlot;

            @SuppressWarnings("hiding")
            public static final Operation[] VALUES = values();
        }

        private static final int[] REFMAPS = null;

        protected RootScanLoggerAuto(String name, String optionDescription) {
            super(name, Operation.VALUES.length, optionDescription, REFMAPS);
        }

        @Override
        public String operationName(int opCode) {
            return Operation.VALUES[opCode].name();
        }

        @INLINE
        public final void logScanningBootHeap(Address start, Address end, Address mutableReferencesEnd) {
            log(Operation.ScanningBootHeap.ordinal(), start, end, mutableReferencesEnd);
        }
        protected abstract void traceScanningBootHeap(Address start, Address end, Address mutableReferencesEnd);

        @INLINE
        public final void logVisitReferenceMapSlot(int regionWordIndex, Pointer address, Word value) {
            log(Operation.VisitReferenceMapSlot.ordinal(), intArg(regionWordIndex), address, value);
        }
        protected abstract void traceVisitReferenceMapSlot(int regionWordIndex, Pointer address, Word value);

        @Override
        protected void trace(Record r) {
            switch (r.getOperation()) {
                case 0: { //ScanningBootHeap
                    traceScanningBootHeap(toAddress(r, 1), toAddress(r, 2), toAddress(r, 3));
                    break;
                }
                case 1: { //VisitReferenceMapSlot
                    traceVisitReferenceMapSlot(toInt(r, 1), toPointer(r, 2), toWord(r, 3));
                    break;
                }
            }
        }
    }

// END GENERATED CODE

}<|MERGE_RESOLUTION|>--- conflicted
+++ resolved
@@ -343,7 +343,8 @@
     @INLINE
     public static Object clone(Object object) {
         final Object clone = heapScheme().clone(object);
-        if (Heap.logAllocation()) {
+   allocationLogger.assertTuple(object, ObjectAccess.readHub(object).classActor);
+             if (Heap.logAllocation()) {
             allocationLogger.logClone(ObjectAccess.readHub(object), clone);
         }
         return clone;
@@ -851,87 +852,45 @@
 	@NEVER_INLINE
         void assertArray(Object array, ClassActor classActor) {
             if (Layout.originToCell(ObjectAccess.toOrigin(array)).toLong() % 8 != 0) {
-<<<<<<< HEAD
                 Log.print("Error Alignment Array ");
 		Log.print(classActor.name.string);
-=======
-		//if(com.sun.max.vm.MaxineVM.isStarting()) {
-		Log.println("HEAPArray ALIGNMENT");
-                Log.print(classActor.name.string);
->>>>>>> b344ebd3
                 Log.print(" at ");
-                Log.print(Layout.originToCell(ObjectAccess.toOrigin(array)).toLong());
+                Log.print(Long.toHexString(Layout.originToCell(ObjectAccess.toOrigin(array)).toLong()));
                 Log.print(" [");
                 Log.print(Layout.size((ObjectAccess.toOrigin(array))));
                 Log.println(" bytes]");
                 //assert false;
-<<<<<<< HEAD
-            }
-=======
-		//}
-            }else { 
-		Log.println("HEAPArray OK");
-	    }
->>>>>>> b344ebd3
+            }
 
         }
 
         @NEVER_INLINE
         void assertTuple(Object array, ClassActor classActor) {
             if (Layout.originToCell(ObjectAccess.toOrigin(array)).toLong() % 8 != 0) {
-<<<<<<< HEAD
                 Log.print("Error Alignment Tuple ");
 		Log.print(classActor.name.string);
-=======
-		//if(com.sun.max.vm.MaxineVM.isStarting()) {
-		Log.println("HEAP Tuple ALIGNMENT");
-
-                Log.print(classActor.name.string);
->>>>>>> b344ebd3
                 Log.print(" at ");
-                Log.print(Layout.originToCell(ObjectAccess.toOrigin(array)).toLong());
+                Log.print(Long.toHexString(Layout.originToCell(ObjectAccess.toOrigin(array)).toLong()));
                 Log.print(" [");
                 Log.print(Layout.size((ObjectAccess.toOrigin(array))));
                 Log.println(" bytes]");
                 //assert false;
-<<<<<<< HEAD
-            }
-=======
-		//}
-            }else {
-		Log.println("HEAP Tuple OK");
-	    }
->>>>>>> b344ebd3
+            }
 
         }
 
         @NEVER_INLINE
         void assertHybrid(Object array, ClassActor classActor) {
             if (Layout.originToCell(ObjectAccess.toOrigin(array)).toLong() % 8 != 0) {
-<<<<<<< HEAD
                 Log.print("Error Alignment Hybrid ");
 		Log.print(classActor.name.string);
-=======
-		//if(com.sun.max.vm.MaxineVM.isStarting()) {
-		Log.println("Hybrid ALIGNMENT");
-
-                Log.print(classActor.name.string);
->>>>>>> b344ebd3
                 Log.print(" at ");
-                Log.print(Layout.originToCell(ObjectAccess.toOrigin(array)).toLong());
+                Log.print(Long.toHexString(Layout.originToCell(ObjectAccess.toOrigin(array)).toLong()));
                 Log.print(" [");
                 Log.print(Layout.size((ObjectAccess.toOrigin(array))));
                 Log.println(" bytes]");
                 //assert false;
-<<<<<<< HEAD
-            }
-=======
-                //}
-            } else {
-		Log.println("Hybrid OK");
-		}
->>>>>>> b344ebd3
-
+            }
         }
 
         @NEVER_INLINE
