--- conflicted
+++ resolved
@@ -1,7 +1,7 @@
 /*
  * Copyright (c) 2017, APT Group, School of Computer Science,
  * The University of Manchester. All rights reserved.
- * Copyright (c) 2012, 2011, Oracle and/or its affiliates. All rights reserved.
+ * Copyright (c) 2012, Oracle and/or its affiliates. All rights reserved.
  * DO NOT ALTER OR REMOVE COPYRIGHT NOTICES OR THIS FILE HEADER.
  *
  * This code is free software; you can redistribute it and/or modify it
@@ -151,8 +151,8 @@
     }
 
     /**
-     * The minimum value to which {@link T1XOptions#TraceBytecodeParserLevel} must be set to trace the bytecode
-     * instructions as they are parsed.
+     * The minimum value to which {@link T1XOptions#TraceBytecodeParserLevel} must be set to trace
+     * the bytecode instructions as they are parsed.
      */
     public static final int TRACELEVEL_INSTRUCTIONS = 1;
 
@@ -281,10 +281,11 @@
 
     /**
      * Map of BCIs to target code positions. Entries in the table corresponding to the start of a bytecode instruction
-     * hold the position in the code buffer where the first byte of the template was emitted. This map includes an entry
-     * for the BCI one byte past the end of the bytecode array. This is useful for determining the end of the code
-     * emitted for the last bytecode instruction. That is, the value at {@code bciToPos[bciToPos.length - 1]} is the
-     * target code position at which the epilogue starts (0 denotes absence of an epilogue).
+     * hold the position in the code buffer where the first byte of the template was emitted. This map
+     * includes an entry for the BCI one byte past the end of the bytecode array. This is useful
+     * for determining the end of the code emitted for the last bytecode instruction. That is, the value at
+     * {@code bciToPos[bciToPos.length - 1]} is the target code position at which the epilogue starts
+     * (0 denotes absence of an epilogue).
      */
     protected int[] bciToPos;
 
@@ -394,7 +395,8 @@
     }
 
     /**
-     * Thrown to indicate that {@link Bytecodes#JSR} or {@link Bytecodes#RET} was encountered when compiling a method.
+     * Thrown to indicate that {@link Bytecodes#JSR} or {@link Bytecodes#RET}
+     * was encountered when compiling a method.
      */
     @SuppressWarnings("serial")
     class UnsupportedSubroutineException extends RuntimeException {
@@ -570,9 +572,10 @@
     }
 
     /**
-     * Returns the template to use for {@code tag}. By default, returns the template in the associated {@link #compiler
-     * compiler} templates array, but may be overridden by a subclass to make the behavior more context sensitive.
-     *
+     * Returns the template to use for {@code tag}.
+     * By default, returns the template in the associated {@link #compiler compiler}
+     * templates array, but may be overridden by a subclass to make the behavior
+     * more context sensitive.
      * @param tag
      */
     protected T1XTemplate getTemplate(T1XTemplateTag tag) {
@@ -699,8 +702,8 @@
     }
 
     /**
-     * Asserts that a given argument of the current template has not yet been initialized and then records the fact that
-     * it is now initialized.
+     * Asserts that a given argument of the current template has not yet been initialized
+     * and then records the fact that it is now initialized.
      */
     private boolean assertInitializeArg(Arg a, int n) {
         int argBit = 1 << n;
@@ -807,19 +810,13 @@
     }
 
     protected abstract void loadInt(CiRegister dst, int index);
-
     protected abstract void loadLong(CiRegister dst, int index);
-
     protected abstract void loadWord(CiRegister dst, int index);
-
     protected abstract void loadObject(CiRegister dst, int index);
 
     protected abstract void storeInt(CiRegister src, int index);
-
     protected abstract void storeLong(CiRegister src, int index);
-
     protected abstract void storeWord(CiRegister src, int index);
-
     protected abstract void storeObject(CiRegister src, int index);
 
     /**
@@ -993,8 +990,9 @@
     protected abstract int callIndirect(CiRegister target, int receiverStackIndex);
 
     /**
-     * Gets the register for a given parameter of the current template. When assertions are enabled, this method also
-     * checks the index, name and kind of the parameter and ensures it is not being initialized more than once.
+     * Gets the register for a given parameter of the current template.
+     * When assertions are enabled, this method also checks the index, name and kind
+     * of the parameter and ensures it is not being initialized more than once.
      *
      * @param n the index of the parameter
      * @param name the expected name of the parameter
@@ -1025,8 +1023,7 @@
      *
      * @param name the expected name of the parameter
      */
-<<<<<<< HEAD
-    final void assignIntReg(int n, String name, CiRegister src) {
+    final protected void assignIntReg(int n, String name, CiRegister src) {
         assignWordReg(reg(n, name, Kind.INT), src);
     }
 
@@ -1035,10 +1032,7 @@
      *
      * @param name the expected name of the parameter
      */
-    final void assignWordReg(int n, String name, CiRegister src) {
-=======
     final protected void assignWordReg(int n, String name, CiRegister src) {
->>>>>>> 9bb94e77
         assignWordReg(reg(n, name, Kind.WORD), src);
     }
 
@@ -1762,7 +1756,6 @@
             case Bytecodes.JSR_W:
             case Bytecodes.JSR:
                 throw new UnsupportedSubroutineException(opcode, stream.currentBCI());
-
             case Bytecodes.JNICALL:
             default:
                 throw new CiBailout("Unsupported opcode" + errorSuffix());
@@ -1936,8 +1929,8 @@
     /**
      * Emit template for a bytecode operating on a (static or dynamic) field.
      *
+     * @param tags one of GETFIELDS, PUTFIELDS, GETSTATICS, PUTSTATICS
      * @param index Index to the field ref constant.
-     * @param tags one of GETFIELDS, PUTFIELDS, GETSTATICS, PUTSTATICS
      */
     protected void do_fieldAccess(EnumMap<KindEnum, T1XTemplateTag> tags, int index) {
         FieldRefConstant fieldRefConstant = cp.fieldAt(index);
@@ -2168,7 +2161,6 @@
 
     }
 
-<<<<<<< HEAD
     protected void assignInvokeTemplatesProfileInstrumentationParameters() {
         if (methodProfileBuilder != null) {
             int bci = stream.currentBCI();
@@ -2189,12 +2181,6 @@
      * They permit flexibility in the form of the templates for the INVOKE bytecodes
      * without hard-wiring in additional forms. In particular, they allow access to the
      * associated {@link MethodActor} in all situations.
-=======
-    /**
-     * The following three methods exist to be overridden by the VMA extension. They permit flexibility in the form of
-     * the templates for the INVOKE bytecodes without hard-wiring in additional forms. In particular, they allow access
-     * to the associated {@link MethodActor} in all situations.
->>>>>>> 9bb94e77
      */
     protected void assignInvokeVirtualTemplateParameters(VirtualMethodActor virtualMethodActor, int receiverStackIndex) {
         assignInt(0, "vTableIndex", virtualMethodActor.vTableIndex());
@@ -2219,16 +2205,14 @@
             do_invokespecial(index);
             return;
         }
+
         Kind kind = invokeKind(signature);
         T1XTemplateTag tag = INVOKEVIRTUALS.get(kind.asEnum);
         int receiverStackIndex = receiverStackIndex(signature);
-<<<<<<< HEAD
         do_profileExceptionSeen();
-=======
         if (DEBUG_MARKERS) {
             assignInt(scratch, index | (0xbeaf << 16));
         }
->>>>>>> 9bb94e77
         try {
             if (classMethodRef.isResolvableWithoutClassLoading(cp)) {
                 try {
@@ -2244,15 +2228,9 @@
                         finishCall(tag, kind, safepoint, virtualMethodActor);
                         return;
                     }
-<<<<<<< HEAD
                     // emit a virtual dispatch
                     start(methodProfileBuilder == null ? tag.resolved : tag.instrumented);
-                    CiRegister target = template.sig.out.reg;
-=======
-                    // emit an unprofiled virtual dispatch
-                    start(tag.resolved);
                     CiRegister target = template.sig.scratch.reg;
->>>>>>> 9bb94e77
                     assignInvokeVirtualTemplateParameters(virtualMethodActor, receiverStackIndex);
                     finish();
 
@@ -2271,6 +2249,7 @@
         assignObject(0, "guard", cp.makeResolutionGuard(index));
         peekObject(1, "receiver", receiverStackIndex);
         finish();
+
         int safepoint = callIndirect(target, receiverStackIndex);
         finishCall(tag, kind, safepoint, null);
     }
@@ -2284,6 +2263,7 @@
             do_invokespecial(index);
             return;
         }
+
         Kind kind = invokeKind(signature);
         T1XTemplateTag tag = INVOKEINTERFACES.get(kind.asEnum);
         int receiverStackIndex = receiverStackIndex(signature);
@@ -2295,16 +2275,9 @@
                     if (processIntrinsic(interfaceMethod)) {
                         return;
                     }
-<<<<<<< HEAD
                     start(methodProfileBuilder == null ? tag.resolved : tag.instrumented);
-                    CiRegister target = template.sig.out.reg;
+                    CiRegister target = template.sig.scratch.reg;
                     assignInvokeInterfaceTemplateParameters(interfaceMethod, receiverStackIndex);
-=======
-                    start(tag.resolved);
-                    CiRegister target = template.sig.scratch.reg;
-                    assignObject(0, "methodActor", interfaceMethod);
-                    peekObject(1, "receiver", receiverStackIndex);
->>>>>>> 9bb94e77
                     finish();
 
                     int safepoint = callIndirect(target, receiverStackIndex);
@@ -2322,6 +2295,7 @@
         assignObject(0, "guard", cp.makeResolutionGuard(index));
         peekObject(1, "receiver", receiverStackIndex);
         finish();
+
         int safepoint = callIndirect(target, receiverStackIndex);
         finishCall(tag, kind, safepoint, null);
     }
@@ -2384,12 +2358,14 @@
         CiRegister target = template.sig.scratch.reg;
         assignObject(0, "guard", cp.makeResolutionGuard(index));
         finish();
+
         int safepoint = callIndirect(target, -1);
         finishCall(tag, kind, safepoint, null);
     }
 
     protected boolean processIntrinsic(MethodActor method) {
         String intrinsic = method.intrinsic();
+
         if (T1X.unsafeIntrinsicIDs.contains(intrinsic)) {
             T1XMetrics.Bailouts++;
             if (T1XOptions.PrintBailouts) {
@@ -2424,6 +2400,7 @@
         assert template != null;
         start(template);
         finish();
+
         return true;
     }
 
