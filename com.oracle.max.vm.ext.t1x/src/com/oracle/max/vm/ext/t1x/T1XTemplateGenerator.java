--- conflicted
+++ resolved
@@ -674,7 +674,7 @@
      */
     public void generateNewTemplate(T1XTemplateTag tag) {
         if (tag == T1XTemplateTag.NEW) {
-            generateAutoComment();
+            startMethodGeneration();
             generateTemplateTag(tag.name());
             out.printf("    public static Object new_(ResolutionGuard guard) {%n");
             out.printf("        Object object = resolveClassForNewAndCreate(guard);%n");
@@ -683,7 +683,7 @@
             out.printf("    }%n");
             newLine();
         } else {
-            generateAutoComment();
+            startMethodGeneration();
             generateTemplateTag(tag.name());
             out.printf("    public static Object %s(DynamicHub hub) {%n", tag == T1XTemplateTag.NEW$init ? "new_" : "new_hybrid");
             out.printf("        Object object = Heap.create%s(hub);%n", tag == T1XTemplateTag.NEW$init ? "Tuple" : "Hybrid");
@@ -692,17 +692,6 @@
             out.printf("    }%n");
             newLine();
         }
-<<<<<<< HEAD
-=======
-        startMethodGeneration();
-        generateTemplateTag("NEW%s", prefixDollar(init));
-        out.printf("    public static Object new_(%s %s) {%n", t, a);
-        out.printf("        Object object = %s(%s);%n", m, a);
-        generateAfterAdvice(NULL_ARGS);
-        out.printf("        return object;%n");
-        out.printf("    }%n");
-        newLine();
->>>>>>> 0e4ea434
     }
 
     public static final EnumSet<T1XTemplateTag> NEWARRAY_TEMPLATE_TAGS = EnumSet.of(NEWARRAY);
@@ -939,7 +928,7 @@
         generateTemplateTag("%s", tag);
         out.printf("    public static void %s(Object object) {%n", tag.name().toLowerCase());
         generateBeforeAdvice();
-        out.printf("        T1XRuntime.monitor%s(object);%n", tag == LOCK ? "enter" : "exit");
+        out.printf("        Monitor.%s(object);%n", tag == LOCK ? "enter" : "exit");
         out.printf("    }%n");
         newLine();
     }
@@ -1234,36 +1223,6 @@
         newLine();
     }
 
-<<<<<<< HEAD
-=======
-    public static final EnumSet<T1XTemplateTag> MOV_TEMPLATE_TAGS = EnumSet.of(MOV_I2F, MOV_F2I, MOV_L2D, MOV_D2L);
-
-    /**
-     * Generate all the {@link #MOV_TEMPLATE_TAGS}.
-     */
-    public void generateMovTemplates() {
-        generateMovTemplate(Float, Int);
-        generateMovTemplate(Int, Float);
-        generateMovTemplate(Double, Long);
-        generateMovTemplate(Long, Double);
-    }
-
-    /**
-     * Generate a given {@code MOV} template.
-     * @param from source type
-     * @param target type
-     */
-    public void generateMovTemplate(CiKind from, CiKind to) {
-        startMethodGeneration();
-        generateTemplateTag("MOV_%s2%s", u(from).charAt(0), u(to).charAt(0));
-        out.printf("    public static %s mov_%s2%s(@Slot(0) %s value) {%n", rs(to), from.typeChar, to.typeChar, rs(from));
-        generateBeforeAdvice(from, to);
-        out.printf("        return Intrinsics.%sTo%s(value);%n", from, u(to));
-        out.printf("    }%n");
-        newLine();
-    }
-
->>>>>>> 0e4ea434
     public static final EnumSet<T1XTemplateTag> NEG_TEMPLATE_TAGS = EnumSet.of(INEG, LNEG, FNEG, DNEG);
 
     /**
@@ -1292,38 +1251,6 @@
         newLine();
     }
 
-<<<<<<< HEAD
-=======
-    public static final EnumSet<T1XTemplateTag> WDIVREM_TEMPLATE_TAGS = EnumSet.of(WDIV, WDIVI, WREM, WREMI);
-
-    /**
-     * Generate all the {@link #WDIVREM_TEMPLATE_TAGS}.
-     */
-    public void generateWordDivRemTemplates() {
-        for (String s : new String[] {"div", "rem"}) {
-            generateWordDivRemTemplate(s, "");
-            generateWordDivRemTemplate(s, "i");
-        }
-    }
-
-    /**
-     * Generate a specific {@link #WDIVREM_TEMPLATE_TAGS} template.
-     * @param op "div" or "rem"
-     * @param iTag "" or "i"
-     */
-    public void generateWordDivRemTemplate(String op, String iTag) {
-        final String m = op.equals("div") ? "dividedBy" : "remainder";
-        final String t = op.equals("rem") && iTag.equals("i") ? "int" : "Address";
-        startMethodGeneration();
-        generateTemplateTag("W%s%s", op.toUpperCase(), iTag.toUpperCase());
-        out.printf("    public static %s w%s%s(@Slot(1) Address value1, @Slot(0) %s value2) {%n", t, op, iTag, iTag.equals("i") ? "int" : "Address");
-        generateBeforeAdvice(op, iTag);
-        out.printf("        return value1.%s(value2);%n", m);
-        out.printf("    }%n");
-        newLine();
-    }
-
->>>>>>> 0e4ea434
     public static final EnumSet<T1XTemplateTag> DYADIC_TEMPLATE_TAGS = EnumSet.of(IADD, LADD, FADD, DADD, ISUB, LSUB, FSUB, DSUB, IMUL, LMUL, FMUL, DMUL, IDIV, LDIV, FDIV, DDIV, ISHL, LSHL, ISHR,
                     LSHR, IUSHR, LUSHR, IAND, LAND, IOR, LOR, IXOR, LXOR);
 
@@ -1418,177 +1345,17 @@
      * @param k type one of "long", "float" or "double"
      * @param variant "g" or "l"
      */
-<<<<<<< HEAD
     public void generateCmpTemplate(CiKind k, String opcode) {
-        generateAutoComment();
+        startMethodGeneration();
         generateTemplateTag(opcode);
         out.printf("    public static int %s(@Slot(%d) %s value1, @Slot(0) %s value2) {%n", opcode.toLowerCase(), k.isDoubleWord() ? 2 : 1, s(k), s(k));
         out.printf("        int result = rawCompare(Bytecodes.%s, value1, value2);%n", opcode);
-=======
-    public void generateCmpTemplate(CiKind k, String variant) {
-        startMethodGeneration();
-        generateTemplateTag("%sCMP%s", tagPrefix(k), variant.toUpperCase());
-        out.printf("    public static int %scmp%sOp(@Slot(%d) %s value1, @Slot(0) %s value2) {%n", opPrefix(k), variant, k.isDoubleWord() ? 2 : 1, s(k), s(k));
-        out.printf("        int result = %scmp%s(value1, value2);%n", opPrefix(k), variant);
->>>>>>> 0e4ea434
         generateBeforeAdvice(k);
         out.printf("        return result;%n");
         out.printf("    }%n");
         newLine();
     }
 
-<<<<<<< HEAD
-=======
-    public static final EnumSet<T1XTemplateTag> PSET_TEMPLATE_TAGS = EnumSet.of(PSET_BYTE, PSET_SHORT, PSET_INT, PSET_FLOAT, PSET_LONG, PSET_DOUBLE, PSET_WORD, PSET_REFERENCE);
-
-    /**
-     * Generate all the {@link #PSET_TEMPLATE_TAGS}.
-     */
-    public void generatePSetTemplates() {
-        for (CiKind k : kinds) {
-            if (hasPTemplates(k)) {
-                generatePSetTemplate(k);
-            }
-        }
-    }
-
-    /**
-     * Generate a specific {@link #PSET_TEMPLATE_TAGS) template.
-     * @param k type
-     */
-    public void generatePSetTemplate(CiKind k) {
-        if (k == Char) {
-            return;
-        }
-        final int indexSlot = k.isDoubleWord() ? 2 : 1;
-        startMethodGeneration();
-        generateTemplateTag("PSET_%s", au(k));
-        out.printf("    public static void pset_%s(@Slot(%d) Pointer pointer, @Slot(%d) int disp, @Slot(%d) int index, @Slot(0) %s value) {%n", l(k), indexSlot + 2, indexSlot + 1, indexSlot, rs(k));
-        generateBeforeAdvice(k);
-        out.printf("        pointer.set%s(disp, index, %s);%n", ur(k), fromStackKindCast(k, "value"));
-        out.printf("    }%n");
-        newLine();
-    }
-
-    public static final EnumSet<T1XTemplateTag> PGET_TEMPLATE_TAGS = tags("PGET_");
-
-    /**
-     * Generate all the {@link #PGET_TEMPLATE_TAGS}.
-     */
-    public void generatePGetTemplates() {
-        for (CiKind k : kinds) {
-            if (hasPTemplates(k)) {
-                generatePGetTemplate(k);
-            }
-        }
-    }
-
-    /**
-     * Generate a specific {@link #PSET_TEMPLATE_TAGS) template.
-     * @param k type
-     */
-    public void generatePGetTemplate(CiKind k) {
-        startMethodGeneration();
-        generateTemplateTag("PGET_%s", au(k));
-        out.printf("    public static %s pget_%s(@Slot(2) Pointer pointer, @Slot(1) int disp, @Slot(0) int index) {%n", rs(k), l(k));
-        generateBeforeAdvice(k);
-        out.printf("        return pointer.get%s(disp, index);%n", ur(k));
-        out.printf("    }%n");
-        newLine();
-    }
-
-    public static final EnumSet<T1XTemplateTag> PREAD_TEMPLATE_TAGS = tags("PREAD_");
-
-    /**
-     * Generate all the {@link #PREAD_TEMPLATE_TAGS}.
-     */
-    public void generatePReadTemplates() {
-        for (CiKind k : kinds) {
-            if (hasPTemplates(k)) {
-                generatePReadTemplate(k, false);
-                generatePReadTemplate(k, true);
-            }
-        }
-    }
-
-    /**
-     * Generate a specific {@link #PSET_TEMPLATE_TAGS) template.
-     * @param k type
-     * @param isI true iff {@code PREAD_XXX_I} variant
-     */
-    public void generatePReadTemplate(CiKind k, boolean isI) {
-        startMethodGeneration();
-        generateTemplateTag("PREAD_%s%s", au(k), isI ? "_I" : "");
-        out.printf("    public static %s pread_%s%s(@Slot(2) Pointer pointer, @Slot(1) %s offset) {%n", k.stackKind(), l(k), isI ? "_i" : "", isI ? "int" : "Offset");
-        generateBeforeAdvice(k);
-        out.printf("        return pointer.read%s(offset);%n", ur(k));
-        out.printf("    }%n");
-        newLine();
-    }
-
-    public static final EnumSet<T1XTemplateTag> PWRITE_TEMPLATE_TAGS = tags("PWRITE_");
-
-    /**
-     * Generate all the {@link #PWRITE_TEMPLATE_TAGS}.
-     */
-    public void generatePWriteTemplates() {
-        for (CiKind k : kinds) {
-            if (hasPTemplates(k)) {
-                generatePWriteTemplate(k, false);
-                generatePWriteTemplate(k, true);
-            }
-        }
-    }
-
-    /**
-     * Generate a specific {@link #PSET_TEMPLATE_TAGS) template.
-     * @param k type
-     * @param isI true iff {@code PWRITE_XXX_I} variant
-     */
-    public void generatePWriteTemplate(CiKind k, boolean isI) {
-        if (k == Char) {
-            return;
-        }
-        final int offsetSlot = k.isDoubleWord() ? 2 : 1;
-        startMethodGeneration();
-        generateTemplateTag("PWRITE_%s%s", au(k), isI ? "_I" : "");
-        out.printf("    public static void pwrite_%s%s(@Slot(%d) Pointer pointer, @Slot(%d) %s offset, @Slot(0) %s value) {%n", l(k), isI ? "_i" : "", offsetSlot + 1, offsetSlot, isI ? "int" : "Offset", rs(k));
-        generateBeforeAdvice(k);
-        out.printf("        pointer.write%s(offset, %s);%n", ur(k), fromStackKindCast(k, "value"));
-        out.printf("    }%n");
-        newLine();
-    }
-
-    public static final EnumSet<T1XTemplateTag> PCMPSWP_TEMPLATE_TAGS = tags("PCMPSWP_");
-
-    /**
-     * Generate all the {@link #PCMPSWP_TEMPLATE_TAGS}.
-     */
-    public void generatePCmpSwpTemplates() {
-        for (CiKind k : kinds) {
-            if (hasPCmpSwpTemplates(k)) {
-                generatePCmpSwpTemplate(k, false);
-                generatePCmpSwpTemplate(k, true);
-            }
-        }
-    }
-
-    /**
-     * Generate a specific {@link #PCMPSWP_TEMPLATE_TAGS) template.
-     * @param k type
-     * @param isI true iff {@code PCMPSWP_XXX_I} variant
-     */
-    public void generatePCmpSwpTemplate(CiKind k, boolean isI) {
-        startMethodGeneration();
-        generateTemplateTag("PCMPSWP_%s%s", au(k), isI ? "_I" : "");
-        out.printf("    public static %s pcmpswp_%s%s(@Slot(3) Pointer ptr, @Slot(2) %s off, @Slot(1) %s expectedValue, @Slot(0) %s newValue) {%n", rs(k), lr(k), isI ? "_i" : "", isI ? "int" : "Offset", rs(k), rs(k));
-        generateBeforeAdvice(k);
-        out.printf("        return ptr.compareAndSwap%s(off, expectedValue, newValue);%n", ur(k));
-        out.printf("    }%n");
-        newLine();
-    }
-
->>>>>>> 0e4ea434
     /**
      * Generate the complete template source code using the provided {@link AdviceHook} to the standard output.
      * The order of the output is first the typed operations, per type, followed by the untyped operations.
