--- conflicted
+++ resolved
@@ -387,22 +387,7 @@
                     T1XTemplateTag tag = anno.value();
                     ClassMethodActor templateSource = ClassMethodActor.fromJava(method);
                     templateSource.verify(verifier);
-<<<<<<< HEAD
                     MaxTargetMethod templateCode = compileTemplate(bootCompiler, templateSource);
-=======
-
-                    FatalError.check(templateSource.isTemplate(), "Method with " + T1X_TEMPLATE.class.getSimpleName() + " annotation should be a template: " + templateSource);
-                    FatalError.check(!hasStackParameters(templateSource), "Template must not have *any* stack parameters: " + templateSource);
-
-                    FatalError.check(templateSource.resultKind().stackKind == templateSource.resultKind(), "Template return type must be a stack kind: " + templateSource);
-                    for (int i = 0; i < templateSource.getParameterKinds().length; i++) {
-                        Kind k = templateSource.getParameterKinds()[i];
-                        FatalError.check(k.stackKind == k, "Template parameter " + i + " is not a stack kind: " + templateSource);
-                    }
-
-                    final MaxTargetMethod templateCode = (MaxTargetMethod) bootCompiler.compile(templateSource, true, null);
-                    FatalError.check(templateCode.scalarLiterals() == null, "Template must not have *any* scalar literals: " + templateCode);
->>>>>>> ee04d2f1
                     codeSize += templateCode.codeLength();
                     T1XTemplate template = templates[tag.ordinal()];
                     if (template != null) {
@@ -429,7 +414,7 @@
     }
 
     private MaxTargetMethod compileTemplate(C1X bootCompiler, ClassMethodActor templateSource) {
-        FatalError.check(templateSource.isTemplate(), "Method should be a template: " + templateSource);
+        FatalError.check(templateSource.isTemplate(), "Method with " + T1X_TEMPLATE.class.getSimpleName() + " annotation should be a template: " + templateSource);
         FatalError.check(!hasStackParameters(templateSource), "Template must not have *any* stack parameters: " + templateSource);
 
         FatalError.check(templateSource.resultKind().stackKind == templateSource.resultKind(), "Template return type must be a stack kind: " + templateSource);
@@ -439,15 +424,7 @@
         }
 
         final MaxTargetMethod templateCode = (MaxTargetMethod) bootCompiler.compile(templateSource, true, null);
-        if (!(templateCode.referenceLiterals() == null)) {
-            final StringBuilder sb = new StringBuilder("Template must not have *any* reference literals: " + templateCode);
-            for (int i = 0; i < templateCode.referenceLiterals().length; i++) {
-                Object literal = templateCode.referenceLiterals()[i];
-                sb.append("\n  " + i + ": " + literal.getClass().getName() + " // \"" + literal + "\"\n");
-            }
-            throw FatalError.unexpected(sb.toString());
-        }
-        FatalError.check(templateCode.scalarLiterals() == null, "Template must not have *any* scalar literals: " + templateCode + "\n\n" + templateCode);
+        FatalError.check(templateCode.scalarLiterals() == null, "Template must not have *any* scalar literals: " + templateCode);
         int frameSlots = Ints.roundUp(templateCode.frameSize(), STACK_SLOT_SIZE) / STACK_SLOT_SIZE;
         if (frameSlots > T1XTargetMethod.templateSlots) {
             T1XTargetMethod.templateSlots = frameSlots;
