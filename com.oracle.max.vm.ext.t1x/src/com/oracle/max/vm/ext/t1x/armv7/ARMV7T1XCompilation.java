--- conflicted
+++ resolved
@@ -1410,42 +1410,33 @@
     }
 
     public void do_iaddTests() {
-<<<<<<< HEAD
-        do_iadd();
-=======
-        /*
-        @T1X_TEMPLATE(IADD)
-    public static int iadd(@Slot(1) int value1, @Slot(0) int value2) {
-        return value1 + value2;
-    }
-         */
+        // @T1X_TEMPLATE(IADD)
+        // public static int iadd(@Slot(1) int value1, @Slot(0) int value2) {
+        // return value1 + value2;
+        // }
         peekInt(ARMV7.r0, 0);
-        decStack(1);  // get slot 1
-        peekInt(ARMV7.r1,0);
-        decStack(1);  // get slot 0
-        asm.addRegisters(ConditionFlag.Always,true,ARMV7.r0,ARMV7.r0,ARMV7.r1,0,0);
+        decStack(1); // get slot 1
+        peekInt(ARMV7.r1, 0);
+        decStack(1); // get slot 0
+        asm.addRegisters(ConditionFlag.Always, true, ARMV7.r0, ARMV7.r0, ARMV7.r1, 0, 0);
         incStack(1);
         pokeInt(ARMV7.r0, 0); // push the result onto the operand stack.
-
-        //do_iadd();
-    }
+        // do_iadd();
+    }
+
     public void do_imulTests() {
-        /*
-        @T1X_TEMPLATE(IADD)
-    public static int iadd(@Slot(1) int value1, @Slot(0) int value2) {
-        return value1 + value2;
-    }
-         */
+        // @T1X_TEMPLATE(IADD)
+        // public static int iadd(@Slot(1) int value1, @Slot(0) int value2) {
+        // return value1 + value2;
+        // }
         peekInt(ARMV7.r0, 0);
-        decStack(1);  // get slot 1
-        peekInt(ARMV7.r1,0);
-        decStack(1);  // get slot 0
-        asm.mul(ConditionFlag.Always,true,ARMV7.r0,ARMV7.r0,ARMV7.r1);
+        decStack(1); // get slot 1
+        peekInt(ARMV7.r1, 0);
+        decStack(1); // get slot 0
+        asm.mul(ConditionFlag.Always, true, ARMV7.r0, ARMV7.r0, ARMV7.r1);
         incStack(1);
         pokeInt(ARMV7.r0, 0); // push the result onto the operand stack.
-
-        //do_iadd();
->>>>>>> c071f363
+        // do_iadd();
     }
 
     public void do_initFrameTests(ClassMethodActor method, CodeAttribute codeAttribute) {
