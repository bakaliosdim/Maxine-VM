--- conflicted
+++ resolved
@@ -224,12 +224,8 @@
         ThreadLocals threadLocals = (ThreadLocals) alloca(threadLocalsAreaSize());
         NativeThreadLocalsStruct nativeThreadLocalsStruct;
         struct db_regs *db_regs = checked_get_regs("nativeGatherThreads", threads[i].id);
-<<<<<<< HEAD
         ProcessHandle ph = NULL;
-        threadLocals = teleProcess_findThreadLocals(ph, threadLocalsList, primordialThreadLocals, threads[i].stack, threadLocals, &nativeThreadLocalsStruct);
-=======
-        threadLocals = teleProcess_findThreadLocals(threadLocalsList, primordialThreadLocals, db_regs->rsp, threadLocals, &nativeThreadLocalsStruct);
->>>>>>> 204f7acf
+        threadLocals = teleProcess_findThreadLocals(ph, threadLocalsList, primordialThreadLocals, db_regs->rsp, threadLocals, &nativeThreadLocalsStruct);
         teleProcess_jniGatherThread(env, teleDomain, threadSeq, threads[i].id, toThreadState(threads[i].flags), db_regs->rip, threadLocals);
     }
     free(threads);
