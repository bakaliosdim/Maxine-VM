--- conflicted
+++ resolved
@@ -496,13 +496,8 @@
 
 jvalue
 JVM_GetPrimitiveArrayElement(JNIEnv *env, jobject arr, jint index, jint wCode) {
-<<<<<<< HEAD
     jvalue v;
-    c_unimplemented();
-=======
-	jvalue v;
-    c_UNIMPLEMENTED();
->>>>>>> b6cce052
+    c_UNIMPLEMENTED();
     return v;
 }
 
