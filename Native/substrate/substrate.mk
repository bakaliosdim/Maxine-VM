--- conflicted
+++ resolved
@@ -23,13 +23,8 @@
 
 LIB = jvm
 
-<<<<<<< HEAD
 SOURCES = c.c condition.c log.c image.c isa.c $(ISA).c jni.c jvm.c maxine.c memory.c messenger.c mutex.c \
-          relocation.c runtime.c  snippet.c threads.c time.c trap.c virtualMemory.c tests.c sync.c
-=======
-SOURCES = c.c condition.c debug.c image.c isa.c $(ISA).c jni.c jvm.c maxine.c memory.c messenger.c mutex.c \
           relocation.c runtime.c  snippet.c threads.c time.c trap.c virtualMemory.c jnitests.c sync.c
->>>>>>> 46a869fb
 
 SOURCE_DIRS = jni platform share substrate
 
