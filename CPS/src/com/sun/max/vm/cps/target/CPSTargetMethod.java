/*
 * Copyright (c) 2007 Sun Microsystems, Inc.  All rights reserved.
 *
 * Sun Microsystems, Inc. has intellectual property rights relating to technology embodied in the product
 * that is described in this document. In particular, and without limitation, these intellectual property
 * rights may include one or more of the U.S. patents listed at http://www.sun.com/patents and one or
 * more additional patents or pending patent applications in the U.S. and in other countries.
 *
 * U.S. Government Rights - Commercial software. Government users are subject to the Sun
 * Microsystems, Inc. standard license agreement and applicable provisions of the FAR and its
 * supplements.
 *
 * Use is subject to license terms. Sun, Sun Microsystems, the Sun logo, Java and Solaris are trademarks or
 * registered trademarks of Sun Microsystems, Inc. in the U.S. and other countries. All SPARC trademarks
 * are used under license and are trademarks or registered trademarks of SPARC International, Inc. in the
 * U.S. and other countries.
 *
 * UNIX is a registered trademark in the U.S. and other countries, exclusively licensed through X/Open
 * Company, Ltd.
 */
package com.sun.max.vm.cps.target;

import java.util.*;

import com.sun.cri.ci.*;
import com.sun.cri.ci.CiDebugInfo.Frame;
import com.sun.max.annotate.*;
import com.sun.max.asm.*;
import com.sun.max.io.*;
import com.sun.max.lang.*;
import com.sun.max.platform.*;
import com.sun.max.unsafe.*;
import com.sun.max.vm.actor.member.*;
import com.sun.max.vm.bytecode.*;
import com.sun.max.vm.code.*;
import com.sun.max.vm.collect.*;
import com.sun.max.vm.compiler.*;
import com.sun.max.vm.compiler.builtin.*;
import com.sun.max.vm.compiler.target.*;
import com.sun.max.vm.cps.ir.*;
import com.sun.max.vm.cps.ir.observer.*;
import com.sun.max.vm.runtime.*;
import com.sun.max.vm.stack.*;
import com.sun.max.vm.stack.CompiledStackFrameLayout.Slots;

/**
 * Target method that saves for each catch block the ranges in the code that can
 * refer to them. Does not include the type of the caught exception.
 *
 * @author Doug Simon
 * @author Thomas Wuerthinger
 */
public abstract class CPSTargetMethod extends TargetMethod implements IrMethod {

    /**
     * @see #catchRangePositions()
     */
    @INSPECTED
    private int[] catchRangePositions;

    /**
     * @see #catchBlockPositions()
     */
    @INSPECTED
    private int[] catchBlockPositions;

    /**
     * @see #compressedJavaFrameDescriptors()
     */
    @INSPECTED
    protected byte[] compressedJavaFrameDescriptors;

    /**
     * If non-null, this array encodes a serialized array of {@link InlineDataDescriptor} objects.
     */
    @INSPECTED
    protected byte[] encodedInlineDataDescriptors;

    /**
     * @see #referenceMaps()
     */
    protected byte[] referenceMaps;

    @INSPECTED
    protected int frameReferenceMapSize;

    public CPSTargetMethod(ClassMethodActor classMethodActor, CallEntryPoint callEntryPoint) {
        super(classMethodActor, callEntryPoint);
    }

    public void cleanup() {
    }

    public boolean contains(Builtin builtin, boolean defaultResult) {
        return defaultResult;
    }

    public boolean isNative() {
        return classMethodActor().isNative();
    }

    public int count(Builtin builtin, int defaultResult) {
        return defaultResult;
    }

    public Class<? extends IrTraceObserver> irTraceObserverType() {
        return IrTraceObserver.class;
    }

    /**
     * Computes the number of bytes required for the reference maps of a target method.
     *
     * @param numberOfDirectCalls
     * @param numberOfIndirectCalls
     * @param numberOfSafepoints
     * @param frameReferenceMapSize
     * @param registerReferenceMapSize
     * @return
     */
    public static int computeReferenceMapsSize(int numberOfDirectCalls, int numberOfIndirectCalls, int numberOfSafepoints, int frameReferenceMapSize, int registerReferenceMapSize) {
        final int numberOfStopPositions = numberOfDirectCalls + numberOfIndirectCalls + numberOfSafepoints;
        if (numberOfStopPositions != 0) {
            // NOTE: number of safepoints is counted twice due to the need for a register map.
            return (numberOfStopPositions * frameReferenceMapSize) + (numberOfSafepoints * registerReferenceMapSize);
        }
        return 0;
    }

    /**
     * Gets the array of positions denoting which ranges of code are covered by an
     * exception dispatcher. The {@code n}th range includes positions
     * {@code [catchRangePositions()[n] .. catchRangePositions()[n + 1])} unless {@code n == catchRangePositions().length - 1}
     * in which case it includes positions {@code [catchRangePositions()[n] .. codeLength())}. Note that these range
     * specifications exclude the last position.
     * <p>
     * The address of the dispatcher for range {@code n} is {@code catchBlockPositions()[n]}. If
     * {@code catchBlockPositions()[n] == 0}, then {@code n} denotes a code range not covered by an exception dispatcher.
     * <p>
     * In the example below, any exception that occurs while the instruction pointer corresponds to position 3, 4, 5 or 6 will
     * be handled by the dispatch code at position 7. An exception that occurs at any other position will be propagated to
     * the caller.
     * <pre>{@code
     *
     * catch range positions: [0, 3, 7]
     * catch block positions: [0, 7, 0]
     *
     *             caller          +------+      caller
     *                ^            |      |        ^
     *                |            |      V        |
     *          +-----|-----+------|------+--------|---------+
     *     code | exception |  exception  |    exception     |
     *          +-----------+-------------+------------------+
     *           0        2  3           6 7               12
     * }</pre>
     *
     *
     * @return positions of exception dispatcher ranges in the machine code, matched with the
     *         {@linkplain #catchBlockPositions() catch block positions}
     */
    public final int[] catchRangePositions() {
        return catchRangePositions;
    }

    /**
     * @see #catchRangePositions()
     */
    public final int numberOfCatchRanges() {
        return (catchRangePositions == null) ? 0 : catchRangePositions.length;
    }

    /**
     * @see #catchRangePositions()
     */
    public final int[] catchBlockPositions() {
        return catchBlockPositions;
    }

    boolean fatalIfNotSorted(int[] catchRangePositions) {
        if (catchRangePositions != null) {
            int last = Integer.MIN_VALUE;
            for (int i = 0; i < catchRangePositions.length; ++i) {
                if (catchRangePositions[i] < last) {
                    FatalError.unexpected(classMethodActor().format("%H.%n(%p)") + ": Bad catchRangePositions: element " + i + " is less than element " + (i - 1) + ": " + catchRangePositions[i] + " < " + catchRangePositions[i - 1]);
                }
                last = catchRangePositions[i];
            }
        }
        return true;
    }

<<<<<<< HEAD
    private void verifyPatchableCallSites() {
        if (directCallees == null) {
            return;
        }
        for (int i = 0; i < directCallees.length; i++) {
            final Address callSite = codeStart().plus(stopPosition(i));
            if (!isPatchableCallSite(callSite)) {
                FatalError.unexpected(classMethodActor.qualifiedName() +  "Patchable call site should be word-aligned: " + callSite.toHexString());
            }
        }
    }

    public final void setGenerated(
                    int[] catchRangePositions,
                    int[] catchBlockPositions,
                    int[] stopPositions,
                    byte[] compressedJavaFrameDescriptors,
                    Object[] directCallees,
                    int numberOfIndirectCalls,
                    int numberOfSafepoints,
                    byte[] referenceMaps,
                    byte[] scalarLiterals,
                    Object[] referenceLiterals,
                    Object codeOrCodeBuffer,
                    byte[] encodedInlineDataDescriptors,
                    int frameSize,
                    int frameReferenceMapSize) {
=======
    public final void setGenerated(int[] catchRangePositions, int[] catchBlockPositions, int[] stopPositions, byte[] compressedJavaFrameDescriptors, Object[] directCallees, int numberOfIndirectCalls,
                    int numberOfSafepoints, byte[] referenceMaps, byte[] scalarLiterals, Object[] referenceLiterals, Object codeOrCodeBuffer, byte[] encodedInlineDataDescriptors, int frameSize,
                    int frameReferenceMapSize, RegisterConfig registerConfig) {
>>>>>>> 29143dd9
        assert fatalIfNotSorted(catchRangePositions);
        this.catchRangePositions = catchRangePositions;
        this.catchBlockPositions = catchBlockPositions;
        this.compressedJavaFrameDescriptors = compressedJavaFrameDescriptors;
        this.encodedInlineDataDescriptors = encodedInlineDataDescriptors;
        this.referenceMaps = referenceMaps;
        this.frameReferenceMapSize = frameReferenceMapSize;
        super.setStopPositions(stopPositions, directCallees, numberOfIndirectCalls, numberOfSafepoints);
        super.setFrameSize(frameSize);
        super.setData(scalarLiterals, referenceLiterals, codeOrCodeBuffer);
    }

    /**
     * Creates a copy of this target method.
     */
    protected abstract CPSTargetMethod createDuplicate();

    @Override
    public final TargetMethod duplicate() {
        final CPSTargetMethod duplicate = createDuplicate();
        final TargetBundleLayout targetBundleLayout = TargetBundleLayout.from(this);
        Code.allocate(targetBundleLayout, duplicate);
        duplicate.setGenerated(
            catchRangePositions(),
            catchBlockPositions(),
            stopPositions,
            compressedJavaFrameDescriptors,
            directCallees(),
            numberOfIndirectCalls(),
            numberOfSafepoints(),
            referenceMaps(),
            scalarLiterals(),
            referenceLiterals(),
            code(),
            encodedInlineDataDescriptors,
            frameSize(),
            frameReferenceMapSize()
        );
        return duplicate;
    }

    /**
     * Gets the size of the reference map covering the registers.
     */
    public abstract int registerReferenceMapSize();

    /**
     * Overwrite this method if the instruction pointer for a throw must be adjusted when it
     * is in a frame that has made a call (i.e. not hte top frame).
     * @return the value that should be added to the instruction pointer
     */
    public int callerInstructionPointerAdjustment() {
        return 0;
    }

    @Override
    public final Address throwAddressToCatchAddress(boolean isTopFrame, Address throwAddress, Class<? extends Throwable> throwableClass) {
        if (catchRangePositions != null) {

            int throwOffset = throwAddress.minus(codeStart).toInt();

            if (!isTopFrame) {
                throwOffset += callerInstructionPointerAdjustment();
            }

            for (int i = catchRangePositions.length - 1; i >= 0; i--) {
                if (throwOffset >= catchRangePositions[i]) {
                    final int catchBlockPosition = catchBlockPositions[i];
                    if (catchBlockPosition <= 0) {
                        return Address.zero();
                    }
                    return codeStart.plus(catchBlockPosition);
                }
            }
        }
        return Address.zero();
    }

    /**
     * @return the safepoint index for the given instruction pointer or -1 if not found
     */
    public int findSafepointIndex(Pointer instructionPointer) {
        final Pointer firstInstructionPointer = codeStart();
        int safepointIndex = 0;
        for (int stopIndex = numberOfDirectCalls() + numberOfIndirectCalls(); stopIndex < numberOfStopPositions(); ++stopIndex) {
            if (firstInstructionPointer.plus(stopPosition(stopIndex)).equals(instructionPointer)) {
                return safepointIndex;
            }
            ++safepointIndex;
        }
        return -1;
    }

    @Override
    public int findNextCall(int targetCodePosition, boolean nativeFunctionCall) {
        if (stopPositions == null || targetCodePosition < 0 || targetCodePosition > code.length) {
            return -1;
        }

        int closestCallPosition = Integer.MAX_VALUE;
        final int numberOfCalls = numberOfDirectCalls() + numberOfIndirectCalls();
        for (int stopIndex = 0; stopIndex < numberOfCalls; stopIndex++) {
            final int callPosition = stopPosition(stopIndex);
            if (callPosition > targetCodePosition && callPosition < closestCallPosition && (!nativeFunctionCall || StopPositions.isNativeFunctionCall(stopPositions, stopIndex))) {
                closestCallPosition = callPosition;
            }
        }
        if (closestCallPosition != Integer.MAX_VALUE) {
            return closestCallPosition;
        }
        return -1;
    }

    @Override
    public final boolean isGenerated() {
        return code != null;
    }

    /**
     * Gets the {@linkplain #referenceMaps() frame reference map} for the {@code n}th stop in this target method of a
     * given type.
     *
     * Note that unless the reference maps are finalized, the value returned by this method may differ
     * from the value returned by a subsequent call to this method.
     *
     * @param stopType
     *                specifies the requested stop type
     * @param n
     *                denotes an value in the range {@code [0 .. numberOfStopPositions(stopType))}
     * @return the bit map denoting which frame slots contain object references at the specified stop in this target method
     * @throws IllegalArgumentException if {@code n < 0 || n>= numberOfStopPositions(stopType)}
     */
    public final ByteArrayBitMap frameReferenceMapFor(StopType stopType, int n) throws IllegalArgumentException {
        return frameReferenceMapFor(stopType.stopPositionIndex(this, n));
    }

    /**
     * Gets the {@linkplain #referenceMaps() register reference map} for a given safepoint.
     *
     * Note that unless the reference maps are finalized, the value returned by this method may differ
     * from the value returned by a subsequent call to this method.
     *
     * @param safepointIndex a value between {@code [0 .. numberOfSafepoints())} denoting a safepoint
     * @return the bit map specifying which registers contain object references at the given safepoint position
     */
    public final ByteArrayBitMap registerReferenceMapFor(int safepointIndex) {
        final int registerReferenceMapSize = registerReferenceMapSize();
        // The register reference maps come after all the frame reference maps in _referenceMaps.
        final int start = frameReferenceMapsSize() + (registerReferenceMapSize * safepointIndex);
        return new ByteArrayBitMap(referenceMaps, start, registerReferenceMapSize);
    }

    /**
     * Gets the number of leading bytes in {@link #referenceMaps()} encoding the frame reference maps for each {@linkplain #stopPositions() stop position}.
     * The remainder of the bytes in {@link #referenceMaps()} encodes the register reference maps for the safepoints.
     */
    public int frameReferenceMapsSize() {
        return frameReferenceMapSize * numberOfStopPositions();
    }

    /**
     * Gets an object describing the layout of an activation frame created on the stack for a call to this target method.
     * @return an object that represents the layout of this stack frame
     */
    public abstract CompiledStackFrameLayout stackFrameLayout();

    public String referenceMapsToString() {
        if (numberOfStopPositions() == 0) {
            return "";
        }
        final StringBuilder buf = new StringBuilder();
        final CompiledStackFrameLayout layout = stackFrameLayout();
        final Slots slots = layout.slots();
        int safepointIndex = 0;
        final int firstSafepointStopIndex = numberOfDirectCalls() + numberOfIndirectCalls();
        for (int stopIndex = 0; stopIndex < numberOfStopPositions(); ++stopIndex) {
            final int stopPosition = stopPosition(stopIndex);
            buf.append(String.format("stop: index=%d, position=%d, type=%s%n", stopIndex, stopPosition,
                            stopIndex < numberOfDirectCalls() ? "direct call" :
                           (stopIndex < firstSafepointStopIndex ? "indirect call" : "safepoint")));
            int byteIndex = stopIndex * frameReferenceMapSize();
            final ByteArrayBitMap referenceMap = new ByteArrayBitMap(referenceMaps(), byteIndex, frameReferenceMapSize());
            buf.append(slots.toString(referenceMap));
            if (stopIndex >= firstSafepointStopIndex && registerReferenceMapSize() != 0) {
                // The register reference maps come after all the frame reference maps in _referenceMaps.
                byteIndex = frameReferenceMapsSize() + (registerReferenceMapSize() * safepointIndex);
                String referenceRegisters = "";
                buf.append("  register map:");
                for (int i = 0; i < registerReferenceMapSize(); i++) {
                    final byte refMapByte = referenceMaps[byteIndex];
                    buf.append(String.format(" 0x%x", refMapByte & 0xff));
                    if (refMapByte != 0) {
                        for (int bitIndex = 0; bitIndex < Bytes.WIDTH; bitIndex++) {
                            if (((refMapByte >>> bitIndex) & 1) != 0) {
                                referenceRegisters += "reg" + (bitIndex + (i * Bytes.WIDTH)) + " ";
                            }
                        }
                    }
                    byteIndex++;
                }
                if (!referenceRegisters.isEmpty()) {
                    buf.append(" { " + referenceRegisters + "}");
                }
                buf.append(String.format("%n"));
                ++safepointIndex;
            }
        }

        return buf.toString();
    }

    /**
     * Gets the {@linkplain InlineDataDescriptor inline data descriptors} associated with this target method's code
     * encoded as a byte array in the format described {@linkplain InlineDataDescriptor here}.
     *
     * @return null if there are no inline data descriptors associated with this target method's code
     */
    @Override
    public byte[] encodedInlineDataDescriptors() {
        return encodedInlineDataDescriptors;
    }

    /**
     * Gets the {@linkplain #referenceMaps() frame reference map} for a stop position denoted by a given index into
     * {@link #stopPositions()}.
     *
     * Note that unless the reference maps are finalized, the value returned by this method may differ
     * from the value returned by a subsequent call to this method.
     *
     * @param stopIndex
     *                a valid index into {@link #stopPositions()}
     * @return the bit map denoting which frame slots contain object references at the specified stop in this target method
     * @throws IllegalArgumentException if {@code stopIndex < 0 || stopIndex >= numberOfStopPositions()}
     */
    public final ByteArrayBitMap frameReferenceMapFor(int stopIndex) {
        if (stopIndex < 0 || stopIndex >= numberOfStopPositions()) {
            throw new IllegalArgumentException();
        }
        return new ByteArrayBitMap(referenceMaps, stopIndex * frameReferenceMapSize, frameReferenceMapSize);
    }

    /**
     * Gets the frame descriptor at or before a given instruction pointer. The returned frame descriptor is the one at
     * the closest position less or equal to the position denoted by {@code instructionPointer}.
     *
     * @param instructionPointer a pointer to an instruction within this method
     * @return the frame descriptor closest to the position denoted by {@code instructionPointer} or null if not frame
     *         descriptor can be determined for {@code instructionPointer}
     */
    private TargetJavaFrameDescriptor getJavaFrameDescriptorFor(Pointer instructionPointer) {
        if (stopPositions == null || compressedJavaFrameDescriptors == null) {
            return null;
        }
        int stopIndex = findStopIndex(instructionPointer);
        if (stopIndex < 0) {
            return null;
        }
        return TargetJavaFrameDescriptor.get(this, stopIndex);
    }

    protected int findStopIndex(Pointer instructionPointer) {
        int stopIndex = -1;
        int minDistance = Integer.MAX_VALUE;
        final int position = instructionPointer.minus(codeStart).toInt();
        for (int i = 0; i < numberOfStopPositions(); i++) {
            final int stopPosition = stopPosition(i);
            if (stopPosition <= position) {
                final int distance = position - stopPosition;
                if (distance < minDistance) {
                    minDistance = distance;
                    stopIndex = i;
                }
            }
        }
        return stopIndex;
    }

    /**
     * Gets the bytecode locations for the inlining chain rooted at a given instruction pointer. The first bytecode
     * location in the returned sequence is the one at the closest position less or equal to the position denoted by
     * {@code instructionPointer}.
     *
     * @param instructionPointer a pointer to an instruction within this method
     * @param implicitExceptionPoint {@code true} if this instruction pointer corresponds to an implicit exception point
     * @return the bytecode locations for the inlining chain rooted at {@code instructionPointer}. This will be null if
     *         no bytecode location can be determined for {@code instructionPointer}.
     */
    @Override
    public BytecodeLocation getBytecodeLocationFor(Pointer instructionPointer, boolean implicitExceptionPoint) {
        if (implicitExceptionPoint) {
            // CPS target methods don't have Java frame descriptors at implicit throw points.
            return null;
        }
        if (Platform.platform().isa.offsetToReturnPC == 0) {
            instructionPointer = instructionPointer.minus(1);
        }

        return getJavaFrameDescriptorFor(instructionPointer);
    }

    @Override
    public BytecodeLocation getBytecodeLocationFor(int stopIndex) {
        return TargetJavaFrameDescriptor.get(this, stopIndex);
    }

    /**
     * @see TargetJavaFrameDescriptor#compress(java.util.List)
     */
    public final byte[] compressedJavaFrameDescriptors() {
        return compressedJavaFrameDescriptors;
    }

    @Override
    public CiDebugInfo getDebugInfo(Pointer instructionPointer, boolean implicitExceptionPoint) {
        if (implicitExceptionPoint) {
            // CPS target methods don't have Java frame descriptors at implicit throw points.
            return null;
        }
        if (Platform.platform().isa.offsetToReturnPC == 0) {
            instructionPointer = instructionPointer.minus(1);
        }

        if (stopPositions == null || compressedJavaFrameDescriptors == null) {
            return null;
        }
        int stopIndex = findStopIndex(instructionPointer);
        if (stopIndex < 0) {
            return null;
        }
        TargetJavaFrameDescriptor jfd = TargetJavaFrameDescriptor.get(this, stopIndex);
        Frame frame = jfd.toFrame(null);

        CiBitMap regRefMap = null;
        CiBitMap frameRefMap = new CiBitMap(referenceMaps, stopIndex * frameReferenceMapSize, frameReferenceMapSize);
        if (stopIndex >= numberOfDirectCalls() + numberOfIndirectCalls()) {
            int regRefMapSize = registerReferenceMapSize();
            regRefMap = new CiBitMap(referenceMaps, frameReferenceMapsSize() + (regRefMapSize * stopIndex), regRefMapSize);
        }

        return new CiDebugInfo(frame, regRefMap, frameRefMap);
    }

    @HOSTED_ONLY
    @Override
    public void gatherCalls(Set<MethodActor> directCalls, Set<MethodActor> virtualCalls, Set<MethodActor> interfaceCalls, Set<MethodActor> inlinedMethods) {
        if (directCallees != null) {
            for (Object o : directCallees) {
                if (o instanceof MethodActor) {
                    directCalls.add((MethodActor) o);
                }
            }
        }

        if (!classMethodActor.isTemplate()) {
            final List<TargetJavaFrameDescriptor> frameDescriptors = TargetJavaFrameDescriptor.inflate(compressedJavaFrameDescriptors);
            final int numberOfCalls = numberOfDirectCalls() + numberOfIndirectCalls();
            for (int stopIndex = numberOfDirectCalls(); stopIndex < numberOfCalls; ++stopIndex) {
                BytecodeLocation location = frameDescriptors.get(stopIndex);
                if (location != null) {
                    final InvokedMethodRecorder invokedMethodRecorder = new InvokedMethodRecorder(location.classMethodActor, directCalls, virtualCalls, interfaceCalls);
                    final BytecodeScanner bytecodeScanner = new BytecodeScanner(invokedMethodRecorder);
                    final byte[] bytecode = location.classMethodActor.codeAttribute().code();
                    if (bytecode != null && location.bytecodePosition < bytecode.length) {
                        bytecodeScanner.scanInstruction(bytecode, location.bytecodePosition);
                    }
                    inlinedMethods.add(location.classMethodActor);
                    location = location.parent();
                    while (location != null) {
                        inlinedMethods.add(location.classMethodActor);
                        location = location.parent();
                    }
                }
            }
        }
    }

    /**
     * Gets the frame and register reference maps for this target method.
     *
     * Note that unless the reference maps are finalized, the value returned by this method may differ
     * from the value returned by a subsequent call to this method.
     *
     * The format of the returned byte array is described by the following pseudo C declaration:
     * <p>
     *
     * <pre>
     * referenceMaps {
     *     {
     *         u1 map[frameReferenceMapSize];
     *     } directCallFrameMaps[numberOfDirectCalls]
     *     {
     *         u1 map[frameReferenceMapSize];
     *     } indirectCallFrameMaps[numberOfIndirectCalls]
     *     {
     *         u1 map[frameReferenceMapSize];
     *     } safepointFrameMaps[numberOfSafepoints]
     *     {
     *         u1 map[registerReferenceMapSize];
     *     } safepointRegisterMaps[numberOfSafepoints];
     * }
     * </pre>
     */
    @Override
    public final byte[] referenceMaps() {
        return referenceMaps;
    }

    /**
     * Gets the size of a single frame reference map encoded in this method's {@linkplain #referenceMaps() reference maps}.
     */
    public final int frameReferenceMapSize() {
        return frameReferenceMapSize;
    }

    /**
     * Traces the exception handlers of the compiled code represented by this object.
     *
     * @param writer where the trace is written
     */
    @Override
    public final void traceExceptionHandlers(IndentWriter writer) {
        if (catchRangePositions != null) {
            assert catchBlockPositions != null;
            writer.println("Exception handlers:");
            writer.indent();
            for (int i = 0; i < catchRangePositions.length; i++) {
                if (catchBlockPositions[i] != 0) {
                    final int catchRangeEnd = (i == catchRangePositions.length - 1) ? code.length : catchRangePositions[i + 1];
                    final int catchRangeStart = catchRangePositions[i];
                    writer.println("[" + catchRangeStart + " .. " + catchRangeEnd + ") -> " + catchBlockPositions[i]);
                }
            }
            writer.outdent();
        }
    }

    /**
     * Traces the {@linkplain #compressedJavaFrameDescriptors() frame descriptors} for the compiled code represented by this object.
     *
     * @param writer where the trace is written
     */
    @Override
    public final void traceDebugInfo(IndentWriter writer) {
        if (compressedJavaFrameDescriptors != null) {
            writer.println("Frame Descriptors:");
            writer.indent();
            final List<TargetJavaFrameDescriptor> frameDescriptors = TargetJavaFrameDescriptor.inflate(compressedJavaFrameDescriptors);
            for (int stopIndex = 0; stopIndex < frameDescriptors.size(); ++stopIndex) {
                final TargetJavaFrameDescriptor frameDescriptor = frameDescriptors.get(stopIndex);
                final int stopPosition = stopPosition(stopIndex);
                writer.println(stopPosition + ": " + frameDescriptor);
            }
            writer.outdent();
        }
    }

    /**
     * Traces the {@linkplain #referenceMaps() reference maps} for the stops in the compiled code represented by this object.
     *
     * @param writer where the trace is written
     */
    public void traceReferenceMaps(IndentWriter writer) {
        final String refmaps = referenceMapsToString();
        if (!refmaps.isEmpty()) {
            writer.println("Reference Maps:");
            writer.println(Strings.indent(refmaps, writer.indentation()));
        }
    }

    @Override
    public void traceBundle(IndentWriter writer) {
        super.traceBundle(writer);
        traceReferenceMaps(writer);
    }
}<|MERGE_RESOLUTION|>--- conflicted
+++ resolved
@@ -188,19 +188,6 @@
         return true;
     }
 
-<<<<<<< HEAD
-    private void verifyPatchableCallSites() {
-        if (directCallees == null) {
-            return;
-        }
-        for (int i = 0; i < directCallees.length; i++) {
-            final Address callSite = codeStart().plus(stopPosition(i));
-            if (!isPatchableCallSite(callSite)) {
-                FatalError.unexpected(classMethodActor.qualifiedName() +  "Patchable call site should be word-aligned: " + callSite.toHexString());
-            }
-        }
-    }
-
     public final void setGenerated(
                     int[] catchRangePositions,
                     int[] catchBlockPositions,
@@ -216,11 +203,6 @@
                     byte[] encodedInlineDataDescriptors,
                     int frameSize,
                     int frameReferenceMapSize) {
-=======
-    public final void setGenerated(int[] catchRangePositions, int[] catchBlockPositions, int[] stopPositions, byte[] compressedJavaFrameDescriptors, Object[] directCallees, int numberOfIndirectCalls,
-                    int numberOfSafepoints, byte[] referenceMaps, byte[] scalarLiterals, Object[] referenceLiterals, Object codeOrCodeBuffer, byte[] encodedInlineDataDescriptors, int frameSize,
-                    int frameReferenceMapSize, RegisterConfig registerConfig) {
->>>>>>> 29143dd9
         assert fatalIfNotSorted(catchRangePositions);
         this.catchRangePositions = catchRangePositions;
         this.catchBlockPositions = catchBlockPositions;
