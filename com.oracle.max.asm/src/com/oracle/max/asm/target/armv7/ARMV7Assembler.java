--- conflicted
+++ resolved
@@ -11,7 +11,6 @@
     public final CiRegister frameRegister;
     public final CiRegister scratchRegister;
     public final RiRegisterConfig registerConfig;
-
 
     public ARMV7Assembler(CiTarget target, RiRegisterConfig registerConfig) {
         super(target);
@@ -21,9 +20,9 @@
     }
 
     public enum ConditionFlag {
-        Equal(0x0, "="), NotEqual(0x1, "!="), CarrySetUnsignedHigherEqual(0x2, "|carry|"), CarryClearUnsignedLower(0x3, "|ncarry|"), Minus(0x4, "|neg|"), Positive(0x5, "|pos|"), SignedOverflow(0x6, ".of."), NoSignedOverflow(0x7,
-                        "|nof|"), UnsignedHigher(0x8, "|>|"), UnsignedLowerOrEqual(0x9, "|<=|"), SignedGreaterOrEqual(0xA, ".>=."), SignedLesser(0xB, ".<."), SignedGreater(0xC, ".>."), SignedLowerOrEqual(
-                        0xD, ".<=."), Always(0xE, "al"), NeverUse (0xF,"NEVER");
+        Equal(0x0, "="), NotEqual(0x1, "!="), CarrySetUnsignedHigherEqual(0x2, "|carry|"), CarryClearUnsignedLower(0x3, "|ncarry|"), Minus(0x4, "|neg|"), Positive(0x5, "|pos|"), SignedOverflow(0x6,
+                        ".of."), NoSignedOverflow(0x7, "|nof|"), UnsignedHigher(0x8, "|>|"), UnsignedLowerOrEqual(0x9, "|<=|"), SignedGreaterOrEqual(0xA, ".>=."), SignedLesser(0xB, ".<."), SignedGreater(
+                        0xC, ".>."), SignedLowerOrEqual(0xD, ".<=."), Always(0xE, "al"), NeverUse(0xF, "NEVER");
 
         public static final ConditionFlag[] values = values();
 
@@ -48,8 +47,8 @@
             // or I need to compute an absolute address and do a MOV PC,absolute.
             // branch(l.position(), false);
             checkConstraint(-0x800000 <= (l.position() - codeBuffer.position()) && (l.position() - codeBuffer.position()) <= 0x7fffff, "branch must be within  a 24bit offset");
-            //emitInt(0x06000000 | (l.position() - codeBuffer.position()) | ConditionFlag.Always.value() & 0xf);
-            emitInt(0x0a000000 | (l.position() - codeBuffer.position() -12)/4 | ((ConditionFlag.Always.value() & 0xf) << 28));
+            // emitInt(0x06000000 | (l.position() - codeBuffer.position()) | ConditionFlag.Always.value() & 0xf);
+            emitInt(0x0a000000 | (l.position() - codeBuffer.position() - 12) / 4 | ((ConditionFlag.Always.value() & 0xf) << 28));
 
         } else {
             // By default, forward jumps are always 24-bit displacements, since
@@ -65,70 +64,71 @@
     @Override
     protected void patchJumpTarget(int branch, int target) {
         // b, bl & bx goes here .. could do an ADD PC,reg if too big
-        //if(branch == 76) return; // hack for dcmp01 to see what happens
+        // if(branch == 76) return; // hack for dcmp01 to see what happens
         checkConstraint(-0x800000 <= (target - branch) && (target - branch) <= 0x7fffff, "branch must be within  a 24bit offset");
-        //emitInt(0x06000000 | (target - branch) | ConditionFlag.Always.value() & 0xf);
+        // emitInt(0x06000000 | (target - branch) | ConditionFlag.Always.value() & 0xf);
         int disp = target - branch - 16;
         int instruction = 0;
         int operation = codeBuffer.getInt(branch);
-        if(operation == (ConditionFlag.NeverUse.value() << 28 | 0xdead)) { // JCC
-           //
-            //System.out.println("MATCHED JCC " + branch + " target " + target);
+        if (operation == (ConditionFlag.NeverUse.value() << 28 | 0xdead)) { // JCC
+            //
+            // System.out.println("MATCHED JCC " + branch + " target " + target);
             disp -= 4;
-            instruction = movwHelper(ConditionFlag.Always,ARMV7.r12,disp & 0xffff);
-            codeBuffer.emitInt(instruction,branch);
-            instruction = movtHelper(ConditionFlag.Always,ARMV7.r12,(disp >> 16) & 0xffff);
-            codeBuffer.emitInt(instruction,branch+4);
+            instruction = movwHelper(ConditionFlag.Always, ARMV7.r12, disp & 0xffff);
+            codeBuffer.emitInt(instruction, branch);
+            instruction = movtHelper(ConditionFlag.Always, ARMV7.r12, (disp >> 16) & 0xffff);
+            codeBuffer.emitInt(instruction, branch + 4);
         } else if (operation == (ConditionFlag.NeverUse.value() << 28 | 0xbeef)) { // JMP
-            //disp += 8;
-            disp +=8;
-
-            disp = disp/4;
-            //System.out.println("MATCHED OTHER DISP " + (target-branch) + " bran "+ branch + " target " + target);
+            // disp += 8;
+            disp += 8;
+
+            disp = disp / 4;
+            // System.out.println("MATCHED OTHER DISP " + (target-branch) + " bran "+ branch + " target " + target);
             if (disp < 0) {
-                //System.out.println("NEGATIVE DISP " + disp);
+                // System.out.println("NEGATIVE DISP " + disp);
             }
-            codeBuffer.emitInt(0x0a000000 | (disp & 0xffffff) | ((ConditionFlag.Always.value() & 0xf) << 28),branch);
-            //System.out.println("MATCHED JMP branch " + branch + " DISP " + disp + " target "+ target );
+            codeBuffer.emitInt(0x0a000000 | (disp & 0xffffff) | ((ConditionFlag.Always.value() & 0xf) << 28), branch);
+            // System.out.println("MATCHED JMP branch " + branch + " DISP " + disp + " target "+ target );
 
         } else if ((operation & 0xf0000fff) == (ConditionFlag.NeverUse.value() << 28 | 0x0d0)) {
             disp = disp + 8;
-            disp = disp/4;
-            codeBuffer.emitInt(0x0a000000 | (disp & 0xffffff) | ((ConditionFlag.Always.value() & 0xf) << 28),branch);
-            //System.out.println("DISP was "+ (target - branch)+ " " + target+ " "+ branch);
-            /*code[callOffset + 7] = (byte) (instruction & 0xff);
-            code[callOffset + 6] = (byte) ((instruction >> 8) & 0xff);
-            code[callOffset + 5] = (byte) ((instruction >> 16) & 0xff);
-            code[callOffset + 4] = (byte) ((instruction >> 24) & 0xff);
-            */
-
-        } else {
-            //System.out.println("JUMP was "+ (target - branch)+ " " + target+ " "+ branch);
-
-//System.out.println("ASSUMING JMP: check this came from an emitPrologue as a result of hosted mode ARM ..patchjumpTarget NOT MATCHED " + branch + " " + target);
-                disp+=8;
-                disp = disp/4;
-                codeBuffer.emitInt(0x0a000000 | (disp & 0xffffff) | ((ConditionFlag.Always.value() & 0xf) << 28),branch);
-                //assert 0 == 1;
-        }
-
-        //codeBuffer.emitInt(0x0a000000 | (target - branch) | ((ConditionFlag.Always.value() & 0xf) << 28),branch);
-
-
-    }
-    public void sxtb(final ConditionFlag cond, final CiRegister dest, final CiRegister source){
+            disp = disp / 4;
+            codeBuffer.emitInt(0x0a000000 | (disp & 0xffffff) | ((ConditionFlag.Always.value() & 0xf) << 28), branch);
+            // System.out.println("DISP was "+ (target - branch)+ " " + target+ " "+ branch);
+            /*
+             * code[callOffset + 7] = (byte) (instruction & 0xff); code[callOffset + 6] = (byte) ((instruction >> 8) &
+             * 0xff); code[callOffset + 5] = (byte) ((instruction >> 16) & 0xff); code[callOffset + 4] = (byte)
+             * ((instruction >> 24) & 0xff);
+             */
+
+        } else {
+            // System.out.println("JUMP was "+ (target - branch)+ " " + target+ " "+ branch);
+
+// System.out.println("ASSUMING JMP: check this came from an emitPrologue as a result of hosted mode ARM ..patchjumpTarget NOT MATCHED "
+// + branch + " " + target);
+            disp += 8;
+            disp = disp / 4;
+            codeBuffer.emitInt(0x0a000000 | (disp & 0xffffff) | ((ConditionFlag.Always.value() & 0xf) << 28), branch);
+            // assert 0 == 1;
+        }
+
+        // codeBuffer.emitInt(0x0a000000 | (target - branch) | ((ConditionFlag.Always.value() & 0xf) << 28),branch);
+
+    }
+
+    public void sxtb(final ConditionFlag cond, final CiRegister dest, final CiRegister source) {
         int instruction = 0x06af0070;
-        instruction |= (cond.value()&0xf) << 28;
-        instruction |= (dest.encoding &0xf) << 12;
-        instruction |= (source.encoding &0xf);
-
-        emitInt(instruction);
-    }
-    public void sxth(final ConditionFlag cond, final CiRegister dest, final CiRegister source){
+        instruction |= (cond.value() & 0xf) << 28;
+        instruction |= (dest.encoding & 0xf) << 12;
+        instruction |= (source.encoding & 0xf);
+        emitInt(instruction);
+    }
+
+    public void sxth(final ConditionFlag cond, final CiRegister dest, final CiRegister source) {
         int instruction = 0x06bf0070;
-        instruction |= (cond.value()&0xf) << 28;
-        instruction |= (dest.encoding &0xf) << 12;
-        instruction |= (source.encoding &0xf);
+        instruction |= (cond.value() & 0xf) << 28;
+        instruction |= (dest.encoding & 0xf) << 12;
+        instruction |= (source.encoding & 0xf);
 
         emitInt(instruction);
     }
@@ -147,7 +147,6 @@
 
     public void add(final ConditionFlag cond, final boolean s, final CiRegister Rd, final CiRegister Rn, final int immed_8, final int rotate_amount) {
         int instruction = 0x02800000;
-        //System.out.println("MEEEEEEEEEEEEEEEEEEEEEEEEEEEEEEEEEEEEEEEEEEEEEEEEEEEEEEEEEEEEEEEEEEEEEEEEEEEEEEEEEEEEEE\n");
         checkConstraint(0 <= immed_8 && immed_8 <= 255, "0 <= immed_8 && immed_8 <= 255");
         checkConstraint((rotate_amount % 2) == 0, "(rotate_amount % 2) == 0");
         checkConstraint(0 <= rotate_amount / 2 && rotate_amount / 2 <= 15, "0 <= rotate_amount / 2 && rotate_amount / 2 <= 15");
@@ -160,7 +159,7 @@
         emitInt(instruction);
     }
 
-   public static int addRegistersHelper(final ConditionFlag cond, final boolean s, final CiRegister Rd, final CiRegister Rn, final CiRegister Rm, final int imm2Type, final int imm5) {
+    public static int addRegistersHelper(final ConditionFlag cond, final boolean s, final CiRegister Rd, final CiRegister Rn, final CiRegister Rm, final int imm2Type, final int imm5) {
         int instruction = 0x00800000;
         instruction |= (cond.value() & 0xf) << 28;
         instruction |= (s ? 1 : 0) << 20;
@@ -317,7 +316,7 @@
         emitInt(instruction);
     }
 
-    public void orsr(final ConditionFlag cond, final boolean s, final CiRegister Rd, final CiRegister Rn, final CiRegister Rm, final CiRegister Rs,final int type) {
+    public void orsr(final ConditionFlag cond, final boolean s, final CiRegister Rd, final CiRegister Rn, final CiRegister Rm, final CiRegister Rs, final int type) {
         int instruction = 0x1800010;
         instruction |= (cond.value() & 0xf) << 28;
         instruction |= (s ? 1 : 0) << 20;
@@ -372,7 +371,7 @@
 
     public void mov(final ConditionFlag cond, final boolean s, final CiRegister Rd, final CiRegister Rm) {
         int instruction = 0x01a00000;
-        assert(Rd.encoding < 16 && Rm.encoding < 16); // CORE Register move only!
+        assert (Rd.encoding < 16 && Rm.encoding < 16); // CORE Register move only!
         instruction |= (cond.value() & 0xf) << 28;
         instruction |= (s ? 1 : 0) << 20;
         instruction |= (Rd.encoding & 0xf) << 12;
@@ -382,7 +381,7 @@
 
     public void mov(final ConditionFlag cond, final CiRegister Rd, final int immed12) {
         int instruction = 0x3A00000;
-        assert(Rd.encoding < 16);
+        assert (Rd.encoding < 16);
         instruction |= (cond.value() & 0xf) << 28;
         instruction |= (Rd.encoding & 0xf) << 12;
         instruction |= immed12 & 0xfff;
@@ -411,8 +410,8 @@
 
     public static int movwHelper(final ConditionFlag cond, final CiRegister Rd, final int imm16) {
         int instruction = 0x03000000;
-        if(imm16 == 0xfe4c) {
-            //System.out.println("DEBUG ME");
+        if (imm16 == 0xfe4c) {
+            // System.out.println("DEBUG ME");
         }
         // checkConstraint(0 <= imm16 && imm16 <= 65535, "0<= imm16 && imm16 <= 65535 ");
         instruction |= (cond.value() & 0xf) << 28;
@@ -424,9 +423,6 @@
 
     public void movw(final ConditionFlag cond, final CiRegister Rd, final int imm16) {
         int instruction = 0x03000000;
-        if( imm16 == 0xfe4c) {
-            //System.out.println("DEBUG ME movw");
-        }
         checkConstraint(0 <= imm16 && imm16 <= 65535, "0<= imm16 && imm16 <= 65535 ");
         instruction |= (cond.value() & 0xf) << 28;
         instruction |= (imm16 >> 12) << 16;
@@ -477,15 +473,15 @@
         emitInt(instruction);
     }
 
-    public void rsc(final ConditionFlag cond, final boolean s, final CiRegister Rd, final CiRegister Rn, final CiRegister Rm,final int immed_5, final int type) {
+    public void rsc(final ConditionFlag cond, final boolean s, final CiRegister Rd, final CiRegister Rn, final CiRegister Rm, final int immed_5, final int type) {
         int instruction = 0xE00000;
         instruction |= (cond.value() & 0xf) << 28;
         instruction |= (s ? 1 : 0) << 20;
         instruction |= (Rd.encoding & 0xf) << 12;
         instruction |= (Rn.encoding & 0xf) << 16;
         instruction |= (immed_5 & 0x1f) << 7;
-        instruction |= (type& 0x3) << 5;
-        instruction |= (Rm .encoding& 0xf);
+        instruction |= (type & 0x3) << 5;
+        instruction |= (Rm.encoding & 0xf);
         emitInt(instruction);
     }
 
@@ -550,7 +546,8 @@
         instruction |= (imm2Type & 0x3) << 5;
         emitInt(instruction);
     }
-    public static int  strHelper(final ConditionFlag cond, int P, int U, int W, final CiRegister Rt, final CiRegister Rn, final CiRegister Rm, int imm5, int imm2Type) {
+
+    public static int strHelper(final ConditionFlag cond, int P, int U, int W, final CiRegister Rt, final CiRegister Rn, final CiRegister Rm, int imm5, int imm2Type) {
         int instruction = 0x06000000;
         instruction |= (P & 0x1) << 24;
         instruction |= (U & 0x1) << 23;
@@ -567,7 +564,7 @@
     public void strImmediate(final ConditionFlag cond, int P, int U, int W, final CiRegister Rvalue, final CiRegister Rmemory, int imm12) {
         int instruction = 0x04000000;
         assert imm12 == 0; // TODO fix the encoding its an ARM 12 bit
-	assert Rvalue.encoding != Rmemory.encoding || !(P == 0 && U == 0 && W == 0);
+        assert Rvalue.encoding != Rmemory.encoding || !(P == 0 && U == 0 && W == 0);
         instruction |= (P & 0x1) << 24;
         instruction |= (U & 0x1) << 23;
         instruction |= (W & 0x1) << 21;
@@ -591,18 +588,20 @@
         instruction |= (imm8 & 0xf0) << 4;
         emitInt(instruction);
     }
-  public void clz(final ConditionFlag cond, final CiRegister Rdest, final CiRegister Rval) {
+
+    public void clz(final ConditionFlag cond, final CiRegister Rdest, final CiRegister Rval) {
         int instruction = 0x016f0f10;
         instruction |= ((cond.value() & 0xf) << 28);
         instruction |= ((Rdest.encoding & 0xf) << 12);
-        instruction |= ((Rval.encoding & 0xf) );
-        emitInt(instruction);
-    }
+        instruction |= ((Rval.encoding & 0xf));
+        emitInt(instruction);
+    }
+
     public void rbit(final ConditionFlag cond, final CiRegister Rdest, final CiRegister Rval) {
         int instruction = 0x06ff0f30;
         instruction |= ((cond.value() & 0xf) << 28);
         instruction |= ((Rdest.encoding & 0xf) << 12);
-        instruction |= ((Rval.encoding & 0xf) );
+        instruction |= ((Rval.encoding & 0xf));
         emitInt(instruction);
     }
 
@@ -683,8 +682,9 @@
         instruction |= 0xfff & imm12;
         emitInt(instruction);
     }
+
     public void strbImmediate(final ConditionFlag cond, int P, int U, int W, final CiRegister Rt, final CiRegister Rn, int imm12) {
-        int instruction  = 0x04400000;
+        int instruction = 0x04400000;
         P = P & 1;
         U = U & 1;
         W = W & 1;
@@ -695,8 +695,9 @@
         instruction |= 0xfff & imm12;
         emitInt(instruction);
     }
+
     public void strHImmediate(final ConditionFlag cond, int P, int U, int W, final CiRegister Rt, final CiRegister Rn, int imm8) {
-        int instruction  = 0x004000b0;
+        int instruction = 0x004000b0;
         P = P & 1;
         U = U & 1;
         W = W & 1;
@@ -705,9 +706,10 @@
         instruction |= (Rn.encoding & 0xf) << 16;
         instruction |= (Rt.encoding & 0xf) << 12;
         instruction |= 0xf & imm8;
-        instruction |= ((imm8 &0xff) >> 4) << 8;
-        emitInt(instruction);
-    }
+        instruction |= ((imm8 & 0xff) >> 4) << 8;
+        emitInt(instruction);
+    }
+
     public void ldrImmediate(final ConditionFlag cond, int P, int U, int W, final CiRegister Rt, final CiRegister Rn, int imm12) {
         int instruction = 0x04100000;
         P = P & 1;
@@ -794,10 +796,11 @@
         instruction |= 0xffff & registerList;
         emitInt(instruction);
     }
-    public void ldmea(final ConditionFlag flag,final CiRegister theStack, final int registerList) {
-	int instruction = 0x09100000;
+
+    public void ldmea(final ConditionFlag flag, final CiRegister theStack, final int registerList) {
+        int instruction = 0x09100000;
         instruction |= (flag.value() & 0xf) << 28;
-	instruction |= (theStack.encoding & 0xf) << 16;
+        instruction |= (theStack.encoding & 0xf) << 16;
         instruction |= 0xffff & registerList;
         emitInt(instruction);
     }
@@ -867,11 +870,6 @@
     }
 
     public void ldr(final ConditionFlag flag, final CiRegister destReg, final CiRegister baseRegister, final int offset12) {
-        /*
-        P,U,W are set to always add at the moment,
-        P = 1, U = 1, W = 0
-
-         */
         int instruction;
         instruction = 0x05900000;
         instruction |= (flag.value() & 0xf) << 28;
@@ -1010,43 +1008,34 @@
             imm32 = imm32 >> 16;
             imm32 = imm32 & 0xffff;
             movt(ConditionFlag.Always, dst, imm32 & 0xffff);
-        } else { // initialise a float with a constant
+        } else {
             mov32BitConstant(ARMV7.r12, imm32);
             vmov(ConditionFlag.Always, dst, ARMV7.r12, CiKind.Float, CiKind.Int);
         }
     }
 
-    public final void vsqrt(ConditionFlag cond,CiRegister dst, CiRegister src) {
-        if((src.number > 15 && src.number < 32 && dst.number >15 && dst.number < 32) ||
-          (src.number > 32 && dst.number >32)) {
-             int instruction = 0x0eb10ad0;
-             instruction |= (cond.value() << 28);
-             int dp = (src.number < 32) ? 1 : 0;
-             instruction |= dp << 8;
-             int dest = dst.encoding;
-	     int srcr = src.encoding;
-             instruction |= dp << 8;
-
-	     if(dp == 1) {
-                 instruction |= srcr;
-                 instruction |= dest << 12;
-             } else {
-                 instruction |= srcr >> 1;
-                 instruction |= (srcr & 1) << 5;
-		 instruction |= (dest >> 1) <<  12;
-                 instruction |= (dest & 1) << 22;
-             }
-
-
-            emitInt(instruction);
-
-        } else {
-		assert 0 == 1 : "ERROR vsqrt illegal register combination";
-        }
-
-
-
-    }
+    public final void vsqrt(ConditionFlag cond, CiRegister dst, CiRegister src) {
+        assert ((src.number > 15 && src.number < 32 && dst.number > 15 && dst.number < 32) || (src.number > 32 && dst.number > 32));
+        int instruction = 0x0eb10ad0;
+        instruction |= (cond.value() << 28);
+        int dp = (src.number < 32) ? 1 : 0;
+        instruction |= dp << 8;
+        int dest = dst.encoding;
+        int srcr = src.encoding;
+        instruction |= dp << 8;
+        if (dp == 1) {
+            instruction |= srcr;
+            instruction |= dest << 12;
+        } else {
+            instruction |= srcr >> 1;
+            instruction |= (srcr & 1) << 5;
+            instruction |= (dest >> 1) << 12;
+            instruction |= (dest & 1) << 22;
+        }
+
+        emitInt(instruction);
+    }
+
     public final void mov16BitConstant(ConditionFlag cond, CiRegister dst, int imm16) {
         movw(cond, dst, imm16);
     }
@@ -1083,20 +1072,19 @@
         // Target needs to be patched later ...
     }
 
-public final void blx(CiRegister target) {
+    public final void blx(CiRegister target) {
         int instruction = blxHelper(ConditionFlag.Always, target);
         emitInt(instruction);
     }
 
-
     public final void call(CiRegister target) {
-        //nop(4);
+        // nop(4);
         // THIs is an indirect call, assuming the contents of the registers are a memory location we need to load
-        //add(ConditionFlag.Always, false, ARMV7.r15, ARMV7.r12, 0, 0);
-       //ldrImmediate(ConditionFlag.Always,1,0,0,ARMV7.r12,target,0);
-	addRegisters(ConditionFlag.Always,false,ARMV7.r8,ARMV7.r8,target,0,0); // PATCHING of emitIndirect 8 bytes out
-	int instruction = blxHelper(ConditionFlag.Always,ARMV7.r8);
-	emitInt(instruction);
+        // add(ConditionFlag.Always, false, ARMV7.r15, ARMV7.r12, 0, 0);
+        // ldrImmediate(ConditionFlag.Always,1,0,0,ARMV7.r12,target,0);
+        addRegisters(ConditionFlag.Always, false, ARMV7.r8, ARMV7.r8, target, 0, 0);
+        int instruction = blxHelper(ConditionFlag.Always, ARMV7.r8);
+        emitInt(instruction);
     }
 
     public final void leaq(CiRegister dest, CiAddress addr) {
@@ -1104,16 +1092,13 @@
             nop(4);
         } else {
             setUpScratch(addr);
-            //ldrImmediate(ConditionFlag.Always, 1, 0, 0, dest, ARMV7.r12,0 );
+            // ldrImmediate(ConditionFlag.Always, 1, 0, 0, dest, ARMV7.r12,0 );
             mov(ConditionFlag.Always, false, dest, ARMV7.r12);
         }
     }
 
     public final void leave() {
-        //mov(ConditionFlag.Always, false, ARMV7.r13, ARMV7.r11); // restore SP that is in the FP
-        //pop(ConditionFlag.Always, 1 << 11); // POP the old FP r11 off the stack.
-	ret();
-
+        ret();
     }
 
     public final void movslq(CiAddress dst, int imm32) {
@@ -1122,7 +1107,7 @@
         // if it transpires that this is necessary for 64bit values in a 32bit processor
         setUpScratch(dst);
         mov32BitConstant(ARMV7.r8, imm32);
-        str(ConditionFlag.Always,ARMV7.r8,ARMV7.r12,0);
+        str(ConditionFlag.Always, ARMV7.r8, ARMV7.r12, 0);
     }
 
     public final void cmpl(CiRegister src, int imm32) {
@@ -1135,7 +1120,7 @@
     public final void cmpl(CiRegister src1, CiAddress src2) {
         assert src1.isValid();
         setUpScratch(src2); // APN not sure if this requires a load!
-        ldr(ConditionFlag.Always,ARMV7.r12,ARMV7.r12,0);
+        ldr(ConditionFlag.Always, ARMV7.r12, ARMV7.r12, 0);
         cmp(ConditionFlag.Always, src1, scratchRegister, 0, 0);
     }
 
@@ -1143,35 +1128,31 @@
         cmp(ConditionFlag.Always, src1, src2, 0, 0);
     }
 
-    public final void lcmpl(ConditionFlag condition,CiRegister src1, CiRegister src2) {
-cmp(ConditionFlag.Always, src1, src2, 0, 0);
-        if(condition == ConditionFlag.Equal ||
-           condition == ConditionFlag.NotEqual) {
-            cmp(ConditionFlag.Equal, ARMV7.cpuRegisters[src1.number + 1], ARMV7.cpuRegisters[src2.number + 1],0,0);
-        } else {
-
-                sbc(ConditionFlag.Always, true, scratchRegister,  ARMV7.cpuRegisters[src1.number + 1],  ARMV7.cpuRegisters[src2.number + 1], 0, 0);
-
-
-
-        }
-    }
+    public final void lcmpl(ConditionFlag condition, CiRegister src1, CiRegister src2) {
+        cmp(ConditionFlag.Always, src1, src2, 0, 0);
+        if (condition == ConditionFlag.Equal || condition == ConditionFlag.NotEqual) {
+            cmp(ConditionFlag.Equal, ARMV7.cpuRegisters[src1.number + 1], ARMV7.cpuRegisters[src2.number + 1], 0, 0);
+        } else {
+            sbc(ConditionFlag.Always, true, scratchRegister, ARMV7.cpuRegisters[src1.number + 1], ARMV7.cpuRegisters[src2.number + 1], 0, 0);
+        }
+    }
+
     public final void xchgq(CiRegister src1, CiRegister src2) {
         // TODO need to have a lock in this!!!
         CiRegister tmp = null;
-        if (src1 == ARMV7.r12 || src2 == ARMV7.r12 ) {
-            if (src1 != ARMV7.r8 && src2!=  ARMV7.r8 ) {
+        if (src1 == ARMV7.r12 || src2 == ARMV7.r12) {
+            if (src1 != ARMV7.r8 && src2 != ARMV7.r8) {
                 tmp = ARMV7.r9;
-            } else if (src1 != ARMV7.r8 && src2!=  ARMV7.r8 ) {
+            } else if (src1 != ARMV7.r8 && src2 != ARMV7.r8) {
                 tmp = ARMV7.r8;
-            } else assert (0 == 1);
-        } else { tmp = ARMV7.r12; }
-        mov(ConditionFlag.Always,false,tmp,src1);
-        mov(ConditionFlag.Always,false,src1,src2);
-        mov(ConditionFlag.Always,false,src2,tmp);
-
-
-
+            } else
+                assert (0 == 1);
+        } else {
+            tmp = ARMV7.r12;
+        }
+        mov(ConditionFlag.Always, false, tmp, src1);
+        mov(ConditionFlag.Always, false, src1, src2);
+        mov(ConditionFlag.Always, false, src2, tmp);
     }
 
     public final void incq(CiRegister dst) {
@@ -1187,63 +1168,24 @@
 
     public final void addLong(CiRegister dst, CiRegister src1, CiRegister src2) {
         addRegisters(ConditionFlag.Always, true, dst, src1, src2, 0, 0);
-        addCRegisters(ConditionFlag.Always, false, ARMV7.cpuRegisters[dst.number + 1], ARMV7.cpuRegisters[src1.number + 1],
-                ARMV7.cpuRegisters[src2.number + 1], 0, 0);
+        addCRegisters(ConditionFlag.Always, false, ARMV7.cpuRegisters[dst.number + 1], ARMV7.cpuRegisters[src1.number + 1], ARMV7.cpuRegisters[src2.number + 1], 0, 0);
     }
 
     public final void subLong(CiRegister dst, CiRegister src1, CiRegister src2) {
         sub(ConditionFlag.Always, true, dst, src1, src2, 0, 0);
-        sbc(ConditionFlag.Always, false, ARMV7.cpuRegisters[dst.number + 1], ARMV7.cpuRegisters[src1.number + 1],
-                ARMV7.cpuRegisters[src2.number + 1], 0, 0);
+        sbc(ConditionFlag.Always, false, ARMV7.cpuRegisters[dst.number + 1], ARMV7.cpuRegisters[src1.number + 1], ARMV7.cpuRegisters[src2.number + 1], 0, 0);
     }
 
     public final void mulLong(CiRegister dst, CiRegister src1, CiRegister src2) {
-       /* 0x0000846c <+0>:	push	{r11}		; (str r11, [sp, #-4]!)
-        0x00008470 <+4>:	add	r11, sp, #0
-        0x00008474 <+8>:	sub	sp, sp, #20
-        0x00008478 <+12>:	strd	r0, [r11, #-12]
-        0x0000847c <+16>:	strd	r2, [r11, #-20]	; 0xffffffec
-        0x00008480 <+20>:	ldr	r3, [r11, #-8] src1COPY+1
-        0x00008484 <+24>:	ldr	r2, [r11, #-20] src2COPY
-        0x00008488 <+28>:	mul	r2, r2, r3 src2COPY, src2COPY,src1COPY+1
-        0x0000848c <+32>:	ldr	r3, [r11, #-16]  src2COPY+1
-        0x00008490 <+36>:	ldr	r1, [r11, #-12]  src1COPY
-        0x00008494 <+40>:	mul	r3, r1, r3  src2COPY+1,src1COPY,src2COPY+1
-        0x00008498 <+44>:	add	r1, r2, r3 src1COPY
-        0x0000849c <+48>:	ldr	r2, [r11, #-12]  NEWsrc1COPY
-        0x000084a0 <+52>:	ldr	r3, [r11, #-20] NEWsrc2COPY
-        0x000084a4 <+56>:	umull	r2, r3, r2, r3  src1COPY, src2COPY, src1COPY,src2COPY
-        0x000084a8 <+60>:	add	r1, r1, r3    dest+1, dest+1,src2COPY
-        0x000084ac <+64>:	mov	r3, r1
-        0x000084b0 <+68>:	mov	r0, r2        mov dest, src1COPY
-        0x000084b4 <+72>:	mov	r1, r3
-        0x000084b8 <+76>:	sub	sp, r11, #0
-        0x000084bc <+80>:	pop	{r11}		; (ldr r11, [sp], #4)
-        0x000084c0 <+84>:	bx	lr
-mov(ConditionFlag.Always, false, registerConfig.getAllocatableRegisters()[scratchRegister.number+1], registerConfig.getAllocatableRegisters()[src2.number]);
-+        mul(ConditionFlag.Always, false, src2, src2, registerConfig.getAllocatableRegisters()[src1.number + 1]);
-+        mul(ConditionFlag.Always, false, registerConfig.getAllocatableRegisters()[src2.number + 1], src1, registerConfig.getAllocatableRegisters()[src2.number + 1]);
-+        addRegisters(ConditionFlag.Always, false, scratchRegister, src2, registerConfig.getAllocatableRegisters()[src2.number+1], 0, 0);
-+
-+        umull(ConditionFlag.Always, false, registerConfig.getAllocatableRegisters()[src2.number], dst,
-+                        registerConfig.getAllocatableRegisters()[scratchRegister.number+1], src1);
-+
-+        addRegisters(ConditionFlag.Always, false, scratchRegister, scratchRegister,
-+                        src2, 0, 0);
-+
-+        mov(ConditionFlag.Always, false, registerConfig.getAllocatableRegisters()[dst.number+1], scratchRegister);*/
-        assert(src1 == dst);
-        push(ConditionFlag.Always,1<< src2.number | 1 << (src2.number+1));
-        //System.out.println("using SRC1 " + src1.number + " " + src2.number + " DEST "+ dst.number);
-        mov(ConditionFlag.Always,false,ARMV7.r12,src2); // save src2
+        assert (src1 == dst);
+        push(ConditionFlag.Always, 1 << src2.number | 1 << (src2.number + 1));
+        mov(ConditionFlag.Always, false, ARMV7.r12, src2); // save src2
         mul(ConditionFlag.Always, false, src2, src2, ARMV7.cpuRegisters[src1.number + 1]);
-        mul(ConditionFlag.Always, false, ARMV7.cpuRegisters[src2.number+1], src1, ARMV7.cpuRegisters[src2.number + 1]);
-        addRegisters(ConditionFlag.Always, false, ARMV7.cpuRegisters[src2.number+1], src2, ARMV7.cpuRegisters[src2.number+1], 0, 0);
-        umull(ConditionFlag.Always, false, ARMV7.cpuRegisters[src2.number], dst,
-                ARMV7.cpuRegisters[scratchRegister.number], src1);
-        addRegisters(ConditionFlag.Always, false, scratchRegister, ARMV7.cpuRegisters[src2.number+1],
-                        src2, 0, 0);
-        mov(ConditionFlag.Always, false, ARMV7.cpuRegisters[dst.number+1], scratchRegister);
+        mul(ConditionFlag.Always, false, ARMV7.cpuRegisters[src2.number + 1], src1, ARMV7.cpuRegisters[src2.number + 1]);
+        addRegisters(ConditionFlag.Always, false, ARMV7.cpuRegisters[src2.number + 1], src2, ARMV7.cpuRegisters[src2.number + 1], 0, 0);
+        umull(ConditionFlag.Always, false, ARMV7.cpuRegisters[src2.number], dst, ARMV7.cpuRegisters[scratchRegister.number], src1);
+        addRegisters(ConditionFlag.Always, false, scratchRegister, ARMV7.cpuRegisters[src2.number + 1], src2, 0, 0);
+        mov(ConditionFlag.Always, false, ARMV7.cpuRegisters[dst.number + 1], scratchRegister);
     }
 
     public void xorq(CiRegister dest, CiAddress src) {
@@ -1329,9 +1271,9 @@
         // might need to push the value of r14 onto the stack in order to make this work for a call from the C harness
         // TODO for testing of the methods
 
-	//ldmea(ConditionFlag.Always,ARMV7.r11,1<<11|1<<13|1<<15);
-	pop(ConditionFlag.Always,1<<15);
-	//pop(ConditionFlag.Always,1<<15|1<<11);
+        // ldmea(ConditionFlag.Always,ARMV7.r11,1<<11|1<<13|1<<15);
+        pop(ConditionFlag.Always, 1 << 15);
+        // pop(ConditionFlag.Always,1<<15|1<<11);
 
     }
 
@@ -1349,21 +1291,13 @@
     public void enter(short imm16, byte imm8) {
         assert false : "Enter not implemented";
         push(ConditionFlag.Always, 1 << 14);
-
-<<<<<<< HEAD
-        // the sub is to make space on the stack for whatever else is required./
-=======
-	//push(ConditionFlag.Always,1<<14|1<<11);
-
-	// the sub is to make space on the stack for whatever else is required./
->>>>>>> 6b80e162
         mov32BitConstant(ARMV7.r12, imm16);
         sub(ConditionFlag.Always, false, ARMV7.r13, ARMV7.r13, ARMV7.r12, 0, 0);
 
     }
 
     public final void lock() {
-	    nop();
+        nop();
     }
 
     public void nullCheck(CiRegister r) {
@@ -1375,14 +1309,6 @@
             // We only have to handle StoreLoad
             if (barriers == -1 || ((barriers & STORE_LOAD) != 0)) {
                 emitInt((0xf << 28) | (0x5 << 24) | (0x7 << 20) | (0xff05 << 4) | 0xf);
-
-                //emitInt((0xf << 28) | (0x5 << 24) | (0x7 << 20) | (0xff04 << 4) | 0xf); DSB
-            } else {
-                // movw(ConditionFlag.Always,ARMV7.r12,38);
-                // movw(ConditionFlag.Always,ARMV7.r12,38);
-                // movw(ConditionFlag.Always,ARMV7.r12,38);
-                // movw(ConditionFlag.Always,ARMV7.r12,38);
-                // movw(ConditionFlag.Always,ARMV7.r12,38);
             }
         }
     }
@@ -1393,16 +1319,14 @@
     public final void jcc(ConditionFlag cc, int target, boolean forceDisp32) {
         int disp = (target - codeBuffer.position());
         if (Math.abs(disp) <= 16777214 && !forceDisp32) { // TODO check ok to make this false
-            //disp = (disp - / 4) - 2;
-	    disp = (disp - 12) / 4;
+            disp = (disp - 12) / 4;
             emitInt((cc.value & 0xf) << 28 | (0xa << 24) | (disp & 0xffffff));
         } else {
             if (disp > 0) {
                 disp -= 16;
             } else {
-                disp = disp -16;
+                disp = disp - 16;
             }
-            //System.out.println("CALLED jcc " + disp + " target "+ target+ " pos "+ codeBuffer.position());
             mov32BitConstant(scratchRegister, disp);
             addRegisters(ConditionFlag.Always, false, scratchRegister, ARMV7.r15, scratchRegister, 0, 0);
             mov(cc, false, ARMV7.r15, scratchRegister);
@@ -1412,8 +1336,8 @@
     public final void jcc(ConditionFlag cc, Label l) {
         assert (0 <= cc.value) && (cc.value < 16) : "illegal cc";
         if (l.isBound()) {
-            //System.out.println("LABEL bound jcc no need to patch");
-            //jcc(cc, l.position(), false);
+            // System.out.println("LABEL bound jcc no need to patch");
+            // jcc(cc, l.position(), false);
             jcc(cc, l.position(), false);
 
         } else {
@@ -1422,15 +1346,15 @@
             // Note: use jccb() if label to be bound is very close to get
             // an 8-bit displacement
             l.addPatchAt(codeBuffer.position());
-            //System.out.println("ADDED JCC PATCH AT" + codeBuffer.position());
-            emitInt(ConditionFlag.NeverUse.value() << 28 | 0xdead ); // JCC CODE for the PATCH
+            // System.out.println("ADDED JCC PATCH AT" + codeBuffer.position());
+            emitInt(ConditionFlag.NeverUse.value() << 28 | 0xdead); // JCC CODE for the PATCH
             nop(2);
             // TODO issues exist here ... what happens if R12 is loaded twice?
             // TODO or used as scratch inbetween the setup of its value and
             // this point?
             // TODO decide how to distinguish this from other patches
             // TODO update wiki on this
-            //ldr(ConditionFlag.Always,0,0,0,ARMV7.r12,ARMV7.r12,ARMV7.r12,0,0);
+            // ldr(ConditionFlag.Always,0,0,0,ARMV7.r12,ARMV7.r12,ARMV7.r12,0,0);
             addRegisters(cc, false, ARMV7.r15, ARMV7.r12, ARMV7.r15, 0, 0);
         }
     }
@@ -1454,7 +1378,7 @@
             // we can't yet know where the label will be bound. If you're sure that
             // the forward jump will not run beyond 256 bytes, use jmpb to
             // force an 8-bit displacement.
-            //System.out.println("JMP PATCHAT "+ codeBuffer.position());
+            // System.out.println("JMP PATCHAT "+ codeBuffer.position());
             l.addPatchAt(codeBuffer.position());
             emitInt(ConditionFlag.NeverUse.value() << 28 | 0xbeef); // JMP CODE for the PATCH
             // TODO fix this it will not work ....
@@ -1472,8 +1396,9 @@
         } else {
             if (disp > 0)
                 disp -= 16;
-            else if(disp <0) disp = disp -16;
-            //System.out.println("JMP "+ target + " CODE " +codeBuffer.position());
+            else if (disp < 0)
+                disp = disp - 16;
+            // System.out.println("JMP "+ target + " CODE " +codeBuffer.position());
             mov32BitConstant(scratchRegister, disp);
             addRegisters(ConditionFlag.Always, false, scratchRegister, ARMV7.r15, scratchRegister, 0, 0);
             mov(ConditionFlag.Always, false, ARMV7.r15, scratchRegister); // UPDATE the PC to the target
@@ -1485,15 +1410,6 @@
         instruction |= 0x0ef10a10;
         instruction |= dest.encoding << 12;
         emitInt(instruction);
-<<<<<<< HEAD
-=======
-        }
-    public final void vmsr(ConditionFlag cond, CiRegister src) {
-        int instruction = (cond.value() & 0xf) << 28;
-        instruction |= 0x0ee10a10;
-        instruction |= src.encoding << 12;
-        emitInt(instruction);
->>>>>>> 6b80e162
     }
 
     public final void vmul(ConditionFlag cond, CiRegister dest, CiRegister rn, CiRegister rm, CiKind destKind) {
@@ -1526,67 +1442,7 @@
         emitInt(instruction);
     }
 
-<<<<<<< HEAD
     public final void vcvt(ConditionFlag cond, CiRegister dest, boolean toInt, boolean signed, CiRegister src, CiKind destKind, CiKind srcKind) {
-=======
-    public final void unsignedvcvt(ConditionFlag cond, boolean toFloat, CiRegister dest, CiRegister src) {
-        int instruction = (cond.value() & 0xf) << 28;
-        instruction |= 0x0eb80a40;
-        int opc2;
-        assert (src.number >= 16 && dest.number >= 16);
-        assert (toFloat == true); // not implemented to int yet
-
-        if (dest.number <= 31 && src.number <= 31) {
-            //unsigned 32 to double conversion
-            System.out.println("unsigned to double converison not implemented");
-            instruction |= 1 << 8;
-            if (toFloat) {
-                instruction |= (src.encoding & 0x1) << 5;
-                instruction |= (src.encoding >> 1);
-
-                instruction |= (dest.encoding >> 4) << 22;
-                instruction |= (dest.encoding & 0xf) << 12;
-            } else {
-                assert (0 == 1);
-            }
-
-        } else if (dest.number > 31 && src.number > 31) {
-            //unsiged 32 to double conversion
-
-            if (toFloat) {
-                instruction |= (dest.encoding & 0x1) << 22;
-                instruction |= (dest.encoding >> 1) << 12;
-
-                instruction |= (src.encoding & 0x1) << 5;
-                instruction |= (src.encoding >> 1);
-
-            } else {
-                assert (0 == 1);
-
-
-            }
-
-        } else if (dest.number <= 31 && src.number > 31) {
-            instruction |= 1<<8;
-            if (toFloat) {
-                instruction |= (dest.encoding >>4) << 22;
-                instruction |= (dest.encoding & 0xf) << 12;
-
-                instruction |= (src.encoding & 0x1) << 5;
-                instruction |= (src.encoding >> 1);
-            } else {
-                assert(0==1);
-            }
-    } else  {
-            System.out.println("SRC " + src.number + " DEST " + dest.number);
-            assert 0==1 : "unsigedvct inconsistent use of registers";
-        }
-
-        emitInt(instruction);
-
-    }
-    public final void vcvt(ConditionFlag cond, CiRegister dest, boolean toInt, boolean signed, CiRegister src) {
->>>>>>> 6b80e162
         int instruction = (cond.value() & 0xf) << 28;
         int sz = 0;
         int op = 0;
@@ -1644,7 +1500,7 @@
                 instruction |= opc2 << 16;
                 instruction |= op << 7;
                 instruction |= sz << 8;
-            } else if (int2Double) { //I2D
+            } else if (int2Double) { // I2D
                 instruction |= 0xEB80A40;
                 instruction |= sz << 8;
                 instruction |= (dest.encoding >> 4) << 22;
@@ -1656,19 +1512,19 @@
             } else { // F2D
                 instruction |= 0xEB70AC0;
                 instruction |= (src.encoding & 0x1) << 5;
-                instruction |= src.encoding >>1;
+                instruction |= src.encoding >> 1;
                 instruction |= (dest.encoding >> 4) << 22;
                 instruction |= (dest.encoding & 0xf) << 12;
             }
         } else {
             instruction |= sz << 8;
-            if (double2Float) { //D2F
+            if (double2Float) { // D2F
                 instruction |= 0xEB70AC0;
                 instruction |= (dest.encoding >> 1) << 12;
                 instruction |= (dest.encoding & 1) << 22;
                 instruction |= (src.encoding & 0xf);
                 instruction |= (src.encoding >> 4) << 5;
-            } else if (int2Float) { //I2F
+            } else if (int2Float) { // I2F
                 instruction |= 0xEB80A40;
                 instruction |= (dest.encoding & 0xf) << 12;
                 instruction |= (dest.encoding & 1) << 22;
@@ -1681,8 +1537,6 @@
         emitInt(instruction);
     }
 
-
-
     public final void vstr(ConditionFlag cond, CiRegister dest, CiRegister src, int imm8, CiKind destKind, CiKind srcKind) {
         int instruction = (cond.value() & 0xf) << 28;
         checkConstraint(dest.isFpu(), "vstr dest must be a FP/DP reg");
@@ -1759,23 +1613,11 @@
             instruction |= (dest.encoding & 0xf) << 12;
             instruction |= rm.encoding & 0xf;
         } else {
-<<<<<<< HEAD
             instruction |= (rn.encoding & 1) << 7;
             instruction |= (rn.encoding >> 1) << 16;
             instruction |= (rm.encoding & 1) << 5;
             instruction |= rm.encoding >> 1;
             instruction |= (dest.encoding & 1) << 22;
-=======
-            // VFPV3 has 32 regs so we NEED to do the MSB manipulation --
-            // different to what it would be for doubles!!! (if there were 32)
-            instruction |= (rn.encoding & 0x1) << 7;
-            instruction |= (rn.encoding >> 1) << 16;
-
-            instruction |= (rm.encoding & 0x1) << 5;
-            instruction |= (rm.encoding >> 1);
-
-            instruction |= (dest.encoding & 0x1) << 22;
->>>>>>> 6b80e162
             instruction |= (dest.encoding >> 1) << 12;
         }
         emitInt(instruction);
@@ -1831,8 +1673,6 @@
     }
 
     public final void mul(ConditionFlag cond, boolean setFlags, CiRegister dest, CiRegister rn, CiRegister rm) {
-        //add(ConditionFlag.Always, false, dest, rm,0,  0);
-
         int instruction = (cond.value() & 0xf) << 28;
         instruction |= 0x00000090;
         if (setFlags) {
@@ -1893,15 +1733,6 @@
             instruction |= (dest.encoding & 0xf) << 12;
             instruction |= rm.encoding & 0xf;
         } else {
-<<<<<<< HEAD
-=======
-            // VFPV3 has 32 regs so we NEED to do the MSB manipulation --
-            // different to what it would be for doubles!!! (if there were 32)
-            instruction |= (rn.encoding & 0x1) << 7;
-            instruction |= (rm.encoding & 0x1) << 5;
-            instruction |= (dest.encoding & 0x1) << 22;
-            instruction |= (rn.encoding >> 1) << 16;
->>>>>>> 6b80e162
             instruction |= (dest.encoding >> 1) << 12;
             instruction |= (dest.encoding & 1) << 22;
             instruction |= (rn.encoding & 1) << 7;
@@ -1927,16 +1758,8 @@
             instruction |= (dest.encoding & 0xf) << 12;
             instruction |= rm.encoding & 0xf;
         } else {
-<<<<<<< HEAD
             instruction |= (rm.encoding & 0x1) << 5;
             instruction |= rm.encoding >> 1;
-=======
-            // VFPV3 has 32 regs so we NEED to do the MSB manipulation --
-            // different to what it would be for doubles!!! (if there were 32)
-            instruction |= (rn.encoding & 0x1) << 7;
-            instruction |= (rm.encoding  & 0x1 ) << 5;
-            instruction |= (dest.encoding & 0x1) << 22;
->>>>>>> 6b80e162
             instruction |= (rn.encoding >> 1) << 16;
             instruction |= (rn.encoding & 0x1) << 7;
             instruction |= (dest.encoding >> 1) << 12;
@@ -1960,7 +1783,7 @@
             instruction |= vmovSameType;
             instruction |= ((dest.encoding >> 1) << 12) | ((dest.encoding & 0x1) << 22);
             instruction |= (src.encoding >> 1) | ((src.encoding & 0x1) << 5);
-        } else if ((destKind.isGeneral()|| srcKind.isGeneral()) && (srcKind.isFloat() || destKind.isFloat())) {
+        } else if ((destKind.isGeneral() || srcKind.isGeneral()) && (srcKind.isFloat() || destKind.isFloat())) {
             instruction |= vmovSingleCore;
             if (dest.number <= 15) {
                 instruction |= (1 << 20) | ((src.encoding & 1) << 7) | (dest.encoding << 12) | ((src.encoding >> 1) << 16);
@@ -1987,7 +1810,7 @@
 
     public final void vmovImm(ConditionFlag cond, CiRegister dst, int imm, CiKind dstKind) {
         int instruction = 0xEB00A00;
-        assert imm == (long)imm : "Immediate must be size int";
+        assert imm == (long) imm : "Immediate must be size int";
         instruction |= (cond.value() & 0xf) << 28;
         int size = 0;
         if (dstKind.isDouble()) {
@@ -1997,10 +1820,10 @@
         instruction |= (imm >> 4) << 16;
         instruction |= (imm & 0xf);
         if (size == 1) {
-            instruction |= (dst.encoding >> 4 ) << 22;
+            instruction |= (dst.encoding >> 4) << 22;
             instruction |= (dst.encoding & 0xf) << 12;
         } else {
-            instruction |= (dst.encoding >> 1 ) << 12;
+            instruction |= (dst.encoding >> 1) << 12;
             instruction |= (dst.encoding << 4) << 22;
         }
         emitInt(instruction);
