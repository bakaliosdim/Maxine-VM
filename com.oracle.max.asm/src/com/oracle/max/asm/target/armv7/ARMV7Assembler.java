--- conflicted
+++ resolved
@@ -1,5 +1,5 @@
 /*
- * Copyright (c) 2017-2018, APT Group, School of Computer Science,
+ * Copyright (c) 2017, APT Group, School of Computer Science,
  * The University of Manchester. All rights reserved.
  * Copyright (c) 2007, 2011, Oracle and/or its affiliates. All rights reserved.
  * DO NOT ALTER OR REMOVE COPYRIGHT NOTICES OR THIS FILE HEADER.
@@ -1041,11 +1041,8 @@
     }
 
     public void pop(final ConditionFlag flag, final int registerList, boolean instrument) {
-<<<<<<< HEAD
         assert registerList > 0;
         assert registerList < 0x10000;
-=======
->>>>>>> 6fa5fcbe
         int instruction = (flag.value() & 0xf) << 28;
         instruction |= 0x8 << 24;
         instruction |= 0xb << 20;
