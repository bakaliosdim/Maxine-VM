--- conflicted
+++ resolved
@@ -27,21 +27,9 @@
 
 public class RISCV64MacroAssembler extends RISCV64Assembler {
 
-<<<<<<< HEAD
-    public static final int PLACEHOLDER_INSTRUCTIONS_FOR_LONG_OFFSETS = 15;
-
-    /** Size of a call-site == 1 instruction. */
-    public static final int RIP_CALL_INSTRUCTION_SIZE = INSTRUCTION_SIZE;
-
-    /** Offset of the branch instruction in a call-site. */
-    public static final int CALL_BRANCH_OFFSET = RIP_CALL_INSTRUCTION_SIZE - INSTRUCTION_SIZE;
-
-    public static final int CALL_TRAMPOLINE_OFFSET = INSTRUCTION_SIZE;
-=======
     public static final int RIP_CALL_INSTRUCTION_SIZE = ((2 * CALL_TRAMPOLINE_INSTRUCTIONS) + 1) * INSTRUCTION_SIZE;
     public static final int CALL_TRAMPOLINE_OFFSET = INSTRUCTION_SIZE;
     public static final int CALL_BRANCH_OFFSET = RIP_CALL_INSTRUCTION_SIZE - INSTRUCTION_SIZE;
->>>>>>> d10c5f3b
     public static final int MOV_OFFSET_IN_TRAMPOLINE = 2 * INSTRUCTION_SIZE;
 
     private static final int MOV_32_BIT_CONSTANT_INSTRUCTION_NUMBER = 2;
