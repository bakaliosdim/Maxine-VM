/*
 * Copyright (c) 2018, APT Group, School of Computer Science,
 * The University of Manchester. All rights reserved.
 * DO NOT ALTER OR REMOVE COPYRIGHT NOTICES OR THIS FILE HEADER.
 *
 * This code is free software; you can redistribute it and/or modify it
 * under the terms of the GNU General Public License version 2 only, as
 * published by the Free Software Foundation.
 *
 * This code is distributed in the hope that it will be useful, but WITHOUT
 * ANY WARRANTY; without even the implied warranty of MERCHANTABILITY or
 * FITNESS FOR A PARTICULAR PURPOSE.  See the GNU General Public License
 * version 2 for more details (a copy is included in the LICENSE file that
 * accompanied this code).
 *
 * You should have received a copy of the GNU General Public License version
 * 2 along with this work; if not, write to the Free Software Foundation,
 * Inc., 51 Franklin St, Fifth Floor, Boston, MA 02110-1301 USA.
 */
package com.oracle.max.asm.target.riscv64;

import static com.oracle.max.asm.target.aarch64.Aarch64Assembler.InstructionType.General64;
import static com.oracle.max.asm.target.riscv64.RISCV64.*;
import static com.oracle.max.asm.target.riscv64.RISCV64opCodes.*;

import com.oracle.max.asm.*;
import com.oracle.max.asm.target.aarch64.Aarch64;
import com.oracle.max.asm.target.aarch64.Aarch64Address;
import com.oracle.max.asm.target.aarch64.Aarch64Assembler;
import com.sun.cri.ci.*;
import com.sun.cri.ri.RiRegisterConfig;

public class RISCV64Assembler extends AbstractAssembler {
<<<<<<< HEAD
    public static final int PLACEHOLDER_INSTRUCTIONS_FOR_LONG_OFFSETS = 15;    
=======
>>>>>>> a9206540
    public static final int INSTRUCTION_SIZE = 4;
    
    public static final int CALL_TRAMPOLINE_INSTRUCTIONS = 3;
    public static final int TRAMPOLINE_SIZE = (CALL_TRAMPOLINE_INSTRUCTIONS * INSTRUCTION_SIZE) + Long.BYTES;
    public static final int TRAMPOLINE_ADDRESS_OFFSET = CALL_TRAMPOLINE_INSTRUCTIONS * INSTRUCTION_SIZE;

    public CiRegister frameRegister;
    public CiRegister scratchRegister;
    public CiRegister scratchRegister1;

    public RISCV64Assembler(CiTarget target) {
        super(target);
        this.frameRegister = RISCV64.fp;
        this.scratchRegister = RISCV64.x28;
        this.scratchRegister1 = RISCV64.x29;
    }

    public RISCV64Assembler(CiTarget target, RiRegisterConfig registerConfig) {
        super(target);
        this.frameRegister = registerConfig == null ? RISCV64.fp : registerConfig.getFrameRegister();
        this.scratchRegister = registerConfig == null ? RISCV64.x28 : registerConfig.getScratchRegister();
        this.scratchRegister1 = registerConfig == null ? RISCV64.x29 : registerConfig.getScratchRegister1();
    }

    @Override
    protected void patchJumpTarget(int branch, int target) {
        throw new UnsupportedOperationException("This is implemented in the MacroAssembler");
    }

    /**
     * Emits an instruction of type U-type.
     *
     * <pre>
     *     | imm[31:12] | rd | opcode |
     *     |------------|----|--------|
     *     |     20     |  5 |    7   |
     * </pre>
     * @param opcode
     * @param rd
     * @param imm32
     * @param pos
     */
    private void utype(RISCV64opCodes opcode, CiRegister rd, int imm32, int pos) {
        assert opcode.getValue() >> 7 == 0 : opcode.getValue();
        assert rd.getEncoding() >> 5 == 0 : rd.getEncoding();
        int instruction = opcode.getValue();
        instruction |= rd.getEncoding() << 7;
        instruction |= imm32 & 0xFFFFF000;

        if (pos == -1) {
            emitInt(instruction);
        } else {
            emitInt(instruction, pos);
        }
    }

    private void utype(RISCV64opCodes opcode, CiRegister rd, int imm32) {
        utype(opcode, rd, imm32, -1);
    }

    /**
     * Emits an instruction of type R-type.
     *
     * <pre>
     *     | funct7 | rs2 | rs1 | funct3 | rd | opcode |
     *     |--------|-----|-----|--------|----|--------|
     *     |    7   |  5  |  5  |   3    |  5 |    7   |
     * </pre>
     * @param opcode
     * @param rd
     * @param funct3
     * @param rs1
     * @param rs2
     * @param funct7
     */
    private void rtype(RISCV64opCodes opcode, CiRegister rd, int funct3, CiRegister rs1, CiRegister rs2, int funct7, int pos) {
        assert opcode.getValue() >> 7 == 0;
        assert rd.getEncoding() >> 5 == 0;
        assert rs1.getEncoding() >> 5 == 0;
        assert rs2.getEncoding() >> 5 == 0;
        int instruction = opcode.getValue();
        instruction |= rd.getEncoding() << 7;
        instruction |= funct3 << 12;
        instruction |= rs1.getEncoding() << 15;
        instruction |= rs2.getEncoding() << 20;
        instruction |= funct7 << 25;

        if (pos == -1) {
            emitInt(instruction);
        } else {
            emitInt(instruction, pos);
        }
    }

    private void rtype(RISCV64opCodes opcode, CiRegister rd, int funct3, CiRegister rs1, CiRegister rs2, int funct7) {
        rtype(opcode, rd, funct3, rs1, rs2, funct7, -1);
    }


    /**
     * Emits an instruction of type I-type.
     *
     * <pre>
     *     | imm[11:0] | rs1 | funct3 | rd | opcode |
     *     |-----------|-----|--------|----|--------|
     *     |    12     |  5  |    3   |  5 |    7   |
     * </pre>
     * @param opcode
     * @param rd
     * @param funct3
     * @param rs1
     * @param imm32
     */
    private void itype(RISCV64opCodes opcode, CiRegister rd, int funct3, CiRegister rs1, int imm32, int pos) {
        assert opcode.getValue() >> 7 == 0;
        assert rd.getEncoding() >> 5 == 0;
        assert rs1.getEncoding() >> 5 == 0;
        int instruction = opcode.getValue();
        instruction |= rd.getEncoding() << 7;
        instruction |= funct3 << 12;
        instruction |= rs1.getEncoding() << 15;
        instruction |= imm32 << 20;

        if (pos == -1) {
            emitInt(instruction);
        } else {
            emitInt(instruction, pos);
        }
    }

    private void itype(RISCV64opCodes opcode, CiRegister rd, int funct3, CiRegister rs1, int imm32) {
        itype(opcode, rd, funct3, rs1, imm32, -1);
    }

    /**
     * Helping method that emits an instruction of type I-type for the Shift instrictions.
     *
     * <pre>
     *     | ext | shampt | rs1 | funct3 | rd | opcode |
     *     |-----|--------|-----|--------|----|--------|
     *     |  7  |    5   |  5  |    3   |  5 |    7   |
     * </pre>
     * @param opcode
     * @param rd
     * @param funct3
     * @param rs1
     * @param shamt
     * @param ext
     */
    private void shiftHelper(RISCV64opCodes opcode, CiRegister rd, int funct3, CiRegister rs1, int shamt, int ext) {
        itype(opcode, rd, funct3, rs1, ext << 5 | shamt);
    }

    /**
     * Emits an instruction of type S-type.
     *
     * <pre>
     *     | imm[11:5] | rs2 | rs1 | funct3 | imm[4:0] | opcode |
     *     |-----------|-----|-----|--------|----------|--------|
     *     |     7     |  5  |  5  |    3   |    5     |    7   |
     * </pre>
     * @param opcode
     * @param funct3
     * @param rs1
     * @param rs2
     * @param imm32
     */
    private void stype(RISCV64opCodes opcode, int funct3, CiRegister rs1, CiRegister rs2, int imm32) {
        assert opcode.getValue() >> 7 == 0;
        assert rs1.getEncoding() >> 5 == 0;
        assert rs2.getEncoding() >> 5 == 0;
        int instruction = opcode.getValue();
        instruction |= (imm32 & 0x1F) << 7;
        instruction |= funct3 << 12;
        instruction |= rs1.getEncoding() << 15;
        instruction |= rs2.getEncoding() << 20;
        instruction |= ((imm32 >> 5) & 0x7F) << 25;
        emitInt(instruction);
    }

    /**
     * Emits an instruction of type B-type.
     *
     * <pre>
     *     | imm[12|10:5] | rs2 | rs1 | funct3 | imm[4:1|11] | opcode |
     *     |--------------|-----|-----|--------|-------------|--------|
     *     |       7      |  5  |  5  |    3   |      5      |    7   |
     * </pre>
     * @param opcode
     * @param funct3
     * @param rs1
     * @param rs2
     * @param imm32
     */
    private void btype(RISCV64opCodes opcode, int funct3, CiRegister rs1, CiRegister rs2, int imm32, int pos) {
        assert opcode.getValue() >> 7 == 0;
        assert ((byte) funct3) >> 3 == 0;
        assert rs1.getEncoding() >> 5 == 0;
        assert rs2.getEncoding() >> 5 == 0;
        int instruction = opcode.getValue();
        instruction |= ((imm32 >> 11) & 1) << 7;
        instruction |= ((imm32 >> 1) & 0xF) << 8;
        instruction |= funct3 << 12;
        instruction |= rs1.getEncoding() << 15;
        instruction |= rs2.getEncoding() << 20;
        instruction |= ((imm32 >> 5) & 0x3F) << 25;
        instruction |= ((imm32 >> 12) & 1) << 31;

        if (pos == -1) {
            emitInt(instruction);
        } else {
            emitInt(instruction, pos);
        }
    }

    private void btype(RISCV64opCodes opcode, int funct3, CiRegister rs1, CiRegister rs2, int imm32) {
        btype(opcode, funct3, rs1, rs2, imm32, -1);
    }

    /**
     * Emits an instruction of type J-type.
     *
     * <pre>
     *     | imm[20|10:1|11|19:12] | rd | opcode |
     *     |-----------------------|----|--------|
     *     |          20           |  5 |    7   |
     * </pre>
     * @param opcode
     * @param rd
     * @param imm32
     * @param pos
     */
    private void jtype(RISCV64opCodes opcode, CiRegister rd, int imm32, int pos) {
        assert opcode.getValue() >> 7 == 0;
        assert rd.getEncoding() >> 5 == 0;
        int instruction = opcode.getValue();
        instruction |= rd.getEncoding() << 7;
        instruction |= ((imm32 >> 20) & 1) << 31; // This places bit 20 of imm32 in bit 31 of instruction
        instruction |= ((imm32 >> 1) & 0x3FF) << 21; // This places bits 10:1 of imm32 in bits 30:21 of instruction
        instruction |= ((imm32 >> 11) & 1) << 20; // This places bit 11 of imm32 in bit20 of instruction
        instruction |= ((imm32 >> 12) & 0xFF) << 12; // This places bits 19:12 of imm32 in bits 19:12 of instruction

        if (pos == -1) {
            emitInt(instruction);
        } else {
            emitInt(instruction, pos);
        }
    }

    private void jtype(RISCV64opCodes opcode, CiRegister rd, int imm32) {
        jtype(opcode, rd, imm32, -1);
    }

    // RV32I Base instruction set /////////////////////////////////////////////

    /**
     *
     * @param rd
     * @param imm32
     */
    public void lui(CiRegister rd, int imm32) {
        utype(LUI, rd, imm32);
    }

    /**
     * AUIPC (add upper immediate to pc) is used to build pc-relative addresses and uses the U-type
     * format. AUIPC forms a 32-bit offset from the 20-bit U-immediate, filling in the lowest 12 bits with
     * zeros, adds this offset to the pc, then places the result in register rd.
     *
     * @param rd the regiester to place the result to
     * @param imm32 the 32-bit offset (with 12LSBs zero)
     */
    public void auipc(CiRegister rd, int imm32) {
        utype(AUIPC, rd, imm32);
    }

    public void auipc(CiRegister rd, int imm32, int pos) {
        utype(AUIPC, rd, imm32, pos);
    }



    /**
     *
     * @param rd
     * @param imm32
     * @param pos
     */
    public void jal(CiRegister rd, int imm32, int pos) {
        jtype(JAL, rd, imm32, pos);
    }

    public void jal(CiRegister rd, int imm32) {
        jtype(JAL, rd, imm32);
    }

    /**
     *
     * @param rd
     * @param rs
     * @param imm32
     */
    public void jalr(CiRegister rd, CiRegister rs, int imm32) {
        itype(JALR, rd, 0, rs, imm32);
    }

    public void jalr(CiRegister rd, CiRegister rs, int imm32, int pos) {
        itype(JALR, rd, 0, rs, imm32, pos);
    }

    /**
     *
     * @param rs1
     * @param rs2
     * @param imm32
     */
    public void beq(CiRegister rs1, CiRegister rs2, int imm32) {
        btype(BRNC, 0, rs1, rs2, imm32);
    }

    public void beq(CiRegister rs1, CiRegister rs2, int imm32, int pos) {
        btype(BRNC, 0, rs1, rs2, imm32, pos);
    }

    /**
     *
     * @param rs1
     * @param rs2
     * @param imm32
     */
    public void bne(CiRegister rs1, CiRegister rs2, int imm32) {
        btype(BRNC, 1, rs1, rs2, imm32);
    }

    public void bne(CiRegister rs1, CiRegister rs2, int imm32, int pos) {
        btype(BRNC, 1, rs1, rs2, imm32, pos);
    }

    /**
     *
     * @param rs1
     * @param rs2
     * @param imm32
     */
    public void blt(CiRegister rs1, CiRegister rs2, int imm32) {
        btype(BRNC, 4, rs1, rs2, imm32);
    }

    public void blt(CiRegister rs1, CiRegister rs2, int imm32, int pos) {
        btype(BRNC, 4, rs1, rs2, imm32, pos);
    }

    /**
     *
     * @param rs1
     * @param rs2
     * @param imm32
     */
    public void bge(CiRegister rs1, CiRegister rs2, int imm32) {
        btype(BRNC, 5, rs1, rs2, imm32);
    }

    public void bge(CiRegister rs1, CiRegister rs2, int imm32, int pos) {
        btype(BRNC, 5, rs1, rs2, imm32, pos);
    }

    /**
     *
     * @param rs1
     * @param rs2
     * @param imm32
     */
    public void bltu(CiRegister rs1, CiRegister rs2, int imm32) {
        btype(BRNC, 6, rs1, rs2, imm32);
    }

    public void bltu(CiRegister rs1, CiRegister rs2, int imm32, int pos) {
        btype(BRNC, 6, rs1, rs2, imm32, pos);
    }

    /**
     *
     * @param rs1
     * @param rs2
     * @param imm32
     */
    public void bgeu(CiRegister rs1, CiRegister rs2, int imm32) {
        btype(BRNC, 7, rs1, rs2, imm32);
    }

    public void bgeu(CiRegister rs1, CiRegister rs2, int imm32, int pos) {
        btype(BRNC, 7, rs1, rs2, imm32, pos);
    }

    /**
     *
     * @param rd
     * @param rs
     * @param imm32
     */
    public void lb(CiRegister rd, CiRegister rs, int imm32) {
        itype(LOAD, rd, 0, rs, imm32);
    }

    /**
     *
     * @param rd
     * @param rs
     * @param imm32
     */
    public void lh(CiRegister rd, CiRegister rs, int imm32) {
        itype(LOAD, rd, 1, rs, imm32);
    }

    /**
     *
     * @param rd
     * @param rs
     * @param imm32
     */
    public void lw(CiRegister rd, CiRegister rs, int imm32) {
        itype(LOAD, rd, 2, rs, imm32);
    }

    /**
     *
     * @param rd
     * @param rs
     * @param imm32
     */
    public void lbu(CiRegister rd, CiRegister rs, int imm32) {
        itype(LOAD, rd, 4, rs, imm32);
    }

    /**
     *
     * @param rd
     * @param rs
     * @param imm32
     */
    public void lhu(CiRegister rd, CiRegister rs, int imm32) {
        itype(LOAD, rd, 5, rs, imm32);
    }

    /**
     *
     * @param rs1
     * @param rs2
     * @param imm32
     */
    public void sb(CiRegister rs1, CiRegister rs2, int imm32) {
        stype(STORE, 0, rs1, rs2, imm32);
    }

    /**
     *
     * @param rs1
     * @param rs2
     * @param imm32
     */
    public void sh(CiRegister rs1, CiRegister rs2, int imm32) {
        stype(STORE, 1, rs1, rs2, imm32);
    }

    /**
     *
     * @param rd
     * @param rs
     * @param imm32
     */
    public void sw(CiRegister rd, CiRegister rs, int imm32) {
        stype(STORE, 2, rd, rs, imm32);
    }

    /**
     *
     * @param rd
     * @param rs
     * @param imm32
     */
    public void addi(CiRegister rd, CiRegister rs, int imm32) {
        itype(COMP, rd, 0, rs, imm32);
    }

    /**
     *
     * @param rd
     * @param rs
     * @param imm32
     */
    public void slti(CiRegister rd, CiRegister rs, int imm32) {
        itype(COMP, rd, 3, rs, imm32);
    }

    /**
     *
     * @param rd
     * @param rs
     * @param imm32
     */
    public void sltiu(CiRegister rd, CiRegister rs, int imm32) {
        itype(COMP, rd, 3, rs, imm32);
    }

    /**
     *
     * @param rd
     * @param rs
     * @param imm32
     */
    public void xori(CiRegister rd, CiRegister rs, int imm32) {
        itype(COMP, rd, 4, rs, imm32);
    }

    /**
     *
     * @param rd
     * @param rs
     * @param imm32
     */
    public void ori(CiRegister rd, CiRegister rs, int imm32) {
        itype(COMP, rd, 6, rs, imm32);
    }

    /**
     *
     * @param rd
     * @param rs
     * @param imm32
     */
    public void andi(CiRegister rd, CiRegister rs, int imm32) {
        itype(COMP, rd, 7, rs, imm32);
    }

    /**
     *
     * @param rd
     * @param rs
     * @param imm32
     */
    public void slli(CiRegister rd, CiRegister rs, int imm32) {
        shiftHelper(COMP, rd, 1, rs, imm32, 0);
    }

    /**
     *
     * @param rd
     * @param rs
     * @param imm32
     */
    public void srli(CiRegister rd, CiRegister rs, int imm32) {
        shiftHelper(COMP, rd, 5, rs, imm32, 0);
    }

    /**
     *
     * @param rd
     * @param rs
     * @param imm32
     */
    public void srai(CiRegister rd, CiRegister rs, int imm32) {
        shiftHelper(COMP, rd, 5, rs, imm32, 32);
    }

    /**
     *
     * @param rd
     * @param rs1
     * @param rs2
     */
    public void add(CiRegister rd, CiRegister rs1, CiRegister rs2) {
        rtype(ADD, rd, 0, rs1, rs2, 0);
    }

    public void add(CiRegister rd, CiRegister rs1, CiRegister rs2, int pos) {
        rtype(ADD, rd, 0, rs1, rs2, 0, pos);
    }

    /**
     *
     * @param rd
     * @param rs1
     * @param rs2
     */
    public void sub(CiRegister rd, CiRegister rs1, CiRegister rs2) {
        rtype(SUB, rd, 0, rs1, rs2, 32);
    }

    /**
     *
     * @param rd
     * @param rs1
     * @param rs2
     */
    public void sll(CiRegister rd, CiRegister rs1, CiRegister rs2) {
        rtype(SRLL, rd, 1, rs1, rs2, 0);
    }

    /**
     *
     * @param rd
     * @param rs1
     * @param rs2
     */
    public void slt(CiRegister rd, CiRegister rs1, CiRegister rs2) {
        rtype(SLT, rd, 2, rs1, rs2, 0);
    }

    /**
     *
     * @param rd
     * @param rs1
     * @param rs2
     */
    public void sltu(CiRegister rd, CiRegister rs1, CiRegister rs2) {
        rtype(SLTU, rd, 3, rs1, rs2, 0);
    }

    /**
     *
     * @param rd
     * @param rs1
     * @param rs2
     */
    public void xor(CiRegister rd, CiRegister rs1, CiRegister rs2) {
        rtype(XOR, rd, 4, rs1, rs2, 0);
    }

    /**
     *
     * @param rd
     * @param rs1
     * @param rs2
     */
    public void srl(CiRegister rd, CiRegister rs1, CiRegister rs2) {
        rtype(SRLL, rd, 5, rs1, rs2, 0);
    }

    /**
     *
     * @param rd
     * @param rs1
     * @param rs2
     */
    public void sra(CiRegister rd, CiRegister rs1, CiRegister rs2) {
        rtype(SLT, rd, 5, rs1, rs2, 32);
    }

    /**
     *
     * @param rd
     * @param rs1
     * @param rs2
     */
    public void or(CiRegister rd, CiRegister rs1, CiRegister rs2) {
        rtype(OR, rd, 6, rs1, rs2, 0);
    }

    /**
     *
     * @param rd
     * @param rs1
     * @param rs2
     */
    public void and(CiRegister rd, CiRegister rs1, CiRegister rs2) {
        rtype(AND, rd, 7, rs1, rs2, 0);
    }

    /**
     *
     * @param rd
     * @param rs1
     * @param rs2
     */
    public void mul(CiRegister rd, CiRegister rs1, CiRegister rs2) {
        rtype(MUL, rd, 0, rs1, rs2, 1);
    }

    /**
     *
     * @param rd
     * @param rs1
     * @param rs2
     */
    public void mulw(CiRegister rd, CiRegister rs1, CiRegister rs2) {
        rtype(MULW, rd, 0, rs1, rs2, 1);
    }

    /**
     *
     * @param rd
     * @param rs1
     * @param rs2
     */
    public void div(CiRegister rd, CiRegister rs1, CiRegister rs2) {
        rtype(MUL, rd, 4, rs1, rs2, 1);
    }

    /**
     *
     * @param rd
     * @param rs1
     * @param rs2
     */
    public void divw(CiRegister rd, CiRegister rs1, CiRegister rs2) {
        rtype(MULW, rd, 4, rs1, rs2, 1);
    }

    /**
     *
     * @param rd
     * @param rs1
     * @param rs2
     */
    public void divu(CiRegister rd, CiRegister rs1, CiRegister rs2) {
        rtype(MUL, rd, 5, rs1, rs2, 1);
    }

    /**
     *
     * @param rd
     * @param rs1
     * @param rs2
     */
    public void divuw(CiRegister rd, CiRegister rs1, CiRegister rs2) {
        rtype(MULW, rd, 5, rs1, rs2, 1);
    }

    /**
     *
     * @param rd
     * @param rs1
     * @param rs2
     */
    public void rem(CiRegister rd, CiRegister rs1, CiRegister rs2) {
        rtype(MUL, rd, 6, rs1, rs2, 1);
    }

    /**
     *
     * @param rd
     * @param rs1
     * @param rs2
     */
    public void remw(CiRegister rd, CiRegister rs1, CiRegister rs2) {
        rtype(RV32M, rd, 6, rs1, rs2, 1);
    }

    /**
     *
     * @param predecessorMask
     * @param successorMask
     */
    public void fence(int predecessorMask, int successorMask) {
        itype(FENCE, x0, 0, x0, predecessorMask << 4 | successorMask);
    }

    /**
     *
     */
    public void fencei() {
        itype(FENCE, x0, 0, x0, 0);
    }

    /**
     *
     */
    public void ecall() {
        itype(SYS, x0, 0, x0, 0);
    }

    /**
     *
     */
    public void ebreak() {
        itype(SYS, x0, 0, x0, 1);
    }

    /**
     *
     * @param rd
     * @param csr
     * @param rs
     */
    public void csrrw(CiRegister rd, int csr, CiRegister rs) {
        itype(SYS, rd, 1, rs, csr);
    }

    /**
     *
     * @param rd
     * @param csr
     * @param rs
     */
    public void csrrs(CiRegister rd, int csr, CiRegister rs) {
        itype(SYS, rd, 2, rs, csr);
    }

    /**
     *
     * @param rd
     * @param csr
     * @param rs
     */
    public void csrrc(CiRegister rd, int csr, CiRegister rs) {
        itype(SYS, rd, 3, rs, csr);
    }

    /**
     *
     * @param rd
     * @param csr
     * @param imm32
     */
    public void csrrwi(CiRegister rd, int csr, int imm32) {
        csrImmediate(SYS, rd, 5, csr, imm32);
    }

    /**
     *
     * @param rd
     * @param csr
     * @param imm32
     */
    public void csrrsi(CiRegister rd, int csr, int imm32) {
        csrImmediate(SYS, rd, 6, csr, imm32);
    }

    /**
     *
     * @param rd
     * @param csr
     * @param imm32
     */
    public void csrrci(CiRegister rd, int csr, int imm32) {
        csrImmediate(SYS, rd, 7, csr, imm32);
    }

    private void csrImmediate(RISCV64opCodes opcode, CiRegister rd, int funct3, int csr, int imm32) {
        assert opcode.getValue() >> 7 == 0;
        assert rd.getEncoding() >> 5 == 0;
        assert funct3 >> 3 == 0;
        assert imm32 >> 5 == 0;
        assert csr >>> 12 == 0;
        int instruction = opcode.getValue();
        instruction |= rd.getEncoding() << 7;
        instruction |= funct3 << 12;
        instruction |= imm32 << 15;
        instruction |= csr << 20;

        emitInt(instruction);
    }

    // RV64I Base instruction set /////////////////////////////////////////////

    /**
     *
     * @param rd
     * @param rs
     * @param imm32
     */
    public void lwu(CiRegister rd, CiRegister rs, int imm32) {
        itype(LD, rd, 6, rs, imm32);
    }

    /**
     *
     * @param rd
     * @param rs
     * @param imm32
     */
    public void ld(CiRegister rd, CiRegister rs, int imm32) {
        itype(LD, rd, 3, rs, imm32);
    }

    /**
     *
     * @param rd
     * @param rs
     * @param imm32
     */
    public void sd(CiRegister rd, CiRegister rs, int imm32) {
        stype(SD, 3, rd, rs, imm32);
    }

    /**
     *
     * @param rd
     * @param rs
     * @param imm32
     */
    public void addiw(CiRegister rd, CiRegister rs, int imm32) {
        itype(COMP64, rd, 0, rs, imm32);
    }

    /**
     *
     * @param rd
     * @param rs
     * @param imm32
     */
    public void slliw(CiRegister rd, CiRegister rs, int imm32) {
        itype(COMP64, rd, 1, rs, imm32);
    }

    /**
     *
     * @param rd
     * @param rs
     * @param imm32
     */
    public void srliw(CiRegister rd, CiRegister rs, int imm32) {
        itype(COMP64, rd, 5, rs, imm32);
    }

    /**
     *
     * @param rd
     * @param rs
     * @param imm32
     */
    public void sraiw(CiRegister rd, CiRegister rs, int imm32) {
        shiftHelper(COMP64, rd, 5, rs, imm32, 32);
    }

    /**
     *
     * @param rd
     * @param rs1
     * @param rs2
     */
    public void addw(CiRegister rd, CiRegister rs1, CiRegister rs2) {
        rtype(ADDW, rd, 0, rs1, rs2, 0);
    }

    /**
     *
     * @param rd
     * @param rs1
     * @param rs2
     */
    public void subw(CiRegister rd, CiRegister rs1, CiRegister rs2) {
        rtype(SUBW, rd, 0, rs1, rs2, 32);
    }

    /**
     *
     * @param rd
     * @param rs1
     * @param rs2
     */
    public void sllw(CiRegister rd, CiRegister rs1, CiRegister rs2) {
        rtype(SLLW, rd, 1, rs1, rs2, 0);
    }

    /**
     *
     * @param rd
     * @param rs1
     * @param rs2
     */
    public void srlw(CiRegister rd, CiRegister rs1, CiRegister rs2) {
        rtype(SRLW, rd, 5, rs1, rs2, 0);
    }

    /**
     *
     * @param rd
     * @param rs1
     * @param rs2
     */
    public void sraw(CiRegister rd, CiRegister rs1, CiRegister rs2) {
        rtype(SRAW, rd, 5, rs1, rs2, 32);
    }

    // Floating point instructions double precision
    public void faddd(CiRegister rd, CiRegister rs1, CiRegister rs2) {
        rtype(RV32D, rd, 0, rs1, rs2, 0b0000001);
    }

    public void fsubd(CiRegister rd, CiRegister rs1, CiRegister rs2) {
        rtype(RV32D, rd, 0, rs1, rs2, 0b0000101);
    }

    public void fmuld(CiRegister rd, CiRegister rs1, CiRegister rs2) {
        rtype(RV32D, rd, 0, rs1, rs2, 0b0001001);
    }

    public void fmuldRTZ(CiRegister rd, CiRegister rs1, CiRegister rs2) {
        rtype(RV32D, rd, 1, rs1, rs2, 0b0001001);
    }

    public void fdivd(CiRegister rd, CiRegister rs1, CiRegister rs2) {
        rtype(RV32D, rd, 0, rs1, rs2, 0b0001101);
    }

    public void fdivdRTZ(CiRegister rd, CiRegister rs1, CiRegister rs2) {
        rtype(RV32D, rd, 1, rs1, rs2, 0b0001101);
    }

    public void fmvxd(CiRegister rd, CiRegister rs) {
        assert rd.isGeneral() || rs.isFpu();
        itype(RV32D, rd, 0, rs, 0b111000100000);
    }

    public void fmvdx(CiRegister rd, CiRegister rs) {
        assert rd.isFpu() || rs.isGeneral();
        itype(RV32D, rd, 0, rs, 0b111100100000);
    }

    public void fld(CiRegister dst, CiRegister base, int offset) {
        itype(LOAD_FP, dst, 3, base, offset);
    }

    public void fsd(CiRegister rd, CiRegister rs, int offset) {
        stype(STORE_FP, 3, rd, rs, offset);
    }

    public void fcvtsd(CiRegister rd, CiRegister rs) {
        itype(RV32D, rd, 0, rs, 0b010000000001);
    }

    public void fcvtds(CiRegister rd, CiRegister rs) {
        itype(RV32D, rd, 0, rs, 0b010000100000);
    }

    public void fcvtdw(CiRegister rd, CiRegister rs) {
        itype(RV32D, rd, 0, rs, 0b110100100000);
    }

    public void fcvtwd(CiRegister rd, CiRegister rs) {
        itype(RV32D, rd, 0, rs, 0b110000100000);
    }

    public void fcvtwdRTZ(CiRegister rd, CiRegister rs) {
        itype(RV32D, rd, 0b001, rs, 0b110000100000);
    }

    public void fcvtdl(CiRegister rd, CiRegister rs) {
        itype(RV32D, rd, 0, rs, 0b110100100010);
    }

    public void fcvtld(CiRegister rd, CiRegister rs) {
        itype(RV32D, rd, 0, rs, 0b110000100010);
    }

    public void fcvtldRTZ(CiRegister rd, CiRegister rs) {
        itype(RV32D, rd, 0b001, rs, 0b110000100010);
    }

    public void fsgnjd(CiRegister rd, CiRegister rs1, CiRegister rs2) {
        rtype(RV32D, rd, 0, rs1, rs2, 0b0010001);
    }

    public void fsgnjxd(CiRegister rd, CiRegister rs1, CiRegister rs2) {
        rtype(RV32D, rd, 2, rs1, rs2, 0b0010001);
    }

    public void fsgnjnd(CiRegister rd, CiRegister rs1, CiRegister rs2) {
        rtype(RV32D, rd, 1, rs1, rs2, 0b0010001);
    }

    public void fsqrtd(CiRegister rd, CiRegister rs) {
        itype(RV32D, rd, 0, rs, 0b010110100000);
    }

    public void fltd(CiRegister rd, CiRegister rs1, CiRegister rs2) {
        rtype(RV32D, rd, 1, rs1, rs2, 0b1010001);
    }

    public void fled(CiRegister rd, CiRegister rs1, CiRegister rs2) {
        rtype(RV32D, rd, 0, rs1, rs2, 0b1010001);
    }

    public void feqd(CiRegister rd, CiRegister rs1, CiRegister rs2) {
        rtype(RV32D, rd, 0b010, rs1, rs2, 0b1010001);
    }

    // Floating point instructions single precision
    public void fadds(CiRegister rd, CiRegister rs1, CiRegister rs2) {
        rtype(RV32F, rd, 0, rs1, rs2, 0b0000000);
    }

    public void fsubs(CiRegister rd, CiRegister rs1, CiRegister rs2) {
        rtype(RV32F, rd, 0, rs1, rs2, 0b0000100);
    }

    public void fmuls(CiRegister rd, CiRegister rs1, CiRegister rs2) {
        rtype(RV32F, rd, 0, rs1, rs2, 0b0001000);
    }

    public void fmulsRTZ(CiRegister rd, CiRegister rs1, CiRegister rs2) {
        rtype(RV32F, rd, 1, rs1, rs2, 0b0001000);
    }

    public void fdivs(CiRegister rd, CiRegister rs1, CiRegister rs2) {
        rtype(RV32F, rd, 0, rs1, rs2, 0b0001100);
    }

    public void fdivsRTZ(CiRegister rd, CiRegister rs1, CiRegister rs2) {
        rtype(RV32F, rd, 1, rs1, rs2, 0b0001100);
    }

    public void flw(CiRegister dst, CiRegister base, int offset) {
        itype(LOAD_FP, dst, 2, base, offset);
    }

    public void fsw(CiRegister dst, CiRegister base, int offset) {
        stype(STORE_FP, 2, dst, base, offset);
    }

    public void fcvtls(CiRegister rd, CiRegister rs) {
        itype(RV32F, rd, 0, rs, 0b110000000010);
    }

    public void fcvtlsRTZ(CiRegister rd, CiRegister rs) {
        itype(RV32F, rd, 0b001, rs, 0b110000000010);
    }

    public void fcvtws(CiRegister rd, CiRegister rs) {
        itype(RV32F, rd, 0, rs, 0b110000000000);
    }

    public void fcvtwsRTZ(CiRegister rd, CiRegister rs) {
        itype(RV32F, rd, 0b001, rs, 0b110000000000);
    }

    public void fcvtwus(CiRegister rd, CiRegister rs) {
        itype(RV32F, rd, 0, rs, 0b110000000001);
    }

    public void fcvtwusRTZ(CiRegister rd, CiRegister rs) {
        itype(RV32F, rd, 0b001, rs, 0b110000000001);
    }

    public void fcvtsw(CiRegister rd, CiRegister rs) {
        itype(RV32F, rd, 0, rs, 0b110100000000);
    }

    public void fcvtswu(CiRegister rd, CiRegister rs) {
        itype(RV32F, rd, 0, rs, 0b110100000001);
    }

    public void fmvxw(CiRegister rd, CiRegister rs) {
        itype(RV32F, rd, 0, rs, 0b111000000000);
    }

    public void fmvwx(CiRegister rd, CiRegister rs) {
        itype(RV32F, rd, 0, rs, 0b111100000000);
    }

    public void fcvtsl(CiRegister rd, CiRegister rs) {
        itype(RV32F, rd, 0, rs, 0b110100000010);
    }

    public void fsgnjs(CiRegister rd, CiRegister rs1, CiRegister rs2) {
        rtype(RV32F, rd, 0, rs1, rs2, 0b0010000);
    }

    public void fsgnjxs(CiRegister rd, CiRegister rs1, CiRegister rs2) {
        rtype(RV32F, rd, 2, rs1, rs2, 0b0010000);
    }

    public void fsgnjns(CiRegister rd, CiRegister rs1, CiRegister rs2) {
        rtype(RV32F, rd, 1, rs1, rs2, 0b0010000);
    }

    public void fsqrts(CiRegister rd, CiRegister rs) {
        itype(RV32F, rd, 0, rs, 0b010110000000);
    }

    public void flts(CiRegister rd, CiRegister rs1, CiRegister rs2) {
        rtype(RV32F, rd, 1, rs1, rs2, 0b1010000);
    }

    public void fles(CiRegister rd, CiRegister rs1, CiRegister rs2) {
        rtype(RV32F, rd, 0, rs1, rs2, 0b1010000);
    }

    public void feqs(CiRegister rd, CiRegister rs1, CiRegister rs2) {
        rtype(RV32F, rd, 0b010, rs1, rs2, 0b1010000);
    }

    public enum ExtendType {
        UXTB(0), UXTH(1), UXTW(2), UXTX(3), SXTB(4), SXTH(5), SXTW(6), SXTX(7);

        public final int encoding;

        ExtendType(int encoding) {
            this.encoding = encoding;
        }
    }

    // Atomic instructions
    public void lrw(CiRegister dest, CiRegister addr, int aq, int rl) {
        int imm32 = 0b00000 + (rl << 5) + (aq << 6) + (0b00010 << 7);
        itype(LRSC, dest, 0b010, addr, imm32);
    }

    public void lrd(CiRegister dest, CiRegister addr, int aq, int rl) {
        int imm32 = 0b00000 + (rl << 5) + (aq << 6) + (0b00010 << 7);
        itype(LRSC, dest, 0b011, addr, imm32);
    }

    public void scw(CiRegister dest, CiRegister addr, CiRegister src, int aq, int rl) {
        int imm32 = rl + (aq << 1) + (0b00011 << 2);
        rtype(LRSC, dest, 0b010, addr, src, imm32);
    }

    public void scd(CiRegister dest, CiRegister addr, CiRegister src, int aq, int rl) {
        int imm32 = rl + (aq << 1) + (0b00011 << 2);
        rtype(LRSC, dest, 0b011, addr, src, imm32);
    }

    /**
     * An address describing the PC relative offset of the trampoline address in the trampoline
     * itself. That is +12 from the PC. The trampoline has the format:
     * <code>
     * auipc x28 12     ;adding 12 bytes to pc
     * lw x28 x28 0     ;loading target on x28 scratch register
     * jalr x0 x28 0    ;jump to target
     * 0x0000_0000_0000_0000    ; target address
     * </code>
     */
    @Override
    public byte[] trampolines(int count) {
        byte[] trampolines = new byte[count * TRAMPOLINE_SIZE];
        for (int i = 0; i < trampolines.length; i += TRAMPOLINE_SIZE) {
            //auipc(x28,RISC_TRAMPOLINE_ADDRESS_OFFSET);
            writeInt(0xce17, trampolines, i);
            //lw(x28,x28,0);
            writeInt(0xe0e03, trampolines, i + INSTRUCTION_SIZE);
            //jalr(x0,x28,0);
            writeInt(0xe0067, trampolines, i + INSTRUCTION_SIZE +INSTRUCTION_SIZE);
        }
        return trampolines;
    }

    /**
     * Write an integer in little endian order into the byte array at the specified offset.
     * @param instruction
     * @param buffer
     * @param offset
     */
    static void writeInt(int instruction, byte[] buffer, int offset) {
        assert buffer.length >= offset + 3 : "Buffer too small";
        buffer[offset + 0] = (byte) (instruction       & 0xFF);
        buffer[offset + 1] = (byte) (instruction >> 8  & 0xFF);
        buffer[offset + 2] = (byte) (instruction >> 16 & 0xFF);
        buffer[offset + 3] = (byte) (instruction >> 24 & 0xFF);
    }
}<|MERGE_RESOLUTION|>--- conflicted
+++ resolved
@@ -31,15 +31,7 @@
 import com.sun.cri.ri.RiRegisterConfig;
 
 public class RISCV64Assembler extends AbstractAssembler {
-<<<<<<< HEAD
-    public static final int PLACEHOLDER_INSTRUCTIONS_FOR_LONG_OFFSETS = 15;    
-=======
->>>>>>> a9206540
     public static final int INSTRUCTION_SIZE = 4;
-    
-    public static final int CALL_TRAMPOLINE_INSTRUCTIONS = 3;
-    public static final int TRAMPOLINE_SIZE = (CALL_TRAMPOLINE_INSTRUCTIONS * INSTRUCTION_SIZE) + Long.BYTES;
-    public static final int TRAMPOLINE_ADDRESS_OFFSET = CALL_TRAMPOLINE_INSTRUCTIONS * INSTRUCTION_SIZE;
 
     public CiRegister frameRegister;
     public CiRegister scratchRegister;
@@ -1249,6 +1241,16 @@
         rtype(LRSC, dest, 0b011, addr, src, imm32);
     }
 
+    /** The number of instructions in a trampoline. */
+    public static final int TRAMPOLINE_INSTRUCTIONS = 3;
+
+    /** The size of a trampoline in bytes. */
+    public static final int TRAMPOLINE_SIZE = (TRAMPOLINE_INSTRUCTIONS * INSTRUCTION_SIZE) + Long.BYTES;
+
+    /** The offset of the address operand in a trampoline. */
+    public static final int TRAMPOLINE_ADDRESS_OFFSET = TRAMPOLINE_INSTRUCTIONS * INSTRUCTION_SIZE;
+
+
     /**
      * An address describing the PC relative offset of the trampoline address in the trampoline
      * itself. That is +12 from the PC. The trampoline has the format:
