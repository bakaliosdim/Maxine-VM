/*
 * Copyright (c) 2018-2019, APT Group, School of Computer Science,
 * The University of Manchester. All rights reserved.
 * Copyright (c) 2007, 2011, Oracle and/or its affiliates. All rights reserved.
 * DO NOT ALTER OR REMOVE COPYRIGHT NOTICES OR THIS FILE HEADER.
 *
 * This code is free software; you can redistribute it and/or modify it
 * under the terms of the GNU General Public License version 2 only, as
 * published by the Free Software Foundation.
 *
 * This code is distributed in the hope that it will be useful, but WITHOUT
 * ANY WARRANTY; without even the implied warranty of MERCHANTABILITY or
 * FITNESS FOR A PARTICULAR PURPOSE.  See the GNU General Public License
 * version 2 for more details (a copy is included in the LICENSE file that
 * accompanied this code).
 *
 * You should have received a copy of the GNU General Public License version
 * 2 along with this work; if not, write to the Free Software Foundation,
 * Inc., 51 Franklin St, Fifth Floor, Boston, MA 02110-1301 USA.
 */
package com.sun.max.vm.compiler.target.riscv64;

import com.oracle.max.asm.NumUtil;
import com.oracle.max.cri.intrinsics.MemoryBarriers;
import com.oracle.max.asm.target.riscv64.*;
import com.sun.cri.ci.CiCalleeSaveLayout;
import com.sun.max.annotate.HOSTED_ONLY;
import com.sun.max.platform.Platform;
import com.sun.max.unsafe.*;
import com.sun.max.vm.*;
import com.sun.max.vm.compiler.CallEntryPoint;
import com.sun.max.vm.compiler.target.*;
import com.sun.max.vm.runtime.*;
import com.sun.max.vm.stack.StackFrameCursor;
import com.sun.max.vm.stack.StackFrameWalker;

import static com.oracle.max.asm.target.aarch64.Aarch64Assembler.TRAMPOLINE_ADDRESS_OFFSET;
import static com.oracle.max.asm.target.riscv64.RISCV64MacroAssembler.*;
import static com.sun.max.vm.compiler.target.TargetMethod.useSystemMembarrier;
import static com.sun.max.vm.compiler.target.TargetMethod.useNonMandatedSystemMembarrier;

public final class RISCV64TargetMethodUtil {

    /**
     * Lock to avoid race on concurrent icache invalidation when patching target methods.
     */
    private static final Object PatchingLock = new Object();

    public static final int RET = 0x8067;

    /**
     * Instruction encodings for call trampolines.
     * auipc x28, #12
     */
    private static final int AUIPC_X28_12 = 0xce17;

    /** lw x28, 0(x28) */
    private static final int LW_X28 = 0xe0e03;

    /** jr x28 */
    private static final int JR_X28 = 0xe0067;

    /**
     * The limits of an unconditional branch encoded as a 20-bit signed number.
     */
    public static final int MAX_BRANCH = (1 << 19) - 1;
    public static final int MIN_BRANCH = -(1 << 19);

    /**
     * Test whether displacement is within range of a branch immediate instruction.
     * @param displacement
     * @return
     */
    private static boolean inBranchRange(int displacement) {
        if (displacement > MAX_BRANCH || displacement < MIN_BRANCH) {
            return false;
        }
        return true;
    }

    /**
     * Extract an instruction from the code array which starts at index=idx.
     * @param code
     * @param idx
     * @return
     */
    private static int extractInstruction(byte [] code, int idx) {
        assert code.length >= idx + 4 : "Insufficient space in code buffer";
        return ((code[idx + 3] & 0xFF) << 24) |
               ((code[idx + 2] & 0xFF) << 16) |
               ((code[idx + 1] & 0xFF) << 8) |
               (code[idx + 0] & 0xFF);
    }

    /**
     * Test whether the memory location contains the trampoline instruction sequence.
     * @param p
     * @return
     */
    private static boolean isTrampolineSite(Pointer p) {
        if (AUIPC_X28_12 == p.readInt(0) && LW_X28 == p.readInt(INSTRUCTION_SIZE) && JR_X28 == p.readInt(2 * INSTRUCTION_SIZE)) {
            return true;
        }
        return false;
    }

    /**
     * Indicate if the code at the address of the pointer parameter is an indirect call.
     * @param p
     * @return
     */
    private static boolean isIndirectCallSite(Pointer p) {
        return isTrampolineSite(p);
    }

    /**
     * Gets the target of a 32-bit relative CALL instruction.
     *
     * @param tm the method containing the CALL instruction
     * @param callPos the offset within the code of {@code targetMethod} of the CALL
     * @return the absolute target address of the CALL
     */
    public static CodePointer readCall32Target(TargetMethod tm, int callPos) {
        final CodePointer callSite = tm.codeAt(callPos);
        return readCall32Target(callSite);
    }

    /**
     * Gets the target of a 32-bit relative CALL instruction.
     *
     * @param callSite the code pointer to the CALL
     * @return the absolute target address of the CALL
     */
    public static CodePointer readCall32Target(CodePointer callSite) {
        Pointer callSitePointer = callSite.toPointer();
        int instruction = callSitePointer.readInt(0);
        assert isJumpInstruction(instruction) : instruction;
        final int offset = jumpAndLinkExtractDisplacement(instruction);
<<<<<<< HEAD
        assert offset == TRAMPOLINE_SIZE : offset;
=======
        //assert offset == TRAMPOLINE_SIZE : offset;

        if (isTrampolineSite(callSitePointer.plus(offset))) {
            long target = callSitePointer.plus(offset).readLong(RISC_TRAMPOLINE_ADDRESS_OFFSET);
            return CodePointer.from(target);
        }
        return callSite.plus(offset);
        /*
>>>>>>> ff2f9035
        callSitePointer = callSitePointer.plus(offset);

        int displacement = getDisplacementFromTrampoline(callSitePointer);
        final CodePointer branchSite = callSite.plus(CALL_BRANCH_OFFSET);
        return branchSite.plus(displacement); */
    }

    /**
     * Patch a callsite: if the target is within range of a single branch instruction then
     * that is patched at the callsite; otherwise the trampoline is patched. The target prior
     * to patching is returned.
     * fixingUp identifies when a call-site is being fixed-up (see {@linkplain TargetMethod#fixupCallSite}).
     * A call site being fixed-up cannot be executed by another thread and so no specific consideration to
     * concurrent modification and execution is required during patching as long as the relevant cache maintenance is
     * carried out on the affected addresses after fixing up.
     * 
     * @param tm
     * @param callOffset
     * @param target
     * @param fixingUp identifies when fixing up as opposed to patching a concurrently executable call-site.
     * @return
     */
    private static long patchCallSite(TargetMethod tm, CodePointer callSite, Pointer target, boolean fixingUp) {
        long disp = target.toLong() - callSite.toLong();
        int disp20 = (int) disp;
        if (inBranchRange(disp20)) {
            return maybePatchBranchImmediate(callSite, disp20, fixingUp);
        }
        return maybePatchTrampolineCall(tm, callSite, target, disp20, fixingUp);
    }

    /**
     * Patch the address operand of a trampoline call if the current target differs from the new target. Optionally
     * patch the address of the call site branch to steer execution to the trampoline. Returns the address of
     * the old target prior to any patching.
     *
     * @param tm
     * @param callSite
     * @param target
     * @param disp
     * @param fixingUp identifies when fixing up as opposed to patching a concurrently executable call-site.
     * @return
     */
    private static long maybePatchTrampolineCall(TargetMethod tm, CodePointer callSite, Pointer target, int disp, boolean fixingUp) {
        int callOffset = (int) (callSite.toLong() - tm.codeStart().toLong());
        // locate the trampoline site that corresponds to the call site.
        int pos = Safepoints.safepointPosForCall(callOffset, INSTRUCTION_SIZE);
        int spIndex = tm.safepoints().indexOfCallAt(pos);
        CodePointer trampolineSite = tm.trampolineStart().plus(spIndex * TRAMPOLINE_SIZE);
        assert isTrampolineSite(trampolineSite.toPointer());
        long oldTarget = trampolineSite.toPointer().readLong(2 * INSTRUCTION_SIZE);

        if (target.toLong() != oldTarget) {
            trampolineSite.toPointer().writeLong(TRAMPOLINE_ADDRESS_OFFSET, target.toLong());
            /*
             * For concurrent modification and execution a memory barrier here prevents the possibility
             * of the previous store of the target address being ordered after the call site store (if it
             * is updated).
             */
            if (!fixingUp) {
                MemoryBarriers.barrier(MemoryBarriers.STORE_LOAD);
            }
        }

        long callTarget = maybePatchBranchImmediate(callSite, trampolineSite.minus(callSite).toInt(), fixingUp);

        if (callTarget != trampolineSite.toLong()) {
            return callTarget;
        }
        return oldTarget;
    }

    /**
     * Patch an unconditional branch immediate call site if the displacement of the current branch
     * is not equal to the displacement parameter. 
     * Returns the address of the target prior to patching.
     * 
     * @param callSite
     * @param disp20
     * @param fixingUp identifies when fixing up as opposed to patching a concurrently executable call-site.
     * @return
     */
    private static long maybePatchBranchImmediate(CodePointer callSite, int disp20, boolean fixingUp) {
        int instruction = callSite.toPointer().readInt(0);
        assert isJumpInstruction(instruction) : instruction;
        int oldDisp = jumpAndLinkExtractDisplacement(instruction);
        boolean isLinked = isJumpLinked(instruction);
        if (oldDisp != disp20) {
            patchBranchImmediate(callSite.toPointer(), disp20, isLinked, fixingUp);
        }
        return callSite.plus(oldDisp).toLong();
    }

    /**
     * Pre conditions:
     *   CallSite has already been validated such that:
     *     a). it is the site of an unconditional branch immediate
     *     b). the present target != new target
     * @param callSite
     * @param displacement
     * @param isLinked
     * @param fixingUp identifies when fixing up as opposed to patching a concurrently executable call-site.
     * @return
     */
    private static void patchBranchImmediate(Pointer callSite, int displacement, boolean isLinked, boolean fixingUp) {
        int instruction = jumpAndLinkImmediateHelper(RISCV64.zero, displacement);
        callSite.writeInt(0, instruction);
        /*
         * Although no explicit synchronisation is mandated by the architecture when patching b -> b, doing
         * so here makes the modified instruction observable.
         */
        if (!fixingUp) {
            MaxineVM.maxine_cache_flush(callSite, INSTRUCTION_SIZE);
            /* The following memory barrier is not mandated by the architecture, however it ensures that the
             * modified branch is globally visible at the expense of the barrier.
             */
            if (useSystemMembarrier() && useNonMandatedSystemMembarrier()) {
                MaxineVM.syscall_membarrier();
            }
        }
    }

    /**
     * Patch a callsite: if the target is within range of a single branch instruction then
     * that is patched at the callsite; otherwise the trampoline is patched. The target prior
     * to patching is returned.
     * fixingUp identifies when a call-site is being fixed-up (see {@linkplain TargetMethod#fixupCallSite}).
     * A call site being fixed-up cannot be executed by another thread and so no specific consideration to
     * concurrent modification and execution is required during patching as long as the relevant cache maintenance is
     * carried out on the affected addresses after fixing up.
     * 
     * @param tm
     * @param callOffset
     * @param target
     * @param fixingUp identifies when fixing up as opposed to patching a concurrently executable call-site.
     * @return
     */
    private static long patchCallSite(TargetMethod tm, CodePointer callSite, Pointer target, boolean fixingUp) {
        long disp = target.toLong() - callSite.toLong();
        int disp20 = (int) disp;
        if (inBranchRange(disp20)) {
            return maybePatchBranchImmediate(callSite, disp20, fixingUp);
        }
        return maybePatchTrampolineCall(tm, callSite, target, disp20, fixingUp);
    }

    /**
     * Patch the address operand of a trampoline call if the current target differs from the new target. Optionally
     * patch the address of the call site branch to steer execution to the trampoline. Returns the address of
     * the old target prior to any patching.
     *
     * @param tm
     * @param callSite
     * @param target
     * @param disp
     * @param fixingUp identifies when fixing up as opposed to patching a concurrently executable call-site.
     * @return
     */
    private static long maybePatchTrampolineCall(TargetMethod tm, CodePointer callSite, Pointer target, int disp, boolean fixingUp) {
        int callOffset = (int) (callSite.toLong() - tm.codeStart().toLong());
        // locate the trampoline site that corresponds to the call site.
        int pos = Safepoints.safepointPosForCall(callOffset, INSTRUCTION_SIZE);
        int spIndex = tm.safepoints().indexOfCallAt(pos);
        CodePointer trampolineSite = tm.trampolineStart().plus(spIndex * TRAMPOLINE_SIZE);
        assert isTrampolineSite(trampolineSite.toPointer());
        long oldTarget = trampolineSite.toPointer().readLong(2 * INSTRUCTION_SIZE);

        if (target.toLong() != oldTarget) {
            trampolineSite.toPointer().writeLong(TRAMPOLINE_ADDRESS_OFFSET, target.toLong());
            /*
             * For concurrent modification and execution a memory barrier here prevents the possibility
             * of the previous store of the target address being ordered after the call site store (if it
             * is updated).
             */
            if (!fixingUp) {
                MemoryBarriers.barrier(MemoryBarriers.STORE_LOAD);
            }
        }

        long callTarget = maybePatchBranchImmediate(callSite, trampolineSite.minus(callSite).toInt(), fixingUp);

        if (callTarget != trampolineSite.toLong()) {
            return callTarget;
        }
        return oldTarget;
    }

    /**
     * Patch an unconditional branch immediate call site if the displacement of the current branch
     * is not equal to the displacement parameter. 
     * Returns the address of the target prior to patching.
     * 
     * @param callSite
     * @param disp32
     * @param fixingUp identifies when fixing up as opposed to patching a concurrently executable call-site.
     * @return
     */
    private static long maybePatchBranchImmediate(CodePointer callSite, int disp32, boolean fixingUp) {
        int instruction = callSite.toPointer().readInt(0);
        assert isJumpInstruction(instruction) : instruction;
        int oldDisp = jumpAndLinkExtractDisplacement(instruction);
        boolean isLinked = isJumpLinked(instruction);
        if (oldDisp != disp32) {
            patchBranchImmediate(callSite.toPointer(), disp32, isLinked, fixingUp);
        }
        return callSite.plus(oldDisp).toLong();
    }

    /**
     * Pre conditions:
     *   CallSite has already been validated such that:
     *     a). it is the site of an unconditional branch immediate
     *     b). the present target != new target
     * @param callSite
     * @param displacement
     * @param isLinked
     * @param fixingUp identifies when fixing up as opposed to patching a concurrently executable call-site.
     * @return
     */
    private static void patchBranchImmediate(Pointer callSite, int displacement, boolean isLinked, boolean fixingUp) {
        int instruction = jumpAndLinkImmediateHelper(RISCV64.zero, displacement);
        callSite.writeInt(0, instruction);
        /*
         * Although no explicit synchronisation is mandated by the architecture when patching b -> b, doing
         * so here makes the modified instruction observable.
         */
        if (!fixingUp) {
            MaxineVM.maxine_cache_flush(callSite, INSTRUCTION_SIZE);
            /* The following memory barrier is not mandated by the architecture, however it ensures that the
             * modified branch is globally visible at the expense of the barrier.
             */
            if (useSystemMembarrier() && useNonMandatedSystemMembarrier()) {
                MaxineVM.syscall_membarrier();
            }
        }
    }

    private static int getDisplacementFromTrampoline(Pointer callSitePointer) {
        int displacement;
        if (isAndInstruction(callSitePointer.readInt(8))) {
            return 0;
        }
        int luiImm = RISCV64MacroAssembler.extractLuiImmediate(callSitePointer.readInt(8));
        int addiImm = RISCV64MacroAssembler.extractAddiImmediate(callSitePointer.readInt(12));
        if ((addiImm & 0xFFF) >>> 11 == 0b1) {
            addiImm = addiImm | 0xFFFFF000;
        }
        displacement = (luiImm << 12) + addiImm;
        int addSubInstruction = callSitePointer.readInt(16);
        if (!isAddInstruction(addSubInstruction)) {
            displacement = -displacement;
        }
        return displacement;
    }

    private static void patchBranchRegister(Pointer patchSite, int displacement, boolean isLinked, int offset) {
        final boolean isNegative = displacement < 0;
        if (isNegative) {
            displacement = -displacement;
        }
        int instruction;
        int[] mov32BitConstantInstructions = mov32BitConstantHelper(RISCV64.x28, displacement);
        for (int i = 0; i < mov32BitConstantInstructions.length; i++) {
            instruction = mov32BitConstantInstructions[i];
            if (instruction == 0) { // fill in with asm.nop() if mov32BitConstant did not need those instructions
                instruction = addImmediateHelper(RISCV64.zero, RISCV64.zero, 0);
            }
            patchSite.writeInt(offset + MOV_OFFSET_IN_TRAMPOLINE + i * INSTRUCTION_SIZE, instruction);
        }
        instruction = addSubInstructionHelper(RISCV64.x28, RISCV64.x29, RISCV64.x28, isNegative);
        patchSite.writeInt(offset + MOV_OFFSET_IN_TRAMPOLINE + mov32BitConstantInstructions.length * INSTRUCTION_SIZE, instruction);
        instruction = jumpAndLinkHelper(isLinked ? RISCV64.ra : RISCV64.x0, RISCV64.x28, 0);
        patchSite.writeInt(CALL_BRANCH_OFFSET, instruction);
        // Patch the JAL to jump to the new trampoline
        instruction = jumpAndLinkImmediateHelper(RISCV64.zero, offset);
        patchSite.writeInt(0, instruction);

        MaxineVM.maxine_cache_flush(patchSite, RIP_CALL_INSTRUCTION_SIZE);
    }

    private static void writeJump(Pointer patchSite, CodePointer target) {
        long disp64 = target.toLong() - patchSite.plus(CALL_BRANCH_OFFSET).toLong();
        int displacement = (int) disp64;
        assert displacement == disp64;
        int branchOffset = CALL_BRANCH_OFFSET - CALL_TRAMPOLINE_OFFSET;
        patchSite.writeInt(CALL_TRAMPOLINE_OFFSET + 4,
                addImmediateHelper(RISCV64.x29, RISCV64.x29, branchOffset));
        branchOffset -= (CALL_TRAMPOLINE_INSTRUCTIONS - 1) * INSTRUCTION_SIZE;
        patchSite.writeInt(CALL_TRAMPOLINE_OFFSET + (CALL_TRAMPOLINE_INSTRUCTIONS - 1) * INSTRUCTION_SIZE,
                jumpAndLinkImmediateHelper(RISCV64.zero, branchOffset));
        // Don't move this call higher since it flushes the cache
        patchBranchRegister(patchSite, displacement, false, CALL_TRAMPOLINE_OFFSET);
    }

    /**
     * Patches a position in a target method with a direct jump to a given target address.
     *
     * @param tm the target method to be patched
     * @param pos the position in {@code tm} at which to apply the patch
     * @param target the target of the jump instruction being patched in
     */
    public static void patchWithJump(TargetMethod tm, int pos, CodePointer target) {
        // We must be at a global safepoint to safely patch TargetMethods
        FatalError.check(VmOperation.atSafepoint(), "should only be patching entry points when at a safepoint");

        final Pointer patchSite = tm.codeAt(pos).toPointer();

        synchronized (PatchingLock) {
            writeJump(patchSite, target);
        }
    }

    /**
     * Indicate with the instruction in a target method at a given position is a jump to a specified destination. Used
     * in particular for testing if the entry points of a target method were patched to jump to a trampoline.
     *
     * @param tm a target method
     * @param pos byte index relative to the start of the method to a call site
     * @param jumpTarget target to compare with the target of the assumed jump instruction
     * @return {@code true} if the instruction is a jump to the target, false otherwise
     */
    public static boolean isJumpTo(TargetMethod tm, int pos, CodePointer jumpTarget) {
        if (!isJumpInstruction(tm.codeAt(pos).toPointer().readInt(0))) {
            return false;
        }
        return readCall32Target(tm, pos).equals(jumpTarget);
    }

    /**
     * Thread safe patching of the displacement field in a direct call.
     *
     * @return the target of the call prior to patching
     */
    public static CodePointer mtSafePatchCallDisplacement(TargetMethod tm, CodePointer callSite, CodePointer target) {
        if (!isPatchableCallSite(callSite)) {
            throw FatalError.unexpected(" invalid patchable call site:  " + callSite.toHexString());
        }
        CodePointer oldTarget = readCall32Target(callSite);
        if (!oldTarget.equals(target)) {
            synchronized (PatchingLock) {
                // Just to prevent concurrent writing and invalidation to the same instruction cache line
                // (although the lock excludes ALL concurrent patching)
                patchCallSite(tm, callSite, target.toPointer(), false);
            }
        }
        return oldTarget;
    }

    /**
     * Fixup the target displacement (28bit) in a branch immediate instruction.
     * Returns the old displacement.
     *
     * @param code - array containing the instruction
     * @param callOffset - offset of the call in code
     * @param displacement - the new displacement.
     * @return the previous displacement
     */
    @HOSTED_ONLY
    public static int fixupCall19Site(byte [] code, int callOffset, int displacement) {
        int instruction = extractInstruction(code, callOffset);
        assert isJumpInstruction(instruction) : "Not jump";
        boolean isLinked = isJumpLinked(instruction);
        int newBranch = jumpAndLinkImmediateHelper(RISCV64.zero, displacement);
        writeInstruction(code, callOffset, newBranch);
        return 0;
    }

    private static void writeInstruction(byte[] code, int offset, int instruction) {
        code[offset + 0] = (byte) (instruction         & 0xFF);
        code[offset + 1] = (byte) ((instruction >> 8)  & 0xFF);
        code[offset + 2] = (byte) ((instruction >> 16) & 0xFF);
        code[offset + 3] = (byte) ((instruction >> 24) & 0xFF);
    }

    /**
     * Fix up the target displacement in a branch immediate instruction.
     * Returns the old displacement.
     *
     * @param tm - the method containing the call
     * @param callOffset - the offset of the call in the methods code
     * @param target - the new target
     * @return the previous displacement
     */
    public static CodePointer fixupCall32Site(TargetMethod tm, int callOffset, CodePointer target) {
        CodePointer callSite = tm.codeAt(callOffset);
        if (MaxineVM.isHosted()) {
            long disp64 = target.toLong() - callSite.toLong();
            int disp32 = (int) disp64;
            FatalError.check(disp64 == disp32, "Code displacement out of 32-bit range");
            assert NumUtil.isSignedNbit(19, disp32);
            byte[] code = tm.code();
            final int oldDisplacement = fixupCall19Site(code, callOffset, disp32);
            return callSite.plus(oldDisplacement);
        } else {
            return CodePointer.from(patchCallSite(tm, callSite, target.toPointer(), true));
        }
    }

    public static boolean isPatchableCallSite(CodePointer callSite) {
        final Address callSiteAddress = callSite.toAddress();
        return callSiteAddress.isAligned(4);
    }

    @HOSTED_ONLY
    private static boolean atFirstOrLastInstruction(StackFrameCursor current) {
        // check whether the current ip is at the first instruction or a return
        // which means the stack pointer has not been adjusted yet (or has already been adjusted back)
        TargetMethod tm = current.targetMethod();
        CodePointer entryPoint = tm.callEntryPoint.equals(CallEntryPoint.C_ENTRY_POINT) ? CallEntryPoint.C_ENTRY_POINT.in(tm) : CallEntryPoint.OPTIMIZED_ENTRY_POINT.in(tm);
        return entryPoint.equals(current.vmIP()) || current.stackFrameWalker().readInt(current.vmIP().toAddress(), 0) == RET;

    }

    /**
     * Advances the stack walker such that {@code current} becomes the callee.
     *
     * @param current the frame just visited by the current stack walk
     * @param csl the layout of the callee save area in {@code current}
     * @param csa the address of the callee save area in {@code current}
     */
    public static void advance(StackFrameCursor current, CiCalleeSaveLayout csl, Pointer csa) {
        assert csa.isZero() == (csl == null);
        TargetMethod tm = current.targetMethod();
        Pointer sp = current.sp();
        Pointer ripPointer = sp.plus(tm.frameSize());
        if (MaxineVM.isHosted()) {
            // Only during a stack walk in the context of the Inspector can execution
            // be anywhere other than at a safepoint.
            AdapterGenerator generator = AdapterGenerator.forCallee(current.targetMethod());
            if (generator != null && generator.advanceIfInPrologue(current)) {
                return;
            }
            if (atFirstOrLastInstruction(current)) {
                ripPointer = sp;
            }
        }

        StackFrameWalker sfw = current.stackFrameWalker();
        Pointer callerIP = sfw.readWord(ripPointer, 0).asPointer();
        // Skip the saved link register. Skip stackAlignment bytes since the push is 16-byte aligned as well
        Pointer callerSP = ripPointer.plus(Platform.target().stackAlignment);
        Pointer callerFP;
        if (!csa.isZero() && csl.contains(RISCV64.fp.number)) {
            callerFP = sfw.readWord(csa, csl.offsetOf(RISCV64.fp.number)).asPointer();
        } else {
            callerFP = current.fp();
        }
        current.setCalleeSaveArea(csl, csa);
        boolean wasDisabled = SafepointPoll.disable();
        sfw.advance(callerIP, callerSP, callerFP);
        if (!wasDisabled) {
            SafepointPoll.enable();
        }
    }

    public static boolean isRIPCall(Pointer callIP) {
        int instruction = callIP.readInt(0);
        return isJumpInstruction(instruction)
                && (jumpAndLinkExtractDisplacement(instruction) == CALL_TRAMPOLINE_OFFSET);
    }

    public static Pointer returnAddressPointer(StackFrameCursor frame) {
        TargetMethod tm = frame.targetMethod();
        Pointer sp = frame.sp();
        return sp.plus(tm.frameSize());
    }
}<|MERGE_RESOLUTION|>--- conflicted
+++ resolved
@@ -105,15 +105,6 @@
     }
 
     /**
-     * Indicate if the code at the address of the pointer parameter is an indirect call.
-     * @param p
-     * @return
-     */
-    private static boolean isIndirectCallSite(Pointer p) {
-        return isTrampolineSite(p);
-    }
-
-    /**
      * Gets the target of a 32-bit relative CALL instruction.
      *
      * @param tm the method containing the CALL instruction
@@ -136,9 +127,6 @@
         int instruction = callSitePointer.readInt(0);
         assert isJumpInstruction(instruction) : instruction;
         final int offset = jumpAndLinkExtractDisplacement(instruction);
-<<<<<<< HEAD
-        assert offset == TRAMPOLINE_SIZE : offset;
-=======
         //assert offset == TRAMPOLINE_SIZE : offset;
 
         if (isTrampolineSite(callSitePointer.plus(offset))) {
@@ -147,7 +135,6 @@
         }
         return callSite.plus(offset);
         /*
->>>>>>> ff2f9035
         callSitePointer = callSitePointer.plus(offset);
 
         int displacement = getDisplacementFromTrampoline(callSitePointer);
@@ -270,121 +257,6 @@
         }
     }
 
-    /**
-     * Patch a callsite: if the target is within range of a single branch instruction then
-     * that is patched at the callsite; otherwise the trampoline is patched. The target prior
-     * to patching is returned.
-     * fixingUp identifies when a call-site is being fixed-up (see {@linkplain TargetMethod#fixupCallSite}).
-     * A call site being fixed-up cannot be executed by another thread and so no specific consideration to
-     * concurrent modification and execution is required during patching as long as the relevant cache maintenance is
-     * carried out on the affected addresses after fixing up.
-     * 
-     * @param tm
-     * @param callOffset
-     * @param target
-     * @param fixingUp identifies when fixing up as opposed to patching a concurrently executable call-site.
-     * @return
-     */
-    private static long patchCallSite(TargetMethod tm, CodePointer callSite, Pointer target, boolean fixingUp) {
-        long disp = target.toLong() - callSite.toLong();
-        int disp20 = (int) disp;
-        if (inBranchRange(disp20)) {
-            return maybePatchBranchImmediate(callSite, disp20, fixingUp);
-        }
-        return maybePatchTrampolineCall(tm, callSite, target, disp20, fixingUp);
-    }
-
-    /**
-     * Patch the address operand of a trampoline call if the current target differs from the new target. Optionally
-     * patch the address of the call site branch to steer execution to the trampoline. Returns the address of
-     * the old target prior to any patching.
-     *
-     * @param tm
-     * @param callSite
-     * @param target
-     * @param disp
-     * @param fixingUp identifies when fixing up as opposed to patching a concurrently executable call-site.
-     * @return
-     */
-    private static long maybePatchTrampolineCall(TargetMethod tm, CodePointer callSite, Pointer target, int disp, boolean fixingUp) {
-        int callOffset = (int) (callSite.toLong() - tm.codeStart().toLong());
-        // locate the trampoline site that corresponds to the call site.
-        int pos = Safepoints.safepointPosForCall(callOffset, INSTRUCTION_SIZE);
-        int spIndex = tm.safepoints().indexOfCallAt(pos);
-        CodePointer trampolineSite = tm.trampolineStart().plus(spIndex * TRAMPOLINE_SIZE);
-        assert isTrampolineSite(trampolineSite.toPointer());
-        long oldTarget = trampolineSite.toPointer().readLong(2 * INSTRUCTION_SIZE);
-
-        if (target.toLong() != oldTarget) {
-            trampolineSite.toPointer().writeLong(TRAMPOLINE_ADDRESS_OFFSET, target.toLong());
-            /*
-             * For concurrent modification and execution a memory barrier here prevents the possibility
-             * of the previous store of the target address being ordered after the call site store (if it
-             * is updated).
-             */
-            if (!fixingUp) {
-                MemoryBarriers.barrier(MemoryBarriers.STORE_LOAD);
-            }
-        }
-
-        long callTarget = maybePatchBranchImmediate(callSite, trampolineSite.minus(callSite).toInt(), fixingUp);
-
-        if (callTarget != trampolineSite.toLong()) {
-            return callTarget;
-        }
-        return oldTarget;
-    }
-
-    /**
-     * Patch an unconditional branch immediate call site if the displacement of the current branch
-     * is not equal to the displacement parameter. 
-     * Returns the address of the target prior to patching.
-     * 
-     * @param callSite
-     * @param disp32
-     * @param fixingUp identifies when fixing up as opposed to patching a concurrently executable call-site.
-     * @return
-     */
-    private static long maybePatchBranchImmediate(CodePointer callSite, int disp32, boolean fixingUp) {
-        int instruction = callSite.toPointer().readInt(0);
-        assert isJumpInstruction(instruction) : instruction;
-        int oldDisp = jumpAndLinkExtractDisplacement(instruction);
-        boolean isLinked = isJumpLinked(instruction);
-        if (oldDisp != disp32) {
-            patchBranchImmediate(callSite.toPointer(), disp32, isLinked, fixingUp);
-        }
-        return callSite.plus(oldDisp).toLong();
-    }
-
-    /**
-     * Pre conditions:
-     *   CallSite has already been validated such that:
-     *     a). it is the site of an unconditional branch immediate
-     *     b). the present target != new target
-     * @param callSite
-     * @param displacement
-     * @param isLinked
-     * @param fixingUp identifies when fixing up as opposed to patching a concurrently executable call-site.
-     * @return
-     */
-    private static void patchBranchImmediate(Pointer callSite, int displacement, boolean isLinked, boolean fixingUp) {
-        int instruction = jumpAndLinkImmediateHelper(RISCV64.zero, displacement);
-        callSite.writeInt(0, instruction);
-        /*
-         * Although no explicit synchronisation is mandated by the architecture when patching b -> b, doing
-         * so here makes the modified instruction observable.
-         */
-        if (!fixingUp) {
-            MaxineVM.maxine_cache_flush(callSite, INSTRUCTION_SIZE);
-            /* The following memory barrier is not mandated by the architecture, however it ensures that the
-             * modified branch is globally visible at the expense of the barrier.
-             */
-            if (useSystemMembarrier() && useNonMandatedSystemMembarrier()) {
-                MaxineVM.syscall_membarrier();
-            }
-        }
-    }
-
     private static int getDisplacementFromTrampoline(Pointer callSitePointer) {
         int displacement;
         if (isAndInstruction(callSitePointer.readInt(8))) {
