/*
 * Copyright (c) 2011, Oracle and/or its affiliates. All rights reserved.
 * DO NOT ALTER OR REMOVE COPYRIGHT NOTICES OR THIS FILE HEADER.
 *
 * This code is free software; you can redistribute it and/or modify it
 * under the terms of the GNU General Public License version 2 only, as
 * published by the Free Software Foundation.
 *
 * This code is distributed in the hope that it will be useful, but WITHOUT
 * ANY WARRANTY; without even the implied warranty of MERCHANTABILITY or
 * FITNESS FOR A PARTICULAR PURPOSE.  See the GNU General Public License
 * version 2 for more details (a copy is included in the LICENSE file that
 * accompanied this code).
 *
 * You should have received a copy of the GNU General Public License version
 * 2 along with this work; if not, write to the Free Software Foundation,
 * Inc., 51 Franklin St, Fifth Floor, Boston, MA 02110-1301 USA.
 *
 * Please contact Oracle, 500 Oracle Parkway, Redwood Shores, CA 94065 USA
 * or visit www.oracle.com if you need additional information or have any
 * questions.
 */
package com.oracle.max.vm.ext.graal;

import java.util.*;

import com.oracle.max.graal.compiler.graphbuilder.*;
import com.oracle.max.graal.compiler.phases.*;
import com.oracle.max.graal.compiler.util.*;
import com.oracle.max.graal.nodes.*;
import com.oracle.max.graal.nodes.java.*;
import com.oracle.max.vm.ext.maxri.*;
import com.sun.cri.ri.*;
import com.sun.max.vm.actor.member.*;


public class MustInlinePhase extends Phase {

    private final MaxRuntime runtime;
    private final RiResolvedType accessor;
    private final Map<RiMethod, StructuredGraph> cache;

    public MustInlinePhase(MaxRuntime runtime, Map<RiMethod, StructuredGraph> cache, RiResolvedType accessor) {
        this.runtime = runtime;
        this.cache = cache;
        this.accessor = accessor;
    }

    @Override
    protected void run(StructuredGraph graph) {
        for (Invoke invoke : graph.getInvokes()) {
            RiResolvedMethod method = invoke.callTarget().targetMethod();
            assert ((MethodActor) method).intrinsic() == null : "Intrinsics must be resolved before this phase " + ((MethodActor) method).intrinsic();
            if (runtime.mustInline(method)) {
                StructuredGraph inlineGraph = cache.get(method);
                if (inlineGraph == null) {
                    inlineGraph = new StructuredGraph();
                    new GraphBuilderPhase(runtime, method).apply(inlineGraph);
                    new PhiSimplificationPhase().apply(inlineGraph);
                    RiResolvedType curAccessor = getAccessor(method, accessor);
                    if (curAccessor != null) {
                        new AccessorPhase(runtime, curAccessor).apply(inlineGraph);
                    }
<<<<<<< HEAD
                    new FoldPhase(runtime).apply(inlineGraph);
                    new MaxineIntrinsicsPhase(runtime).apply(inlineGraph);
                    new MustInlinePhase(runtime, cache, curAccessor).apply(inlineGraph, context);
                    cache.put(method, inlineGraph);
=======
                    runtime.notifyInline(invoke.stateAfter().outermostFrameState().method(), invoke.callTarget().targetMethod());
                    InliningUtil.inline(invoke, inlineGraph, false);
>>>>>>> b2e0e357
                }
                InliningUtil.inline(invoke, inlineGraph, false);
            }
        }
    }

    private RiResolvedType getAccessor(RiResolvedMethod method, RiResolvedType accessor) {
        if (method.accessor() != null) {
            return method.accessor();
        }
        return accessor;
    }
}<|MERGE_RESOLUTION|>--- conflicted
+++ resolved
@@ -28,7 +28,6 @@
 import com.oracle.max.graal.compiler.phases.*;
 import com.oracle.max.graal.compiler.util.*;
 import com.oracle.max.graal.nodes.*;
-import com.oracle.max.graal.nodes.java.*;
 import com.oracle.max.vm.ext.maxri.*;
 import com.sun.cri.ri.*;
 import com.sun.max.vm.actor.member.*;
@@ -61,16 +60,12 @@
                     if (curAccessor != null) {
                         new AccessorPhase(runtime, curAccessor).apply(inlineGraph);
                     }
-<<<<<<< HEAD
                     new FoldPhase(runtime).apply(inlineGraph);
                     new MaxineIntrinsicsPhase(runtime).apply(inlineGraph);
                     new MustInlinePhase(runtime, cache, curAccessor).apply(inlineGraph, context);
                     cache.put(method, inlineGraph);
-=======
-                    runtime.notifyInline(invoke.stateAfter().outermostFrameState().method(), invoke.callTarget().targetMethod());
-                    InliningUtil.inline(invoke, inlineGraph, false);
->>>>>>> b2e0e357
                 }
+                runtime.notifyInline(invoke.stateAfter().outermostFrameState().method(), invoke.callTarget().targetMethod());
                 InliningUtil.inline(invoke, inlineGraph, false);
             }
         }
