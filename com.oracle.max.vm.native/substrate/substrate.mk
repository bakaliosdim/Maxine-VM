#
# Copyright (c) 2019, APT Group, School of Computer Science,
# The University of Manchester. All rights reserved.
# Copyright (c) 2007, 2012, Oracle and/or its affiliates. All rights reserved.
# DO NOT ALTER OR REMOVE COPYRIGHT NOTICES OR THIS FILE HEADER.
#
# This code is free software; you can redistribute it and/or modify it
# under the terms of the GNU General Public License version 2 only, as
# published by the Free Software Foundation.
#
# This code is distributed in the hope that it will be useful, but WITHOUT
# ANY WARRANTY; without even the implied warranty of MERCHANTABILITY or
# FITNESS FOR A PARTICULAR PURPOSE.  See the GNU General Public License
# version 2 for more details (a copy is included in the LICENSE file that
# accompanied this code).
#
# You should have received a copy of the GNU General Public License version
# 2 along with this work; if not, write to the Free Software Foundation,
# Inc., 51 Franklin St, Fifth Floor, Boston, MA 02110-1301 USA.
#
# Please contact Oracle, 500 Oracle Parkway, Redwood Shores, CA 94065 USA
# or visit www.oracle.com if you need additional information or have any
# questions.
#

PROJECT = ../../..

LIB = jvm

SOURCES = c.c condition.c log.c image.c $(ISA).c jni.c jvm.c maxine.c memory.c mutex.c \
<<<<<<< HEAD
          relocation.c dataio.c snippet.c threads.c threadLocals.c time.c trap.c \
          virtualMemory.c jnitests.c sync.c signal.c jmm.c jvmti.c
=======
          relocation.c dataio.c runtime.c snippet.c threads.c threadLocals.c time.c trap.c \
          virtualMemory.c jnitests.c sync.c signal.c jmm.c jvmti.c barrier.c
>>>>>>> 91103fdc

TARGETOS ?= $(shell uname -s)
ifeq ($(TARGETOS),Linux)
    TARGETISA ?= $(shell uname -m)
    ifeq ($(TARGETISA), x86_64)
        ISA := amd64
    endif
endif # Linux
ifeq ($(ISA),amd64)
    SOURCES += numa.c
endif

SOURCE_DIRS = share platform substrate

include $(PROJECT)/platform/platform.mk
include $(PROJECT)/share/share.mk

all : $(LIBRARY)<|MERGE_RESOLUTION|>--- conflicted
+++ resolved
@@ -28,13 +28,8 @@
 LIB = jvm
 
 SOURCES = c.c condition.c log.c image.c $(ISA).c jni.c jvm.c maxine.c memory.c mutex.c \
-<<<<<<< HEAD
           relocation.c dataio.c snippet.c threads.c threadLocals.c time.c trap.c \
-          virtualMemory.c jnitests.c sync.c signal.c jmm.c jvmti.c
-=======
-          relocation.c dataio.c runtime.c snippet.c threads.c threadLocals.c time.c trap.c \
           virtualMemory.c jnitests.c sync.c signal.c jmm.c jvmti.c barrier.c
->>>>>>> 91103fdc
 
 TARGETOS ?= $(shell uname -s)
 ifeq ($(TARGETOS),Linux)
