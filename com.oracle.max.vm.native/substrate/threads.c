/*
 * Copyright (c) 2017, APT Group, School of Computer Science,
 * The University of Manchester. All rights reserved.
 * Copyright (c) 2007, 2012, Oracle and/or its affiliates. All rights reserved.
 * DO NOT ALTER OR REMOVE COPYRIGHT NOTICES OR THIS FILE HEADER.
 *
 * This code is free software; you can redistribute it and/or modify it
 * under the terms of the GNU General Public License version 2 only, as
 * published by the Free Software Foundation.
 *
 * This code is distributed in the hope that it will be useful, but WITHOUT
 * ANY WARRANTY; without even the implied warranty of MERCHANTABILITY or
 * FITNESS FOR A PARTICULAR PURPOSE.  See the GNU General Public License
 * version 2 for more details (a copy is included in the LICENSE file that
 * accompanied this code).
 *
 * You should have received a copy of the GNU General Public License version
 * 2 along with this work; if not, write to the Free Software Foundation,
 * Inc., 51 Franklin St, Fifth Floor, Boston, MA 02110-1301 USA.
 */

#include <alloca.h>
#include <unistd.h>

#include "os.h"
#include "isa.h"
#include "virtualMemory.h"

#include <stdlib.h>
#include <memory.h>
#include <errno.h>
#include <string.h>
#include <signal.h>
#include <limits.h>
#include "log.h"
#include "image.h"
#include "vm.h"
#include "word.h"
#include "mutex.h"
#include "trap.h"
#include "threads.h"
#include "threadLocals.h"
#include <sys/mman.h>

#if (os_DARWIN || os_LINUX)
#   include <pthread.h>
#   include <errno.h>
    typedef pthread_t Thread;
#define thread_current() ((Thread) pthread_self())
#elif os_SOLARIS
#   include <thread.h>
    typedef thread_t Thread;
#define thread_current() (thr_self())
#elif os_MAXVE
#   include "maxve.h"
    typedef maxve_Thread Thread;
#define thread_current() (maxve_get_current())
#endif

/**
 * The native mutex associated with VmThreadMap.THREAD_LOCK.
 */
Mutex globalThreadLock;

/**
 * Gets the address and size of the calling thread's stack. The returned values denote
 * the stack memory above the red-zone guard page (if any) configured by the native thread library.
 *
 * @param stackBase the base (i.e. lowest) address of the stack is returned in this argument
 * @param stackSize the size of the stack is returned in this argument
 */
void thread_getStackInfo(Address *stackBase, Size* stackSize) {
#if os_SOLARIS
    stack_t stackInfo;
    int result = thr_stksegment(&stackInfo);
    if (result != 0) {
        log_exit(result, "Could not get the address and size of the current thread [%s]", strerror(result));
    }
    *stackSize = stackInfo.ss_size;
    *stackBase = (Address) stackInfo.ss_sp - stackInfo.ss_size;
#elif os_LINUX
    pthread_attr_t attr;
    int result = pthread_getattr_np(pthread_self(), &attr);
    if (result != 0) {
        log_exit(result, "Could not get the address and size of the current thread [%s]", strerror(result));
    }
    result = pthread_attr_getstack(&attr, (void**) stackBase, (size_t *) stackSize);
    if (result != 0) {
        log_exit(11, "Cannot locate current stack attributes [%s]", strerror(result));
    }

    size_t guardSize;
    result = pthread_attr_getguardsize(&attr, &guardSize);
    if (result != 0) {
        log_exit(11, "Cannot locate current stack guard size [%s]", strerror(result));
    }
    if (guardSize != 0) {
        *stackSize -= guardSize;
        *stackBase += guardSize;
    }

    pthread_attr_destroy(&attr);
#elif os_DARWIN
    pthread_t self = pthread_self();
    void *stackTop = pthread_get_stackaddr_np(self);
    if (stackTop == NULL) {
        log_exit(11, "Cannot get current stack address");
    }
    *stackSize = pthread_get_stacksize_np(self);
    if (*stackSize == 0) {
        log_exit(11, "Cannot get current stack size");
    }
    *stackBase = (Address) stackTop - *stackSize;
#elif os_MAXVE
    maxve_stackinfo_t stackInfo;
    maxve_get_stack_info(&stackInfo);
    *stackBase = stackInfo.ss_base;
    *stackSize = stackInfo.ss_size;
#else
    c_UNIMPLEMENTED();
#endif

}

/**
 * OS-specific thread creation.
 *
 * @param id the identifier reserved in the thread map for the thread to be started
 * @param stackSize the requested size of the thread's stack
 * @param priority the initial priority of the thread
 * @return the native thread handle (e.g. pthread_self()) of the started thread or 0 in the case of failure
 */
static Thread thread_create(jint id, Size stackSize, int priority) {
    Thread thread;
#if !os_MAXVE
    int error;
#endif

    if (virtualMemory_pageAlign(stackSize) != stackSize) {
        log_println("thread_create: thread stack size must be a multiple of the OS page size (%d)", virtualMemory_getPageSize());
        return (Thread) 0;
    }

#if log_THREADS
    log_println("thread_create: id = %d, stack size = %ld", id, stackSize);
#endif

#if (os_LINUX || os_DARWIN)
    if (stackSize < PTHREAD_STACK_MIN) {
        stackSize = PTHREAD_STACK_MIN;
    }
#endif

    // Allocate the threadLocals block and the struct for passing this to the created thread.
    // We do this to ensure that all memory allocation problems are addressed here before the thread runs.
    Address tlBlock = threadLocalsBlock_create(id, 0, stackSize);
    if (tlBlock == 0) {
        return (Thread) 0;
    }

    TLA etla = ETLA_FROM_TLBLOCK(tlBlock);
    tla_store(etla, ID, id);

#if os_MAXVE
    thread = maxve_create_thread(
    	(void (*)(void *)) thread_run,
	    stackSize,
		priority,
		(void *) tlBlock);
    if (thread == NULL) {
        return (Thread) 0;
    }
#elif (os_LINUX || os_DARWIN)
    pthread_attr_t attributes;
    pthread_attr_init(&attributes);

    /* The thread library allocates the stack and sets the red-zone
     * guard page at (Linux) or just below (Darwin) the bottom of the stack. */
    pthread_attr_setstacksize(&attributes, stackSize);
    pthread_attr_setguardsize(&attributes, virtualMemory_getPageSize());
    pthread_attr_setdetachstate(&attributes, PTHREAD_CREATE_JOINABLE);

    error = pthread_create(&thread, &attributes, (void *(*)(void *)) thread_run, (void *) tlBlock);
    pthread_attr_destroy(&attributes);
    if (error != 0) {
        log_println("pthread_create failed with error: %d", error);
        return (Thread) 0;
    }
#elif os_SOLARIS
    if (stackSize < thr_min_stack()) {
        stackSize = thr_min_stack();
    }
    /* The thread library allocates the stack and sets the red-zone
     * guard page just below the bottom of the stack. */
    error = thr_create((void *) NULL, (size_t) stackSize, thread_run, (void *) tlBlock, THR_NEW_LWP | THR_BOUND, &thread);
    if (error != 0) {
        log_println("thr_create failed with error: %d [%s]", error, strerror(error));
        return (Thread) 0;
    }
#else
    c_UNIMPLEMENTED();
#endif
    return thread;
}

void *thread_self() {
    return (void *) thread_current();
}

/**
 * The start routine called by the native threading library once the new thread starts.
 *
 * @param arg the pre-allocated, but uninitialized, thread locals block.
 */
void *thread_run(void *arg) {

    Address tlBlock = (Address) arg;
    TLA etla = ETLA_FROM_TLBLOCK(tlBlock);
    jint id = tla_load(jint, etla, ID);
    Address nativeThread = (Address) thread_current();

#if log_THREADS
    log_println("thread_run: BEGIN t=%p", nativeThread);
#endif

    threadLocalsBlock_setCurrent(tlBlock);
    // initialize the thread locals block
    if (id != PRIMORDIAL_THREAD_ID) {
        threadLocalsBlock_create(id, tlBlock, 0);
    }
    NativeThreadLocals ntl = NATIVE_THREAD_LOCALS_FROM_TLBLOCK(tlBlock);

    /* Grab the global thread lock so that:
     *   1. This thread can atomically be added to the thread list
     *   2. This thread is blocked if a GC is currently underway. Once we have the lock,
     *      GC is blocked and cannot occur until we completed the upcall to
     *      VmThread.add().
     */
#if log_THREADS
    log_println("thread_run: t=%p acquiring global thread lock", nativeThread);
#endif
    mutex_enter(globalThreadLock);
#if log_THREADS
    log_println("thread_run: t=%p acquired  global thread lock", nativeThread);
#endif

    VmThreadAddMethod addMethod = image_offset_as_address(VmThreadAddMethod, vmThreadAddMethodOffset);

#if log_THREADS
    log_print("thread_run: id=%d, t=%p, calling VmThread.add(): ", id, nativeThread);  
    void image_printAddress(Address address);
    image_printAddress((Address) addMethod);
    log_println("");
#endif
    Address stackEnd = ntl->stackBase + ntl->stackSize;
    int result = (*addMethod)(id,
              false,
              nativeThread,
              etla,
              ntl->stackBase,
              stackEnd,
              ntl->yellowZone);

#if log_THREADS
    log_println("thread_run: t=%p releasing global GC and thread list lock", nativeThread);
#endif
    mutex_exit(globalThreadLock);
#if log_THREADS
    log_println("thread_run: t=%p released  global GC and thread list lock", nativeThread);
#endif

    /* Adding a VM created thread to the thread list should never fail. */
    c_ASSERT(result == 0 || result == 1);
    setCurrentThreadSignalMask(result == 1);

    VmThreadRunMethod runMethod = image_offset_as_address(VmThreadRunMethod, vmThreadRunMethodOffset);

#if log_THREADS
    log_print("thread_run: id=%d, t=%p, calling VmThread.run(): ", id, nativeThread);
    image_printAddress((Address) runMethod);
    log_println("");
#endif
    (*runMethod)(etla, ntl->stackBase, stackEnd);

#if log_THREADS
    log_println("thread_run: END t=%p", nativeThread);
#endif
<<<<<<< HEAD

    setCurrentThreadSignalMaskOnThreadExit(result == 1);

=======
    setCurrentThreadSignalMaskOnThreadExit(result == 1);
>>>>>>> 9bb94e77
    /* Successful thread exit */
    return NULL;
}

/**
 * Support for the AttachCurrentThread/AttachCurrentThreadAsDaemon JNI functions.
 *
 * @param penv the JNIEnv pointer for the attached thread is returned in this value
 */
int thread_attachCurrent(void **penv, JavaVMAttachArgs* args, boolean daemon) {
    Address nativeThread = (Address) thread_current();
#if log_THREADS
    log_println("thread_attach: BEGIN t=%p", nativeThread);
#endif
    if (tla_current() != 0) {
        // If the thread has been attached, this operation is a no-op
        *penv = (void *) currentJniEnv();
#if log_THREADS
    log_println("thread_attach: END t=%p (already attached)", nativeThread);
#endif
        return JNI_OK;
    }

    /* Give the thread a temporary id based on its native handle. The id must
     * be negative to indicate that it is not (yet) in the thread map. */
    jint handle = (jint) nativeThread;
    jint id = handle < 0 ? handle : -handle;

    Address tlBlock = threadLocalsBlock_create(id, 0, 0);
    if (tlBlock == 0) {
        return JNI_ENOMEM;
    }
    TLA etla = ETLA_FROM_TLBLOCK(tlBlock);
    NativeThreadLocals ntl = NATIVE_THREAD_LOCALS_FROM_TLBLOCK(tlBlock);

    while (true) {

        /* Grab the global thread lock so that:
         *   1. This thread can atomically be added to the thread list
         *   2. This thread is blocked if a GC is currently underway. Once we have the lock,
         *      GC is blocked and cannot occur until we completed the upcall to
         *      VmThread.attach().
         */
#if log_THREADS
    log_println("thread_attach: t=%p acquiring global GC and thread list lock", nativeThread);
#endif
        mutex_enter(globalThreadLock);

        VmThreadAddMethod addMethod = image_offset_as_address(VmThreadAddMethod, vmThreadAddMethodOffset);

#if log_THREADS
        log_print("thread_attach: id=%d, t=%p, calling VmThread.add(): ", id, nativeThread);
        void image_printAddress(Address address);
        image_printAddress((Address) addMethod);
        log_println("");
#endif
        Address stackEnd = ntl->stackBase + ntl->stackSize;
        int result = (*addMethod)(id,
                        daemon,
                        nativeThread,
                        etla,
                        ntl->stackBase,
                        stackEnd,
                        ntl->yellowZone);
        mutex_exit(globalThreadLock);
#if log_THREADS
    log_println("thread_attach: t=%p released global GC and thread list lock", nativeThread);
#endif

        if (result == 0) {
            id = tla_load(jint, etla, ID);

            /* TODO: Save current thread signal mask so that it can be restored when this thread is detached. */
            setCurrentThreadSignalMask(false);
            break;
        } else if (result == -1) {
#if log_THREADS
            log_print("thread_attach: id=%d, t=%p, lost race for thread-for-attach object; trying again in 1ms", id, nativeThread);
#endif
            /* Short sleep to allow one of the other attaching threads to allocate and register the
             * next thread-for-attach object. */
            thread_sleep(1);
        } else {
            c_ASSERT(result == -2);
#if log_THREADS
            log_print("thread_attach: id=%d, t=%p, cannot attach - main thread has terminated", id, nativeThread);
#endif
            thread_detachCurrent();
            return JNI_EDETACHED;
        }
    }

    VmThreadAttachMethod attachMethod = image_offset_as_address(VmThreadAttachMethod, vmThreadAttachMethodOffset);
#if log_THREADS
    log_print("thread_attach: id=%d, t=%p, calling VmThread.attach(): ", id, nativeThread);
    void image_printAddress(Address address);
    image_printAddress((Address) attachMethod);
    log_println("");
#endif
    Address stackEnd = ntl->stackBase + ntl->stackSize;
    int result = (*attachMethod)(
              (Address) (args == NULL ? NULL : args->name),
              (Address) (args == NULL ? NULL : args->group),
              daemon,
              ntl->stackBase,
              stackEnd,
              etla);

#if log_THREADS
    log_println("thread_attach: END id=%d, t=%p", id, nativeThread);
#endif

    if (result == JNI_OK) {
        *penv = (JNIEnv *) tla_addressOf(etla, JNI_ENV);
    } else {
        if (result == JNI_EDETACHED) {
            log_println("Cannot attach thread to a VM whose main thread has exited");
        }
        *penv = NULL;
    }
    return result;
}

int thread_detachCurrent() {
    Address tlBlock = threadLocalsBlock_current();
    if (tlBlock == 0) {
        // If the thread has been detached, this operation is a no-op
#if log_THREADS
    log_println("thread_detach: END (already detached)");
#endif
        return JNI_OK;
    }

    setCurrentThreadSignalMaskOnThreadExit(false);

    threadLocalsBlock_setCurrent(0);
    threadLocalsBlock_destroy(tlBlock);
    return JNI_OK;
}

/**
 * Declared in VmThreadMap.java.
 */
void nativeSetGlobalThreadLock(Mutex mutex) {
#if log_THREADS
    log_println("Global thread lock mutex: %p", mutex);
#endif
    globalThreadLock = mutex;
}

/**
 * Declared in Snippets.java.
 */
void nativeBlockOnThreadLock() {
    mutex_enter(globalThreadLock);
    mutex_exit(globalThreadLock);
}

/*
 * Create a thread.
 * @C_FUNCTION - called from Java
 */
Address nativeThreadCreate(jint id, Size stackSize, jint priority) {
    return (Address) thread_create(id, stackSize, priority);
}

JNIEXPORT void JNICALL
Java_com_sun_max_vm_thread_VmThread_nativeYield(JNIEnv *env, jclass c) {
#if os_SOLARIS
    thr_yield();
#elif os_DARWIN
    sched_yield();
#elif os_LINUX
    pthread_yield();
#elif os_MAXVE
    maxve_yield();
#else
    c_UNIMPLEMENTED();
#endif
}

JNIEXPORT void JNICALL
Java_com_sun_max_vm_thread_VmThread_nativeInterrupt(JNIEnv *env, jclass c, Address nativeThread) {
#if log_MONITORS
    log_println("Interrupting thread %p", nativeThread);
#endif
#if os_SOLARIS
    // Signals the thread
    int result = thr_kill(nativeThread, SIGUSR1);
    if (result != 0) {
        if (result == ESRCH) {
#if log_MONITORS
            log_println("Interrupting thread %p failed, as it is already detached", nativeThread);
#endif
        } else {
            log_exit(11, "Error sending signal SIGUSR1 to native thread %p", nativeThread);
        }
    }
#elif os_LINUX || os_DARWIN
    // Signals the thread
    int result = pthread_kill((pthread_t) nativeThread, SIGUSR1);
    if (result != 0) {
        if (result == ESRCH) {
#if log_MONITORS
            log_println("Interrupting thread %p failed, as it is already detached", nativeThread);
#endif
        } else {
            log_exit(11, "Error sending signal SIGUSR1 to native thread %p", nativeThread);
        }
    }
#elif os_MAXVE
	maxve_interrupt((void*) nativeThread);
#else
    c_UNIMPLEMENTED();
 #endif
}

jboolean thread_sleep(jlong numberOfMilliSeconds) {
#if os_MAXVE
    return maxve_sleep(numberOfMilliSeconds * 1000000);
#else
    struct timespec time, remainder;

    time.tv_sec = numberOfMilliSeconds / 1000;
    time.tv_nsec = (numberOfMilliSeconds % 1000) * 1000000;
    int value = nanosleep(&time, &remainder);

    if (value == -1) {
        int error = errno;
        if (error != EINTR && error != 0) {
            log_println("Call to nanosleep failed (other than by being interrupted): %s [remaining sec: %d, remaining nano sec: %d]", strerror(error), remainder.tv_sec,
                            remainder.tv_nsec);
        }
    }
    return value;
#endif
}

void nonJniNativeSleep(long numberOfMilliSeconds) {
    thread_sleep(numberOfMilliSeconds);
}

JNIEXPORT jboolean JNICALL
Java_com_sun_max_vm_thread_VmThread_nativeSleep(JNIEnv *env, jclass c, jlong numberOfMilliSeconds) {
    return thread_sleep(numberOfMilliSeconds);
}

JNIEXPORT void JNICALL
Java_com_sun_max_vm_thread_VmThread_nativeSetPriority(JNIEnv *env, jclass c, Address nativeThread, jint priority) {
#if os_SOLARIS
    int err = thr_setprio(nativeThread, priority);
    c_ASSERT(err != ESRCH);
    c_ASSERT(err != EINVAL);
#elif os_MAXVE
    maxve_set_priority((void *) nativeThread, priority);
#else
    //    log_println("nativeSetPriority %d ignored!", priority);
#endif
}<|MERGE_RESOLUTION|>--- conflicted
+++ resolved
@@ -285,13 +285,9 @@
 #if log_THREADS
     log_println("thread_run: END t=%p", nativeThread);
 #endif
-<<<<<<< HEAD
 
     setCurrentThreadSignalMaskOnThreadExit(result == 1);
 
-=======
-    setCurrentThreadSignalMaskOnThreadExit(result == 1);
->>>>>>> 9bb94e77
     /* Successful thread exit */
     return NULL;
 }
