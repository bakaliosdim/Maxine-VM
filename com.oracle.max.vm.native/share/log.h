--- conflicted
+++ resolved
@@ -74,11 +74,7 @@
 
 #define log_ALL 0
 
-<<<<<<< HEAD
-#define log_LOADER (log_ALL || 0)
-=======
 #define log_LOADER (log_ALL || 1)
->>>>>>> b344ebd3
 #define log_TRAP (log_ALL || 0)
 #define log_MONITORS (log_ALL || 0)
 #define log_LINKER (log_ALL || 0)
